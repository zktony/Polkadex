#![feature(unwrap_infallible)]
extern crate core;

use futures::channel::mpsc::UnboundedReceiver;
use orderbook_primitives::ObApi;
pub use orderbook_protocol_name::standard_name as protocol_standard_name;

use memory_db::{HashKey, MemoryDB};
use parking_lot::RwLock;
use prometheus::Registry;
use reference_trie::RefHasher;
use sc_client_api::{Backend, BlockchainEvents, Finalizer};
use sp_api::ProvideRuntimeApi;
use sp_blockchain::HeaderBackend;
use sp_consensus::SyncOracle;
use sp_keystore::SyncCryptoStorePtr;
use sp_runtime::traits::Block;
use std::{marker::PhantomData, sync::Arc};

mod error;
mod gossip;
mod metrics;
mod utils;
mod worker;

#[cfg(test)]
mod tests;
#[cfg(test)]
mod utils_tests;
#[cfg(test)]
mod worker_tests;

pub(crate) mod orderbook_protocol_name {
	use sc_chain_spec::ChainSpec;

	const NAME: &str = "/ob/1";

	/// Name of the notifications protocol used by BEEFY.
	///
	/// Must be registered towards the networking in order for BEEFY to properly function.
	pub fn standard_name<Hash: AsRef<[u8]>>(
		genesis_hash: &Hash,
<<<<<<< HEAD
		chain_spec: &Box<dyn ChainSpec>,
	) -> sc_network::ProtocolName {
=======
		chain_spec: &dyn ChainSpec,
	) -> std::borrow::Cow<'static, str> {
>>>>>>> d17c48fb
		let chain_prefix = match chain_spec.fork_id() {
			Some(fork_id) => format!("/{}/{}", hex::encode(genesis_hash), fork_id),
			None => format!("/{}", hex::encode(genesis_hash)),
		};
		format!("{}{}", chain_prefix, NAME).into()
	}
}

/// Returns the configuration value to put in
/// [`sc_network::config::NetworkConfiguration::extra_sets`].
/// For standard protocol name see [`orderbook_protocol_name::standard_name`].
pub fn orderbook_peers_set_config(
	protocol_name: sc_network::ProtocolName,
) -> sc_network_common::config::NonDefaultSetConfig {
	let mut cfg = sc_network_common::config::NonDefaultSetConfig::new(protocol_name, 1024 * 1024);

	cfg.allow_non_reserved(25, 25);
	cfg
}

/// A convenience Orderbook client trait that defines all the type bounds a Orderbook client
/// has to satisfy. Ideally that should actually be a trait alias. Unfortunately as
/// of today, Rust does not allow a type alias to be used as a trait bound. Tracking
/// issue is <https://github.com/rust-lang/rust/issues/41517>.
pub trait Client<B, BE>:
	BlockchainEvents<B> + HeaderBackend<B> + Finalizer<B, BE> + Send + Sync
where
	B: Block,
	BE: Backend<B>,
{
	// empty
}

impl<B, BE, T> Client<B, BE> for T
where
	B: Block,
	BE: Backend<B>,
	T: BlockchainEvents<B>
		+ HeaderBackend<B>
		+ Finalizer<B, BE>
		+ ProvideRuntimeApi<B>
		+ Send
		+ Sync,
{
	// empty
}

use orderbook_primitives::types::ObMessage;
use polkadex_primitives::BlockNumber;
use sc_network_gossip::Network as GossipNetwork;

/// Alias type for the `MemoryDB` database lock reference.
pub type DbRef = Arc<RwLock<MemoryDB<RefHasher, HashKey<RefHasher>, Vec<u8>>>>;

/// Orderbook gadget initialization parameters.
pub struct ObParams<B, BE, C, N, R>
where
	B: Block,
	BE: Backend<B>,
	R: ProvideRuntimeApi<B>,
	C: Client<B, BE>,
	R::Api: ObApi<B>,
	N: GossipNetwork<B> + Clone + Send + Sync + 'static,
{
	/// Orderbook client
	pub client: Arc<C>,
	/// Client Backend
	pub backend: Arc<BE>,
	/// Client runtime
	pub runtime: Arc<R>,
	/// Local key store
	pub key_store: Option<SyncCryptoStorePtr>,
	/// Gossip network
	pub network: N,
	/// Prometheus metric registry
	pub prometheus_registry: Option<Registry>,
	/// Chain specific Ob protocol name. See [`orderbook_protocol_name::standard_name`].
	pub protocol_name: sc_network::ProtocolName,
	/// Boolean indicating if this node is a validator
	pub is_validator: bool,
	/// Submit message link
	pub message_sender_link: UnboundedReceiver<ObMessage>,
	// Links between the block importer, the background voter and the RPC layer.
	// pub links: BeefyVoterLinks<B>,
	pub marker: PhantomData<B>,
	// last successful block snapshot created
	pub last_successful_block_number_snapshot_created: Arc<RwLock<BlockNumber>>,
	// memory db
	pub memory_db: DbRef,
	// working state root
	pub working_state_root: Arc<RwLock<[u8; 32]>>,
}

/// Start the Orderbook gadget.
///
/// This is a thin shim around running and awaiting a Orderbook worker.
pub async fn start_orderbook_gadget<B, BE, C, N, R>(ob_params: ObParams<B, BE, C, N, R>)
where
	B: Block,
	BE: Backend<B>,
	C: Client<B, BE>,
	R: ProvideRuntimeApi<B>,
	R::Api: ObApi<B>,
	N: GossipNetwork<B> + Clone + Send + Sync + 'static + SyncOracle,
{
	let ObParams {
		client,
		backend,
		runtime,
		key_store: _,
		network,
		prometheus_registry,
		protocol_name,
		is_validator,
		message_sender_link,
		marker: _,
		last_successful_block_number_snapshot_created,
		memory_db,
		working_state_root,
	} = ob_params;

	let sync_oracle = network.clone();

	let metrics =
		prometheus_registry.as_ref().map(metrics::Metrics::register).and_then(
			|result| match result {
				Ok(metrics) => {
					log::debug!(target: "orderbook", "🥩 Registered metrics");
					Some(metrics)
				},
				Err(err) => {
					log::debug!(target: "orderbook", "🥩 Failed to register metrics: {:?}", err);
					None
				},
			},
		);

	let worker_params = worker::WorkerParams {
		client,
		backend,
		runtime,
		sync_oracle,
		is_validator,
		network,
		protocol_name,
		message_sender_link,
		metrics,
		_marker: Default::default(),
		last_successful_block_number_snapshot_created,
		memory_db,
		working_state_root,
	};

	let worker = worker::ObWorker::<_, _, _, _, _, _>::new(worker_params);

	worker.run().await
}<|MERGE_RESOLUTION|>--- conflicted
+++ resolved
@@ -40,13 +40,8 @@
 	/// Must be registered towards the networking in order for BEEFY to properly function.
 	pub fn standard_name<Hash: AsRef<[u8]>>(
 		genesis_hash: &Hash,
-<<<<<<< HEAD
-		chain_spec: &Box<dyn ChainSpec>,
+		chain_spec: &dyn ChainSpec,
 	) -> sc_network::ProtocolName {
-=======
-		chain_spec: &dyn ChainSpec,
-	) -> std::borrow::Cow<'static, str> {
->>>>>>> d17c48fb
 		let chain_prefix = match chain_spec.fork_id() {
 			Some(fork_id) => format!("/{}/{}", hex::encode(genesis_hash), fork_id),
 			None => format!("/{}", hex::encode(genesis_hash)),
