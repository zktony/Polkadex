// This file is part of Polkadex.
//
// Copyright (c) 2023 Polkadex oü.
// SPDX-License-Identifier: GPL-3.0-or-later WITH Classpath-exception-2.0
//
// This program is free software: you can redistribute it and/or modify
// it under the terms of the GNU General Public License as published by
// the Free Software Foundation, either version 3 of the License, or
// (at your option) any later version.
//
// This program is distributed in the hope that it will be useful,
// but WITHOUT ANY WARRANTY; without even the implied warranty of
// MERCHANTABILITY or FITNESS FOR A PARTICULAR PURPOSE. See the
// GNU General Public License for more details.
//
// You should have received a copy of the GNU General Public License
// along with this program. If not, see <https://www.gnu.org/licenses/>.

use std::{
	collections::{BTreeMap, BTreeSet},
	marker::PhantomData,
	ops::Div,
	sync::Arc,
	time::Duration,
};

use chrono::Utc;
use futures::{channel::mpsc::UnboundedReceiver, StreamExt};
use log::{debug, error, info, trace, warn};
use memory_db::{HashKey, MemoryDB};
use orderbook_primitives::{
	crypto::AuthorityId,
	types::{
		AccountAsset, AccountInfo, GossipMessage, ObMessage, StateSyncStatus, Trade, TradingPair,
		UserActions, WithdrawalRequest,
	},
	ObApi, SnapshotSummary, ValidatorSet, ORDERBOOK_SNAPSHOT_SUMMARY_PREFIX,
	ORDERBOOK_STATE_CHUNK_PREFIX, ORDERBOOK_WORKER_NONCE_PREFIX,
};
use parity_scale_codec::{Codec, Decode, Encode};
use parking_lot::RwLock;
use polkadex_primitives::{
	ingress::IngressMessages,
	ocex::TradingPairConfig,
	utils::{prepare_bitmap, return_set_bits, set_bit_field},
	withdrawal::Withdrawal,
	AccountId, AssetId, BlockNumber,
};
use primitive_types::H128;
use reference_trie::{ExtensionLayout, RefHasher};
use rust_decimal::Decimal;
use sc_client_api::{Backend, FinalityNotification};
use sc_keystore::LocalKeystore;
use sc_network::PeerId;
use sc_network_gossip::{GossipEngine, Network as GossipNetwork};
use sp_api::ProvideRuntimeApi;
use sp_arithmetic::traits::SaturatedConversion;
use sp_consensus::SyncOracle;
use sp_core::{blake2_128, offchain::OffchainStorage};
use sp_runtime::{
	generic::BlockId,
	traits::{Block, Header, Zero},
};
use trie_db::{TrieDBMut, TrieDBMutBuilder, TrieMut};

use crate::{
	error::Error,
	gossip::{topic, GossipValidator},
	keystore::OrderbookKeyStore,
	metric_add, metric_inc, metric_set,
	metrics::Metrics,
	snapshot::SnapshotStore,
	utils::*,
	Client, DbRef,
};

pub(crate) struct WorkerParams<B: Block, BE, C, SO, N, R> {
	pub client: Arc<C>,
	pub backend: Arc<BE>,
	pub runtime: Arc<R>,
	pub sync_oracle: SO,
	pub metrics: Option<Metrics>,
	pub is_validator: bool,
	/// Local key store
	pub keystore: Option<Arc<LocalKeystore>>,
	pub message_sender_link: UnboundedReceiver<ObMessage>,
	/// Gossip network
	pub network: N,
	/// Chain specific Ob protocol name. See [`orderbook_protocol_name::standard_name`].
	pub protocol_name: sc_network::ProtocolName,
	pub _marker: PhantomData<B>,
	// memory db
	pub memory_db: DbRef,
	// working state root
	pub working_state_root: Arc<RwLock<[u8; 32]>>,
}

/// A Orderbook worker plays the Orderbook protocol
pub(crate) struct ObWorker<B: Block, BE, C, SO, N, R> {
	// utilities
	client: Arc<C>,
	backend: Arc<BE>,
	runtime: Arc<R>,
	sync_oracle: SO,
	is_validator: bool,
	_network: Arc<N>,
	/// Local key store
	pub keystore: OrderbookKeyStore,
	gossip_engine: GossipEngine<B>,
	// gossip_validator: Arc<GossipValidator<B>>,
	// Last processed SnapshotSummary
	pub last_snapshot: Arc<RwLock<SnapshotSummary<AccountId>>>,
	// Working state root,
	pub working_state_root: Arc<RwLock<[u8; 32]>>,
	// Known state ids
	known_messages: BTreeMap<u64, ObMessage>,
	pending_withdrawals: Vec<Withdrawal<AccountId>>,
	/// Orderbook client metrics.
	metrics: Option<Metrics>,
	message_sender_link: UnboundedReceiver<ObMessage>,
	_marker: PhantomData<N>,
	// In memory store
	pub memory_db: DbRef,
	// Last finalized block
	last_finalized_block: BlockNumber,
	state_is_syncing: bool,
	// (snapshot id, chunk index) => status of sync
	sync_state_map: BTreeMap<usize, StateSyncStatus>,
	// last block at which snapshot was generated
	last_block_snapshot_generated: Arc<RwLock<BlockNumber>>,
	// latest worker nonce
	latest_worker_nonce: Arc<RwLock<u64>>,
	latest_state_change_id: u64,
	// Map of trading pair configs
	trading_pair_configs: BTreeMap<TradingPair, TradingPairConfig>,
	pub(crate) orderbook_operator_public_key: Option<sp_core::ecdsa::Public>,
	// Our last snapshot waiting for approval
	pending_snapshot_summary: Option<SnapshotSummary<AccountId>>,
	last_processed_block_in_offchain_state: BlockNumber,
	// Version of current state
	state_version: Arc<RwLock<u16>>,
}

impl<B, BE, C, SO, N, R> ObWorker<B, BE, C, SO, N, R>
where
	B: Block + Codec,
	BE: Backend<B>,
	C: Client<B, BE>,
	R: ProvideRuntimeApi<B>,
	R::Api: ObApi<B>,
	SO: Send + Sync + Clone + 'static + SyncOracle,
	N: GossipNetwork<B> + Clone + Send + Sync + 'static,
{
	/// Return a new Orderbook worker instance.
	///
	/// Note that a Orderbook worker is only fully functional if a corresponding
	/// Orderbook pallet has been deployed on-chain.
	///
	/// The Orderbook pallet is needed in order to keep track of the Orderbook authority set.
	pub(crate) fn new(worker_params: WorkerParams<B, BE, C, SO, N, R>) -> Self {
		let WorkerParams {
			client,
			backend,
			runtime,
			sync_oracle,
			metrics,
			is_validator,
			keystore,
			message_sender_link,
			network,
			protocol_name,
			_marker,
			memory_db,
			working_state_root,
		} = worker_params;
		// Shared data
		let last_snapshot = Arc::new(RwLock::new(SnapshotSummary::default()));
		// Read from offchain state for new worker nonce
		let offchain_storage =
			backend.offchain_storage().expect("📒 Unable to load offchain storage");
		// if not found, set it to 0
		let nonce: u64 = match offchain_storage
			.get(ORDERBOOK_WORKER_NONCE_PREFIX, ORDERBOOK_WORKER_NONCE_PREFIX)
		{
			None => 0,
			Some(encoded_nonce) => {
				// Worker nonce stored using scale encoded fashion
				Decode::decode(&mut &encoded_nonce[..]).unwrap_or(0)
			},
		};
		let latest_worker_nonce = Arc::new(RwLock::new(nonce));
		let network = Arc::new(network);
		let fullnodes = Arc::new(RwLock::new(BTreeSet::new()));
		let state_version = Arc::new(RwLock::new(0));
		// Gossip Validator
		let gossip_validator = Arc::new(GossipValidator::new(
			latest_worker_nonce.clone(),
			fullnodes,
			is_validator,
			last_snapshot.clone(),
			state_version.clone(),
		));
		let gossip_engine =
			GossipEngine::new(network.clone(), protocol_name, gossip_validator, None);

		let keystore = OrderbookKeyStore::new(keystore);

		ObWorker {
			client,
			backend,
			runtime,
			sync_oracle,
			is_validator,
			_network: network,
			keystore,
			gossip_engine,
			// gossip_validator,
			memory_db,
			message_sender_link,
			state_is_syncing: false,
			metrics,
			last_snapshot,
			_marker: Default::default(),
			known_messages: Default::default(),
			working_state_root,
			pending_withdrawals: vec![],
			last_finalized_block: 0,
			sync_state_map: Default::default(),
			last_block_snapshot_generated: Arc::new(RwLock::new(0)),
			latest_worker_nonce,
			latest_state_change_id: 0,
			trading_pair_configs: Default::default(),
			orderbook_operator_public_key: None,
			pending_snapshot_summary: None,
			last_processed_block_in_offchain_state: 0,
			state_version,
		}
	}

	/// The function checks whether a snapshot of the blockchain should be generated based on the
	/// pending withdrawals and block intervaland last stid
	///
	/// # Arguments
	/// * `&self`: a reference to an instance of a struct implementing some trait
	/// # Returns
	/// * `bool`: a boolean indicating whether a snapshot should be generated
	pub fn should_generate_snapshot(&self) -> bool {
		let at = BlockId::Number(self.last_finalized_block.saturated_into());
		// Get the snapshot generation intervals from the runtime API for the last finalized block
		let (pending_withdrawals_interval, block_interval) = self
			.runtime
			.runtime_api()
			.get_snapshot_generation_intervals(&at)
			.expect("📒 Expected the snapshot runtime api to be available, qed.");

		let last_accepted_worker_nonce: u64 = self
			.runtime
			.runtime_api()
			.get_last_accepted_worker_nonce(&BlockId::Number(self.client.info().best_number))
			.expect("📒Expected the snapshot runtime api to be available, qed.");
		// Check if a snapshot should be generated based on the pending withdrawals interval and
		// block interval
		if (pending_withdrawals_interval <= self.pending_withdrawals.len() as u64 ||
			block_interval <
				self.last_finalized_block
					.saturating_sub(*self.last_block_snapshot_generated.read())) &&
			last_accepted_worker_nonce < *self.latest_worker_nonce.read()
		// there is something new after last snapshot
		{
			info!(target:"orderbook", "📒 Snapshot should be generated");
			return true
		}
		// If a snapshot should not be generated, return false
		false
	}

	pub fn process_withdraw(
		&mut self,
		withdraw: WithdrawalRequest,
		worker_nonce: u64,
		state_change_id: u64,
	) -> Result<(), Error> {
		info!("📒 Processing withdrawal request: {:?}", withdraw);
		let mut memory_db = self.memory_db.write();
		let mut working_state_root = self.working_state_root.write();
		let mut trie = Self::get_trie(&mut memory_db, &mut working_state_root);

		// Get main account
		let proxies = trie.get(&withdraw.main.encode())?.ok_or(Error::MainAccountNotFound)?;

		let account_info = AccountInfo::decode(&mut &proxies[..])?;
		// Check proxy registration
		if !account_info.proxies.contains(&withdraw.proxy) {
			return Err(Error::ProxyNotAssociatedWithMain)
		}
		// Verify signature
		if !withdraw.verify() {
			return Err(Error::WithdrawSignatureCheckFailed)
		}
		// Deduct balance
		sub_balance(&mut trie, withdraw.account_asset(), withdraw.amount()?)?;
		// Commit the trie
		trie.commit();
		drop(trie);
		drop(memory_db);
		drop(working_state_root);
		// Queue withdrawal
		self.pending_withdrawals.push(withdraw.convert(state_change_id, worker_nonce)?);
		info!(target:"orderbook","📒 Queued withdrawal to pending list"); // Check if snapshot should be generated or not
		if self.should_generate_snapshot() {
			if let Err(err) = self.snapshot(worker_nonce, state_change_id) {
				log::error!(target:"orderbook", "📒Couldn't generate snapshot after reaching max pending withdrawals: {:?}",err);
				*self.last_block_snapshot_generated.write() = self.last_finalized_block;
			}
		}
		Ok(())
	}

	pub fn handle_blk_import(&mut self, num: BlockNumber) -> Result<(), Error> {
		info!("📒Handling block import: {:?}", num);
		if num.is_zero() {
			return Ok(())
		}

		if self.last_processed_block_in_offchain_state.saturating_add(1) != num {
			error!("📒Cannot process blk import, last processed blk: {:?}, but trying to import: {:?}", self.last_processed_block_in_offchain_state,num);
			return Err(Error::OutOfSequenceBlockImport)
		}

		if self.client.info().finalized_number < num.into() {
			warn!(
				"📒Importing block: {:?} but finality is lagging at: {:?}",
				num,
				self.client.info().finalized_number
			);
			return Err(Error::BlockNotFinalized(
				self.client.info().finalized_number.saturated_into(),
				num,
			))
		}

		let mut memory_db = self.memory_db.write();
		let mut working_state_root = self.working_state_root.write();
		info!("📒Starting state root: {:?}", hex::encode(*working_state_root));
		// Get the ingress messages for this block
		let messages = self.runtime.runtime_api().ingress_messages(
			&BlockId::number(self.client.info().finalized_number),
			num.saturated_into(),
		)?;

		{
			let mut trie = Self::get_trie(&mut memory_db, &mut working_state_root);
			// 3. Execute RegisterMain, AddProxy, RemoveProxy, Deposit messages
			for message in messages {
				match message {
					IngressMessages::RegisterUser(main, proxy) =>
						register_main(&mut trie, main, proxy)?,
					IngressMessages::Deposit(main, asset, amt) =>
						deposit(&mut trie, main, asset, amt)?,
					IngressMessages::AddProxy(main, proxy) => add_proxy(&mut trie, main, proxy)?,
					IngressMessages::RemoveProxy(main, proxy) =>
						remove_proxy(&mut trie, main, proxy)?,
					IngressMessages::OpenTradingPair(config) |
					IngressMessages::UpdateTradingPair(config) => {
						let pair = TradingPair::from(config.quote_asset, config.base_asset);
						self.trading_pair_configs.insert(pair, config);
					},
					IngressMessages::CloseTradingPair(config) => {
						let pair = TradingPair::from(config.quote_asset, config.base_asset);
						self.trading_pair_configs.remove(&pair);
					},
					_ => {},
				}
			}
			// Commit the trie
			trie.commit();
		}
		info!("📒state root after processing: {:?}", hex::encode(*working_state_root));
		self.last_processed_block_in_offchain_state = num;
		Ok(())
	}

	pub fn snapshot(&mut self, worker_nonce: u64, stid: u64) -> Result<(), Error> {
		info!(target:"orderbook","📒 Generating snapshot");
		let at = BlockId::number(self.client.info().finalized_number);
		let next_snapshot_id = self
			.runtime
			.runtime_api()
			.get_latest_snapshot(&at)?
			.snapshot_id
			.saturating_add(1);

		if let Some(pending_snapshot) = self.pending_snapshot_summary.as_ref() {
			if next_snapshot_id == pending_snapshot.snapshot_id {
				// We don't need to do anything because we already submitted the snapshot.
				return Ok(())
			}
		}
		let active_set = self.runtime.runtime_api().validator_set(&at)?;

		let mut summary = self.store_snapshot(worker_nonce, stid, next_snapshot_id, &active_set)?;
		if !self.is_validator {
			info!(target:"orderbook","📒 Not a validator, skipping snapshot signing.");
			// We are done if we are not a validator
			return Ok(())
		}

		let signing_key = self.keystore.get_local_key(&active_set.validators)?;
		info!(target:"orderbook","📒 Signing snapshot with: {:?}",signing_key);

		let signature = self.keystore.sign(&signing_key, &summary.sign_data())?;
		summary.aggregate_signature = Some(signature.into());
		let bit_index = active_set.validators().iter().position(|v| v == &signing_key).unwrap();
		info!(target:"orderbook","📒 Signing snapshot with bit index: {:?}",bit_index);
		set_bit_field(&mut summary.bitflags, bit_index);
		info!(target:"orderbook","📒 Signing snapshot with bit index: {:?}, signed auths: {:?}",bit_index,summary.signed_auth_indexes());
		// send it to runtime
		if self
			.runtime
			.runtime_api()
			.submit_snapshot(
				&BlockId::number(self.client.info().finalized_number),
				summary.clone(),
			)?
			.is_err()
		{
			error!(target:"orderbook","📒 Failed to submit snapshot to runtime");
			return Err(Error::FailedToSubmitSnapshotToRuntime)
		}
		self.pending_snapshot_summary = Some(summary);
		Ok(())
	}

	pub fn handle_action(&mut self, action: &ObMessage) -> Result<(), Error> {
		info!(target:"orderbook","📒 Processing action: {:?}", action);
		match action.action.clone() {
			// Get Trie here itself and pass to required function
			// No need to change Test cases
			UserActions::Trade(trades) => {
				let mut memory_db = self.memory_db.write();
				let mut working_state_root = self.working_state_root.write();
				let mut trie = Self::get_trie(&mut memory_db, &mut working_state_root);

				for trade in trades {
					let config = self
						.trading_pair_configs
						.get(&trade.maker.pair)
						.ok_or(Error::TradingPairConfigNotFound)?
						.clone();
					process_trade(&mut trie, trade, config)?
				}
				// Commit the trie
				trie.commit();
			},
			UserActions::Withdraw(withdraw) =>
				self.process_withdraw(withdraw, action.worker_nonce, action.stid)?,
			UserActions::BlockImport(num) => self.handle_blk_import(num)?,
		}
		*self.latest_worker_nonce.write() = action.worker_nonce;
		info!(target:"orderbook","📒Updated working state root: {:?}",hex::encode(*self.working_state_root.read()));
		metric_set!(self, ob_snapshot_id, action.worker_nonce);
		self.latest_state_change_id = action.stid;
		// Multicast the message to other peers
		let gossip_message = GossipMessage::ObMessage(Box::new(action.clone()));
		self.gossip_engine.gossip_message(topic::<B>(), gossip_message.encode(), true);
		info!(target:"orderbook","📒Message with stid: {:?} gossiped to others",self.latest_worker_nonce.read());
		Ok(())
	}

	// Checks if we need to sync the orderbook state before processing the messages.
	pub async fn check_state_sync(&mut self) -> Result<(), Error> {
		info!(target:"orderbook","📒 Checking state sync");
		// X->Y sync: Ask peers to send the missed worker_nonec
		if !self.known_messages.is_empty() {
			info!(target:"orderbook","📒 Known messages len: {:?}", self.known_messages.len());
			// Collect all known worker nonces
			let mut known_worker_nonces = self.known_messages.keys().collect::<Vec<&u64>>();
			// Retain only those that are greater than what we already processed
			known_worker_nonces.retain(|x| **x > *self.latest_worker_nonce.read());
			known_worker_nonces.sort_unstable(); // unstable is fine since we know  worker nonces are unique
									 // if the next best known  worker nonces is not available then ask others
			if *known_worker_nonces[0] != self.latest_worker_nonce.read().saturating_add(1) {
				// Ask other peers to send us the requests  worker nonces.
				info!(target:"orderbook","📒 Asking peers to send us the missed \
                worker nonces: last processed nonce: {:?}, best known nonce: {:?} ",
                    self.latest_worker_nonce.read(), known_worker_nonces[0]);
				let message = GossipMessage::WantWorkerNonce(
					*self.latest_worker_nonce.read(),
					*known_worker_nonces[0],
				);

				self.gossip_engine.gossip_message(topic::<B>(), message.encode(), true);
				metric_inc!(self, ob_messages_sent);
				metric_add!(self, ob_data_sent, message.encoded_size() as u64);
			} else {
				info!(target: "orderbook", "📒 sync request not required, we know the next worker_nonce");
			}
		} else {
			info!(target: "orderbook", "📒 No new messages known after worker_nonce: {:?}",self.latest_worker_nonce.read());
		}
		Ok(())
	}

	pub fn load_state_from_data(
		&mut self,
		data: &[u8],
		summary: &SnapshotSummary<AccountId>,
	) -> Result<(), Error> {
		info!(target: "orderbook", "📒 Loading state from snapshot data ({} bytes)", data.len());
		match serde_json::from_slice::<SnapshotStore>(data) {
			Ok(store) => {
				info!(target: "orderbook", "📒 Loaded state from snapshot data ({} keys in memory db)",  store.map.len());
				let mut memory_db = self.memory_db.write();
				memory_db.load_from(store.convert_to_hashmap());
				info!(target: "orderbook", "📒 {} keys in loaded memory db",memory_db.data().len());
				let summary_clone = summary.clone();
				*self.last_snapshot.write() = summary_clone;
				*self.latest_worker_nonce.write() = summary.worker_nonce;
				self.latest_state_change_id = summary.state_change_id;
				self.last_processed_block_in_offchain_state = summary.last_processed_blk;
<<<<<<< HEAD
				*self.working_state_root.write() = summary.state_root.0;
				info!(target: "orderbook", "📒 0x{} state root loaded",hex::encode(summary.state_root.0));
=======
				*self.state_version.write() = summary.state_version;
>>>>>>> 279d6490
			},
			Err(err) => {
				error!(target: "orderbook", "📒 Error decoding snapshot data: {err:?}");
				return Err(Error::Backend(format!("Error decoding snapshot data: {err:?}")))
			},
		}
		Ok(())
	}

	pub async fn process_new_user_action(&mut self, action: &ObMessage) -> Result<(), Error> {
		info!(target:"orderbook","📒 Received a new user action: {:?}",action);

		if action.version < *self.state_version.read() {
			warn!(target:"orderbook","📒 Ignoring message before recovery: given: {:?}, current version: {:?}",action.version,self.state_version.read());
		}
		// Check if stid is newer or not
		if action.worker_nonce <= *self.latest_worker_nonce.read() && !action.reset {
			// Ignore stids we already know.
			warn!(target:"orderbook","📒 Ignoring old message: given: {:?}, latest stid: {:?}",action.worker_nonce,self.latest_worker_nonce.read());
			return Ok(())
		}
		info!(target: "orderbook", "📒 Processing new user action: {:?}", action);
		if let Some(expected_singer) = self.orderbook_operator_public_key {
			if !action.verify(&expected_singer) {
				error!(target: "orderbook", "📒 Invalid signature for action: {:?}",action);
				return Err(Error::SignatureVerificationFailed)
			}
		} else {
			warn!(target: "orderbook", "📒 Orderbook operator public key not set");
			return Err(Error::SignatureVerificationFailed)
		}
		info!(target: "orderbook", "📒 Ob message recieved worker_nonce: {:?}",action.worker_nonce);
		// Cache the message
		self.known_messages.insert(action.worker_nonce, action.clone());
		if self.sync_oracle.is_major_syncing() | self.state_is_syncing {
			info!(target: "orderbook", "📒 Ob message cached for sync to complete: worker_nonce: {:?}",action.worker_nonce);
			return Ok(())
		}
		// Engine sends this during recovery, so reset the state
		if action.reset {
			self.reload_state_from_last_snapshot().await?
		}
		self.check_state_sync().await?;
		self.check_worker_nonce_gap_fill().await?;
		metric_set!(self, ob_worker_nonce, action.worker_nonce);
		Ok(())
	}

	#[cfg(test)]
	pub fn get_offline_storage(&mut self, id: u64) -> Option<Vec<u8>> {
		let offchain_storage = self.backend.offchain_storage().unwrap();
		let result = offchain_storage.get(ORDERBOOK_SNAPSHOT_SUMMARY_PREFIX, &id.encode());
		return result
	}

	pub fn store_snapshot(
		&mut self,
		worker_nonce: u64,
		state_change_id: u64,
		snapshot_id: u64,
		active_set: &ValidatorSet<AuthorityId>,
	) -> Result<SnapshotSummary<AccountId>, Error> {
		info!(target: "orderbook", "📒 Storing snapshot: {:?}", snapshot_id);
		if let Some(mut offchain_storage) = self.backend.offchain_storage() {
			// TODO: How to avoid cloning memory_db
			let store = SnapshotStore::new(self.memory_db.read().data().clone().into_iter());
			info!(target: "orderbook", "📒 snapshot contains {:?} keys", store.map.len());
			return match serde_json::to_vec(&store) {
				Ok(data) => {
					info!(target: "orderbook", "📒 Stored snapshot data ({} bytes)", data.len());
					let mut state_chunk_hashes = vec![];
					// Slice the data into chunks of 10 MB
					let mut chunks = data.chunks(10 * 1024 * 1024);
					for chunk in &mut chunks {
						let chunk_hash = H128::from(blake2_128(chunk));
						offchain_storage.set(
							ORDERBOOK_STATE_CHUNK_PREFIX,
							chunk_hash.0.as_ref(),
							chunk,
						);
						info!(target: "orderbook", "📒 Stored snapshot chunk: {}", chunk_hash);
						state_chunk_hashes.push(chunk_hash);
					}

					let withdrawals = self.pending_withdrawals.clone();
					self.pending_withdrawals.clear();
					info!(target: "orderbook", "📒 Stored snapshot withdrawals ({} bytes)", withdrawals.len());

					let working_state_root = self.working_state_root.read();

					let summary = SnapshotSummary {
						validator_set_id: active_set.set_id,
						snapshot_id,
						worker_nonce,
						state_root: (*working_state_root).into(),
						state_change_id,
						bitflags: vec![0; active_set.len().div(128).saturating_add(1)],
						withdrawals,
						aggregate_signature: None,
						state_chunk_hashes,
						last_processed_blk: self.last_processed_block_in_offchain_state,
						state_version: *self.state_version.read(),
					};

					info!(target: "orderbook", "📒 Writing summary to offchain storage: {:?}", summary);

					offchain_storage.set(
						ORDERBOOK_SNAPSHOT_SUMMARY_PREFIX,
						&snapshot_id.encode(),
						&summary.encode(),
					);
					// Store the last processed worker nonce too
					offchain_storage.set(
						ORDERBOOK_WORKER_NONCE_PREFIX,
						ORDERBOOK_WORKER_NONCE_PREFIX,
						&summary.worker_nonce.encode(),
					);
					Ok(summary)
				},
				Err(err) => Err(Error::Backend(format!("📒 Error serializing the data: {err:?}"))),
			}
		}
		Err(Error::Backend("📒 Offchain Storage not Found".parse().unwrap()))
	}

	pub fn load_snapshot(&mut self, summary: &SnapshotSummary<AccountId>) -> Result<(), Error> {
		info!(target: "orderbook", "📒 Loading snapshot: {:?}", summary.snapshot_id);
		if summary.snapshot_id == 0 {
			// Nothing to do if we are on state_id 0
			return Ok(())
		}
		if let Some(offchain_storage) = self.backend.offchain_storage() {
			let mut data = Vec::new();
			for chunk_hash in &summary.state_chunk_hashes {
				match offchain_storage.get(ORDERBOOK_STATE_CHUNK_PREFIX, chunk_hash.0.as_ref()) {
					None => {
						error!(target:"orderbook","📒 Unable to find chunk from offchain state: {:?}",chunk_hash);
						return Err(Error::SnapshotNotFound)
					},
					Some(mut chunk) => {
						let computed_hash = H128::from(blake2_128(&chunk));
						if computed_hash != *chunk_hash {
							warn!(target:"orderbook","📒 orderbook state hash mismatch: computed: {:?}, expected: {:?}",computed_hash,chunk_hash);
							return Err(Error::StateHashMisMatch)
						}
						data.append(&mut chunk);
					},
				}
			}
			self.load_state_from_data(&data, summary)?;
		} else {
			warn!(target:"orderbook","📒 orderbook state chunk not found");
		}
		Ok(())
	}

	/// go through the `known_messages` incrementally starting from the last snapshot's
	/// worker_nonce and process the messages. if a message is not found, it means ?
	pub async fn check_worker_nonce_gap_fill(&mut self) -> Result<(), Error> {
		info!(target: "orderbook", "📒 Checking for worker_nonce gap fill");
		let mut next_worker_nonce = self.latest_worker_nonce.read().saturating_add(1);
		while let Some(action) = self.known_messages.get(&next_worker_nonce).cloned() {
			if let Err(err) = self.handle_action(&action) {
				match err {
					Error::Keystore(_) =>
						error!(target:"orderbook","📒 BLS session key not found: {:?}",err),
					Error::BlockNotFinalized(_, _) => {
						// We need to wait a little logger for finality to catch
						// up before processing these messages.
						break
					},
					_ => {
						error!(target:"orderbook","📒 Error processing action: {:?}",err);
						self.reload_state_from_last_snapshot().await?;
						return Ok(())
					},
				}
			}
			next_worker_nonce = self.latest_worker_nonce.read().saturating_add(1);
		}
		Ok(())
	}

	/// Discards current state and reloads the last snapshot accepted by runtime
	pub async fn reload_state_from_last_snapshot(&mut self) -> Result<(), Error> {
		// The node found an error during processing of the action. This means
		// We need to revert everything after the last successful snapshot
		// Clear the working state
		self.memory_db.write().clear();
		info!(target:"orderbook","📒 Working state cleared.");
		// We forget about everything else from cache.
		self.known_messages.clear();
		info!(target:"orderbook","📒 OB messages cache cleared.");
		let latest_summary = self
			.runtime
			.runtime_api()
			.get_latest_snapshot(&BlockId::Number(self.last_finalized_block.saturated_into()))?;
		self.load_snapshot(&latest_summary)?;
		*self.state_version.write() = latest_summary.state_version.saturating_add(1);
		info!(target:"orderbook","📒 New state version is updated: version: {:?}",self.state_version.read());
		Ok(())
	}

	/// Checks the local `known_messages` to see if we have any messages between the `from` and `to`
	/// worker_nonce. If we do, we gossip the `WorkerNonces` message to the peer that requested it.
	///
	/// # Arguments
	/// * `from` - The worker_nonce to start from
	/// * `to` - The worker_nonce to end at
	/// * `peer` - The peer that requested the worker_nonces
	///
	/// # Returns
	/// * `()` - No return value
	pub fn want_worker_nonce(&mut self, from: &u64, to: &u64, peer: Option<PeerId>) {
		info!(target: "orderbook", "📒 Want worker_nonce: {:?} - {:?}", from, to);
		if let Some(peer) = peer {
			info!(target: "orderbook", "📒 Sending worker_nonce request to peer: {:?}", peer);
			let gossip_messages = self.get_want_worker_nonce_messages(from, to);
			for message in &gossip_messages {
				self.gossip_engine.send_message(vec![peer], message.encode());
				metric_inc!(self, ob_messages_sent);
				metric_add!(self, ob_data_sent, message.encoded_size() as u64);
			}
		}
	}
	/// Returns a list of gossip messages that contain the worker_nonces requested
	/// from the `from` to the `to` worker_nonce.
	/// The messages are limited to 10MB in size.
	///
	/// # Arguments:
	///   * `from`: The first worker_nonce requested
	///   * `to`: The last worker_nonce requested
	/// # returns:
	///   A list of gossip messages that contain the worker_nonces requested
	pub fn get_want_worker_nonce_messages(&self, from: &u64, to: &u64) -> Vec<Vec<u8>> {
		let mut gossip_messages = vec![];
		let mut messages = vec![];
		for worker_nonce in *from..=*to {
			// We dont allow gossip messsages to be greater than 10MB
			if messages.encoded_size() >= 10 * 1024 * 1024 {
				// If we reach size limit, we send data in chunks of 10MB.
				info!(target: "orderbook", "📒 Sending worker_nonce chunk: {:?}", messages.len());
				let message = GossipMessage::WorkerNonces(Box::new(messages));
				gossip_messages.push(message.encode());
				messages = vec![] // Reset the buffer
			}
			if let Some(msg) = self.known_messages.get(&worker_nonce) {
				info!(target: "test", "📒 known_messages: {:?}", self.known_messages.len());
				messages.push(msg.clone());
			}
		}
		// Send the final chunk if any
		if !messages.is_empty() {
			let message = GossipMessage::WorkerNonces(Box::new(messages));
			gossip_messages.push(message.encode());
		}
		gossip_messages
	}
	/// Handles the worker_nonces received via gossip.
	/// The worker_nonces are stored in the `known_messages` map.
	///
	/// # Arguments
	///  * `messages`: The list of worker_nonces received via gossip
	/// # returns:
	/// Ok(()) if the worker_nonces are stored successfully
	pub async fn got_worker_nonces_via_gossip(
		&mut self,
		messages: &Vec<ObMessage>,
	) -> Result<(), Error> {
		info!(target: "orderbook", "📒 Got worker_nonces via gossip: {:?}", messages.len());
		for message in messages {
			// TODO: handle reputation change.
			self.known_messages.entry(message.worker_nonce).or_insert(message.clone());
		}
		self.check_worker_nonce_gap_fill().await
	}

	// Expects the set bits in the bitmap to be missing chunks
	pub async fn want(&mut self, snapshot_id: &u64, bitmap: &Vec<u128>, remote: Option<PeerId>) {
		info!(target: "orderbook", "📒 Want snapshot: {:?} - {:?}", snapshot_id, bitmap);
		// Don't respond to want request if we are syncing
		if self.state_is_syncing {
			info!(target: "orderbook", "📒 we are syncing, Want request for id {snapshot_id:?} from {remote:?} ignored");
			return
		}

		if let Some(peer) = remote {
			let mut chunks_we_have = vec![];
			let mut highest_index = 0;
			let at = BlockId::Number(self.last_finalized_block.saturated_into());
			if let Ok(Some(summary)) =
				self.runtime.runtime_api().get_snapshot_by_id(&at, *snapshot_id)
			{
				if let Some(offchain_storage) = self.backend.offchain_storage() {
					let required_indexes: Vec<usize> = return_set_bits(bitmap);
					for chunk_index in required_indexes {
						if offchain_storage
							.get(
								ORDERBOOK_STATE_CHUNK_PREFIX,
								summary.state_chunk_hashes[chunk_index].encode().as_ref(),
							)
							.is_some()
						{
							chunks_we_have.push(chunk_index);
							highest_index = chunk_index.max(highest_index);
						}
					}
				}
			} else {
				// TODO: Reduce reputation if else block is happens
			}

			if !chunks_we_have.is_empty() {
				let message = GossipMessage::Have(
					*snapshot_id,
					prepare_bitmap(&chunks_we_have, highest_index)
						.expect("📒 Expected to create bitmap"),
				);
				self.gossip_engine.send_message(vec![peer], message.encode());
				metric_inc!(self, ob_messages_sent);
				metric_add!(self, ob_data_sent, message.encoded_size() as u64);
			}
		}
	}

	pub async fn have(&mut self, snapshot_id: &u64, bitmap: &Vec<u128>, remote: Option<PeerId>) {
		info!(target: "orderbook", "📒 Have snapshot: {:?} - {:?}", snapshot_id, bitmap);
		if let Some(peer) = remote {
			// Note: Set bits here are available for syncing
			let available_chunks: Vec<usize> = return_set_bits(bitmap);
			let mut want_chunks = vec![];
			let mut highest_index = 0; // We need the highest index to prepare the bitmap for index in available_chunks {
			for index in available_chunks {
				if let Some(chunk_status) = self.sync_state_map.get_mut(&index) {
					if *chunk_status == StateSyncStatus::Unavailable {
						want_chunks.push(index);
						highest_index = index.max(highest_index);
						*chunk_status = StateSyncStatus::InProgress(peer, Utc::now().timestamp());
					}
				}
			}

			if !want_chunks.is_empty() {
				let message = GossipMessage::RequestChunk(
					*snapshot_id,
					prepare_bitmap(&want_chunks, highest_index)
						.expect("📒 Expected to create bitmap"),
				);
				debug!(target: "orderbook", "📒 requested chunk of {:?} to {:?}", snapshot_id, peer);
				self.gossip_engine.send_message(vec![peer], message.encode());
				metric_inc!(self, ob_messages_sent);
				metric_add!(self, ob_data_sent, message.encoded_size() as u64);
			}
		}
	}

	pub async fn request_chunk(
		&mut self,
		snapshot_id: &u64,
		bitmap: &Vec<u128>,
		remote: Option<PeerId>,
	) {
		info!(target: "orderbook", "📒 Request chunk: {:?}, {:?}, {:?}", snapshot_id, bitmap, remote);
		if let Some(peer) = remote {
			if let Some(offchian_storage) = self.backend.offchain_storage() {
				let at = BlockId::Number(self.last_finalized_block.saturated_into());
				if let Ok(Some(summary)) =
					self.runtime.runtime_api().get_snapshot_by_id(&at, *snapshot_id)
				{
					let chunk_indexes: Vec<usize> = return_set_bits(bitmap);
					for index in chunk_indexes {
						match summary.state_chunk_hashes.get(index) {
							None => {
								log::warn!(target:"orderbook","📒 Chunk hash not found for index: {:?}",index)
							},
							Some(chunk_hash) => {
								if let Some(data) = offchian_storage
									.get(ORDERBOOK_STATE_CHUNK_PREFIX, chunk_hash.0.as_ref())
								{
									let message =
										GossipMessage::Chunk(*snapshot_id, index as u16, data);
									debug!(target: "orderbook", "📒 Chunk message size: {:?}", message.encode().len());
									self.gossip_engine.send_message(vec![peer], message.encode());
									info!(target: "orderbook", "📒 Chunk {:?} of {:?} sent to {:?}", chunk_hash, snapshot_id, remote);
									metric_inc!(self, ob_messages_sent);
									metric_add!(self, ob_data_sent, message.encoded_size() as u64);
								} else {
									warn!(target:"orderbook","📒 No chunk found for index: {:?}",index)
								}
							},
						}
					}
				} else {
					warn!(target:"orderbook","📒 No snapshot found for request chunk")
				}
			} else {
				warn!(target:"orderbook","📒 No offchain storage found for request chunk")
			}
		} else {
			warn!(target:"orderbook","📒 No peer found for request chunk")
		}
	}

	pub fn process_chunk(&mut self, snapshot_id: &u64, index: &usize, data: &[u8]) {
		info!(target: "orderbook", "📒 Chunk snapshot: {:?} - {:?} - {:?}", snapshot_id, index, data.len());
		if let Some(mut offchian_storage) = self.backend.offchain_storage() {
			let at = BlockId::Number(self.client.info().finalized_number);
			if let Ok(Some(summary)) =
				self.runtime.runtime_api().get_snapshot_by_id(&at, *snapshot_id)
			{
				match summary.state_chunk_hashes.get(*index) {
					None =>
						warn!(target:"orderbook","📒 Invalid index recvd, index > length of state chunk hashes"),
					Some(expected_hash) => {
						let computed_hash: H128 = H128::from(blake2_128(data));
						if *expected_hash == computed_hash {
							// Store the data
							offchian_storage.set(
								ORDERBOOK_STATE_CHUNK_PREFIX,
								expected_hash.0.as_ref(),
								data,
							);
							info!(target: "orderbook", "📒 Chunk {:?} of snapshot: {:?} stored", computed_hash, snapshot_id);
							// Update sync status map
							self.sync_state_map
								.entry(*index)
								.and_modify(|status| {
									*status = StateSyncStatus::Available;
								})
								.or_insert(StateSyncStatus::Available);
						} else {
							log::warn!(target:"orderbook","📒 Invalid chunk hash, dropping chunk...");
						}
					},
				}
			} else {
				log::error!(target:"orderbook","📒 Unable to read summary from runtime");
			}
		} else {
			log::error!(target:"orderbook","📒 Unable to get handle to offchain storage");
		}
	}

	pub async fn process_gossip_message(
		&mut self,
		message: &GossipMessage,
		remote: Option<PeerId>,
	) -> Result<(), Error> {
		info!(target:"orderbook","📒 Processing gossip message: {:?}",message);
		metric_inc!(self, ob_messages_recv);
		metric_add!(self, ob_data_recv, message.encoded_size() as u64);
		match message {
			GossipMessage::WantWorkerNonce(from, to) => self.want_worker_nonce(from, to, remote),
			GossipMessage::WorkerNonces(messages) =>
				self.got_worker_nonces_via_gossip(messages).await?,
			GossipMessage::ObMessage(msg) => self.process_new_user_action(msg).await?,
			GossipMessage::Want(snap_id, bitmap) => self.want(snap_id, bitmap, remote).await,
			GossipMessage::Have(snap_id, bitmap) => self.have(snap_id, bitmap, remote).await,
			GossipMessage::RequestChunk(snap_id, bitmap) =>
				self.request_chunk(snap_id, bitmap, remote).await,
			GossipMessage::Chunk(snap_id, index, data) =>
				self.process_chunk(snap_id, &(*index).into(), data),
		}
		Ok(())
	}

	// Updates local trie with all registered main account and proxies
	pub fn update_storage_with_genesis_data(&mut self) -> Result<(), Error> {
		info!(target:"orderbook","📒 Updating storage with genesis data");
		let data = self
			.runtime
			.runtime_api()
			.get_all_accounts_and_proxies(&BlockId::number(self.client.info().finalized_number))?;
		let mut memory_db = self.memory_db.write();
		let mut working_state_root = self.working_state_root.write();
		let mut trie = Self::get_trie(&mut memory_db, &mut working_state_root);

		for (main, proxies) in data {
			// Register main and first proxy
			register_main(&mut trie, main.clone(), proxies[0].clone())?;
			// Register the remaining proxies
			if proxies.len() > 1 {
				for proxy in proxies.iter().skip(1) {
					add_proxy(&mut trie, main.clone(), proxy.clone())?;
				}
			} else {
				debug!(target:"orderbook","📒 Only one proxy found for main: {:?}",main)
			}
		}
		// Commit the trie
		trie.commit();
		Ok(())
	}

	pub(crate) async fn handle_finality_notification(
		&mut self,
		notification: &FinalityNotification<B>,
	) -> Result<(), Error> {
		info!(target: "orderbook", "📒 Finality notification for blk: {:?}", notification.header.number());
		let header = &notification.header;
		self.last_finalized_block = (*header.number()).saturated_into();
		let active_set = self
			.runtime
			.runtime_api()
			.validator_set(&BlockId::number(self.last_finalized_block.saturated_into()))?
			.validators;
		if let Err(err) = self.keystore.get_local_key(&active_set) {
			log::error!(target:"orderbook","📒 No BLS key found: {:?}",err);
		} else {
			log::info!(target:"orderbook","📒 Active BLS key found")
		}
		// Check if snapshot should be generated or not
		if self.should_generate_snapshot() {
			let latest_worker_nonce = *self.latest_worker_nonce.read();
			if let Err(err) = self.snapshot(latest_worker_nonce, self.latest_state_change_id) {
				log::error!(target:"orderbook", "📒 Couldn't generate snapshot after reaching max blocks limit: {:?}",err);
			} else {
				*self.last_block_snapshot_generated.write() = self.last_finalized_block;
			}
		}

		// We should not update latest summary if we are still syncing
		if !self.state_is_syncing {
			let latest_summary = self.runtime.runtime_api().get_latest_snapshot(
				&BlockId::Number(self.last_finalized_block.saturated_into()),
			)?;

			// Check if its genesis then update storage with genesis data
			if latest_summary.snapshot_id.is_zero() && self.latest_worker_nonce.read().is_zero() {
				info!(target: "orderbook", "📒 Loading genesis data from runtime ....");
				self.update_storage_with_genesis_data()?;
				// Update the latest snapshot summary.
				*self.last_snapshot.write() = latest_summary;
			} else {
				let last_worker_nonce = latest_summary.worker_nonce;
				// If the last processed worker nonce is less than the one from runtime then
				// we need to sync
				if *self.latest_worker_nonce.read() < last_worker_nonce {
					self.state_is_syncing = true;
					info!(target: "orderbook", "📒 Syncing state to latest snapshot...");
					if let Err(err) = self.send_sync_requests(&latest_summary) {
						error!(target:"orderbook","📒 Error while sending sync requests to peers: {:?}",err);
					}
				}
				// There is a valid snapshot from runtime, so update our state.
				*self.last_snapshot.write() = latest_summary;
				// Prune the known messages cache
				// Remove all worker nonces older than the last processed worker nonce
				self.known_messages.retain(|k, _| *k > last_worker_nonce);
			}
			if let Some(orderbook_operator_public_key) =
				self.runtime.runtime_api().get_orderbook_opearator_key(&BlockId::number(
					self.last_finalized_block.saturated_into(),
				))? {
				info!(target:"orderbook","📒 Orderbook operator public key found in runtime: {:?}",orderbook_operator_public_key);
				self.orderbook_operator_public_key = Some(orderbook_operator_public_key);
			} else {
				warn!(target:"orderbook","📒 Orderbook operator public key not found in runtime");
			}
		}
		// if we are syncing the check progress
		if self.state_is_syncing {
			info!(target:"orderbook","📒 Checking state sync progress");
			let mut inprogress: u16 = 0;
			let mut unavailable: u16 = 0;
			let total = self.sync_state_map.len();
			let last_summary = self.last_snapshot.read().clone();
			let mut missing_indexes = vec![];
			let mut highest_missing_index = 0;
			for (chunk_index, status) in self.sync_state_map.iter_mut() {
				match status {
					StateSyncStatus::Unavailable => {
						info!(target:"orderbook","📒 Chunk: {:?} is unavailable",chunk_index);
						unavailable = unavailable.saturating_add(1);
						missing_indexes.push(*chunk_index);
						highest_missing_index = (*chunk_index).max(highest_missing_index);
					},
					StateSyncStatus::InProgress(who, when) => {
						info!(target:"orderbook","📒 Chunk: {:?} is in progress with peer: {:?}",chunk_index,who);
						inprogress = inprogress.saturating_add(1);
						// If the peer has not responded with data in one minute we ask again
						if (Utc::now().timestamp() - *when) > 60 {
							missing_indexes.push(*chunk_index);
							highest_missing_index = (*chunk_index).max(highest_missing_index);
							warn!(target:"orderbook","📒 Peer: {:?} has not responded with chunk: {:?}, asking someone else", who, chunk_index);
							*status = StateSyncStatus::Unavailable;
						}
					},
					StateSyncStatus::Available => {},
				}
			}
			info!(target:"orderbook","📒 State chunks sync status: inprogress: {:?}, unavailable: {:?}, total: {:?}",inprogress,unavailable,total);
			// If we have missing indexes, ask again to peers for these indexes
			if !missing_indexes.is_empty() {
				let message = GossipMessage::Want(
					last_summary.snapshot_id,
					prepare_bitmap(&missing_indexes, highest_missing_index)
						.expect("📒 Expected to create bitmap"),
				);
				info!(target:"orderbook","📒 Sending sync requests to neighbours...");
				self.gossip_engine.gossip_message(topic::<B>(), message.encode(), true);
			} else {
				// We have all the data, state is synced,
				// so load snapshot shouldn't have any problem now
				self.load_snapshot(&last_summary)?;
				self.state_is_syncing = false;
			}

			if !self.sync_oracle.is_major_syncing() & !self.state_is_syncing {
				// 1. Check if session change happened and we are part of the new set
				let active_set = self
					.runtime
					.runtime_api()
					.validator_set(&BlockId::number(self.last_finalized_block.saturated_into()))?
					.validators;
				if let Ok(signing_key) = self.keystore.get_local_key(&active_set) {
					// 2. Check if the pending snapshot from previous set
					if let Some(pending_snaphot) = self.runtime.runtime_api().pending_snapshot(
						&BlockId::number(self.last_finalized_block.saturated_into()),
						signing_key.clone(),
					)? {
						info!(target:"orderbook","📒 Pending snapshot found: {:?}",pending_snaphot);
						// 3. if yes, then submit snapshot summaries for that.
						let offchain_storage = self
							.backend
							.offchain_storage()
							.ok_or(Error::OffchainStorageNotAvailable)?;

						match offchain_storage
							.get(ORDERBOOK_SNAPSHOT_SUMMARY_PREFIX, &pending_snaphot.encode())
						{
							None => {
								// This should never happen
								log::error!(target:"orderbook", "📒 Unable to find snapshot summary for snapshot_id: {:?}",pending_snaphot)
							},
							Some(data) => {
								info!(target:"orderbook","📒 Loading snapshot summary for snapshot_id: {:?} from off chain storage",pending_snaphot);
								match SnapshotSummary::decode(&mut &data[..]) {
									Ok(mut summary) => {
										info!(target:"orderbook","📒 Signing snapshot with: {:?}",signing_key);
										let signature = self
											.keystore
											.sign(&signing_key, &summary.sign_data())?;
										summary.aggregate_signature = Some(signature.into());
										let bit_index = active_set
											.iter()
											.position(|v| v == &signing_key)
											.unwrap();
										set_bit_field(&mut summary.bitflags, bit_index);

										if self.pending_snapshot_summary != Some(summary.clone()) {
											// send it to runtime
											if self
												.runtime
												.runtime_api()
												.submit_snapshot(
													&BlockId::number(
														self.last_finalized_block.into(),
													),
													summary.clone(),
												)?
												.is_err()
											{
												error!(target:"orderbook","📒 Failed to submit snapshot to runtime");
												return Err(Error::FailedToSubmitSnapshotToRuntime)
											}
											self.pending_snapshot_summary = Some(summary);
										} else {
											log::debug!(target:"orderbook", "📒We already submitted snapshot: {:?}",self.pending_snapshot_summary);
										}
									},
									Err(err) => {
										// This should never happen
										log::error!(target:"orderbook", "📒 Unable to decode snapshot summary for snapshotid: {:?}",err)
									},
								}
							},
						}
					}
				}
			}
		}
		let mut known_stids = self.known_messages.keys().collect::<Vec<&u64>>();

		known_stids.sort_unstable();

		info!(target:"orderbook", "📒 Last processed worker nonce: {:?}, cached messages: {:?}, next best worker nonce: {:?}",
			self.latest_worker_nonce.read(),
			self.known_messages.len(),
		   known_stids.get(0)
		);
		if let Some(to) = known_stids.get(0) {
			let from = *self.latest_worker_nonce.read();
			// Send it only if we are missing any messages
			if to.saturating_sub(from) > 1 {
				let want_request = GossipMessage::WantWorkerNonce(from, **to);
				self.gossip_engine.gossip_message(topic::<B>(), want_request.encode(), true);
				info!(target:"orderbook","📒 Sending periodic sync request for nonces between: from:{from:?} to: {to:?}");
			} else if to.saturating_sub(from) == 1 && !self.is_validator {
				// If we are a fullnode and we know all the stids
				// then broadcast the next best nonce periodically
				// Unwrap is fine because we know the message exists
				let best_msg = GossipMessage::ObMessage(Box::new(
					self.known_messages.get(to).cloned().unwrap(),
				));
				self.gossip_engine.gossip_message(topic::<B>(), best_msg.encode(), true);
				self.gossip_engine.broadcast_topic(topic::<B>(), true);
				info!(target:"orderbook","📒 Sending periodic best message broadcast, nonce: {to:?}");
			}
		}
		Ok(())
	}

	/// Wait for Orderbook runtime pallet to be available.
	pub(crate) async fn wait_for_runtime_pallet(&mut self) {
		info!(target: "orderbook", "📒 Waiting for orderbook pallet to become available...");
		let mut finality_stream = self.client.finality_notification_stream().fuse();
		while let Some(notif) = finality_stream.next().await {
			let at = BlockId::hash(notif.header.hash());
			if self.runtime.runtime_api().validator_set(&at).ok().is_some() {
				break
			} else {
				debug!(target: "orderbook", "📒 Waiting for orderbook pallet to become available...");
			}
		}
	}

	pub fn send_sync_requests(
		&mut self,
		summary: &SnapshotSummary<AccountId>,
	) -> Result<(), Error> {
		info!(target:"orderbook","📒 Sending sync requests for snapshot: {:?}",summary.snapshot_id);
		let offchain_storage =
			self.backend.offchain_storage().ok_or(Error::OffchainStorageNotAvailable)?;

		// Check the chunks we need
		// Store the missing chunk indexes
		let mut missing_chunks = vec![];
		let mut highest_chunk_index = 0;
		for (index, chunk_hash) in summary.state_chunk_hashes.iter().enumerate() {
			if offchain_storage
				.get(ORDERBOOK_STATE_CHUNK_PREFIX, chunk_hash.encode().as_ref())
				.is_none()
			{
				missing_chunks.push(index);
				highest_chunk_index = index.max(highest_chunk_index);
				self.sync_state_map.insert(index, StateSyncStatus::Unavailable);
			} else {
				self.sync_state_map.insert(index, StateSyncStatus::Available);
			}
		}
		// Prepare bitmap
		let bitmap = prepare_bitmap(&missing_chunks, highest_chunk_index)
			.expect("📒 Expected to create bitmap");
		// Gossip the sync requests to all connected nodes
		let message = GossipMessage::Want(summary.snapshot_id, bitmap);
		self.gossip_engine.gossip_message(topic::<B>(), message.encode(), false);
		info!(target:"orderbook","📒 State sync request send to connected peers ");
		Ok(())
	}

	/// Public method to get a mutable trie instance with the given mutable memory_db and
	/// working_state_root
	///
	/// # Parameters:
	/// - `memory_db`: a mutable reference to a MemoryDB instance
	/// - `working_state_root`: a mutable reference to a 32-byte array of bytes representing the
	///   root of the trie
	///
	/// # Returns
	/// `TrieDBMut`:  instance representing a mutable trie
	pub fn get_trie<'a>(
		memory_db: &'a mut MemoryDB<RefHasher, HashKey<RefHasher>, Vec<u8>>,
		working_state_root: &'a mut [u8; 32],
	) -> TrieDBMut<'a, ExtensionLayout> {
		let trie = if working_state_root == &mut [0u8; 32] {
			info!(target: "orderbook", "📒 Creating a new trie as state root is empty");
			TrieDBMutBuilder::new(memory_db, working_state_root).build()
		} else {
			trace!(target: "orderbook", "📒 Loading trie from existing Db and state root");
			TrieDBMutBuilder::from_existing(memory_db, working_state_root).build()
		};
		trie
	}

	/// Loads the latest trading pair configs from runtime
	pub fn load_trading_pair_configs(&mut self, blk_num: BlockNumber) -> Result<(), Error> {
		info!(target: "orderbook", "📒 Loading trading pair configs from runtime...");
		let tradingpairs = self
			.runtime
			.runtime_api()
			.read_trading_pair_configs(&BlockId::Number(blk_num.saturated_into()))?;
		info!(target: "orderbook","Loaded {:?} trading pairs", tradingpairs.len());
		for (pair, config) in tradingpairs {
			self.trading_pair_configs.insert(pair, config);
		}

		Ok(())
	}

	/// Main loop for Orderbook worker.
	///
	/// Wait for Orderbook runtime pallet to be available, then start the main async loop
	/// which is driven by gossiped user actions.
	pub(crate) async fn run(mut self) {
		info!(target: "orderbook", "📒 Orderbook worker started");
		self.wait_for_runtime_pallet().await;

		// Wait for blockchain sync to complete
		while self.sync_oracle.is_major_syncing() {
			info!(target: "orderbook", "📒 orderbook is not started waiting for blockchain to sync completely");
			tokio::time::sleep(Duration::from_secs(12)).await;
		}

		if let Ok(public_key) = self
			.runtime
			.runtime_api()
			.get_orderbook_opearator_key(&BlockId::Number(self.client.info().finalized_number))
		{
			self.orderbook_operator_public_key = public_key;
		}

		// Get the latest summary from the runtime
		let latest_summary = match self
			.runtime
			.runtime_api()
			.get_latest_snapshot(&BlockId::Number(self.client.info().finalized_number))
		{
			Ok(summary) => summary,
			Err(err) => {
				error!(target:"orderbook","📒 Cannot get latest snapshot: {:?}",err);
				return
			},
		};
		{
			*self.last_snapshot.write() = latest_summary.clone();
		}
		// Lock, write and release
		info!(target:"orderbook","📒 Latest Snapshot state id: {:?}",latest_summary.worker_nonce);
		// Try to load the snapshot from the database
		if let Err(err) = self.load_snapshot(&latest_summary) {
			warn!(target:"orderbook","📒 Cannot load snapshot from database: {:?}",err);
			info!(target:"orderbook","📒 Trying to sync snapshot from other peers");
			if let Err(err) = self.send_sync_requests(&latest_summary) {
				error!(target:"orderbook","📒 Error while sending sync requests to peers: {:?}",err);
				return
			}
			self.state_is_syncing = true;
		}

		if let Err(err) =
			self.load_trading_pair_configs(self.client.info().finalized_number.saturated_into())
		{
			error!(target:"orderbook","📒 Error while loading trading pair configs: {:?}",err);
			return
		}

		info!(target:"orderbook","📒 Starting event streams...");
		let mut gossip_messages = Box::pin(
			self.gossip_engine
				.messages_for(topic::<B>())
				.filter_map(|notification| async move {
					match GossipMessage::decode(&mut &notification.message[..]).ok() {
						None => {
							warn!(target: "orderbook", "📒 Gossip message decode failed: {:?}", notification);
							None
						},
						Some(msg) => {
							trace!(target: "orderbook", "📒 Got gossip message: {:?}", msg);
							Some((msg, notification.sender))
						},
					}
				})
				.fuse(),
		);
		// finality events stream
		let mut finality_stream = self.client.finality_notification_stream().fuse();
		loop {
			let mut gossip_engine = &mut self.gossip_engine;
			futures::select_biased! {
				_ = gossip_engine => {
					error!(target: "orderbook", "📒 Gossip engine has terminated.");
					return;
				}
				finality = finality_stream.next() => {
					if let Some(finality) = finality {
						if let Err(err) = self.handle_finality_notification(&finality).await {
							error!(target: "orderbook", "📒 Error during finalized block import{}", err);
						}
					}else {
						error!(target:"orderbook","📒 None finality received");
						return
					}
				},
				gossip = gossip_messages.next() => {
					if let Some((message,sender)) = gossip {
						// Gossip messages have already been verified to be valid by the gossip validator.
						if let Err(err) = self.process_gossip_message(&message,sender).await {
							error!(target: "orderbook", "📒 {}", err);
						}
					} else {
						return;
					}
				},
				message = self.message_sender_link.next() => {
					if let Some(message) = message {
						if let Err(err) = self.process_new_user_action(&message).await {
							error!(target: "orderbook", "📒 Error during user action import{:?}", err);
						}
					}else{
						return;
					}
				},
			}
		}
	}
}

/// The purpose of this function is to register a new main account along with a proxy account.
///
/// # Parameters
///
/// * `trie` - A mutable reference to a `TrieDBMut` with `ExtensionLayout`.
/// * `main` - The `AccountId` of the main account to be registered.
/// * `proxy` - The `AccountId` of the proxy account to be associated with the main account.
///
/// # Returns
///
/// Returns `Ok(())` if the registration is successful, or an `Error` if there was a problem
/// registering an account.
pub fn register_main(
	trie: &mut TrieDBMut<ExtensionLayout>,
	main: AccountId,
	proxy: AccountId,
) -> Result<(), Error> {
	info!(target: "orderbook", "📒 Registering main account: {:?}", main);
	if trie.contains(&main.encode())? {
		warn!(target: "orderbook", "📒 Main account already registered: {:?}", main);
		return Ok(())
	}
	let account_info = AccountInfo { proxies: vec![proxy] };
	trie.insert(&main.encode(), &account_info.encode())?;
	Ok(())
}

/// The purpose of this function is to add new a proxy account to main account's list.
/// # Parameters
///
/// * `trie` - A mutable reference to a `TrieDBMut<ExtensionLayout>` instance, which represents the
///   trie database to modify.
/// * `main` - An `AccountId` representing the main account for which to add a proxy.
/// * `proxy` - An `AccountId` representing the proxy account to add to the list of authorized
///   proxies.
///
/// # Returns
///
/// Returns `Ok(())` on success, or an `Error` if there was a problem adding the proxy.
pub fn add_proxy(
	trie: &mut TrieDBMut<ExtensionLayout>,
	main: AccountId,
	proxy: AccountId,
) -> Result<(), Error> {
	info!(target: "orderbook", "📒Adding proxy account: {:?}", proxy);
	match trie.get(&main.encode())? {
		Some(data) => {
			info!(target: "orderbook", "📒 Main account found: {:?}", main);
			let mut account_info = AccountInfo::decode(&mut &data[..])?;
			if account_info.proxies.contains(&proxy) {
				warn!(target: "orderbook", "📒 Proxy account already registered: {:?}", proxy);
				return Ok(())
			}
			account_info.proxies.push(proxy);
			trie.insert(&main.encode(), &account_info.encode())?;
		},
		None => return Err(Error::MainAccountNotFound),
	}
	Ok(())
}

/// The purpose of this function is to remove a proxy account from a main account's list.
///
/// # Parameters
///
/// * `trie` - A mutable reference to a `TrieDBMut<ExtensionLayout>` instance, which represents the
///   trie database to modify.
/// * `main` - An `AccountId` representing the main account for which to remove a proxy.
/// * `proxy` - An `AccountId` representing the proxy account that needs to be removed
///
/// # Returns
///
/// Returns `Ok(())` on success, or an `Error` if there was a problem removing the proxy account.
pub fn remove_proxy(
	trie: &mut TrieDBMut<ExtensionLayout>,
	main: AccountId,
	proxy: AccountId,
) -> Result<(), Error> {
	info!(target: "orderbook", "📒 Removing proxy account: {:?}", proxy);
	match trie.get(&main.encode())? {
		Some(data) => {
			let mut account_info = AccountInfo::decode(&mut &data[..])?;
			if account_info.proxies.contains(&proxy) {
				account_info
					.proxies
					.iter()
					.position(|x| *x == proxy)
					.map(|i| account_info.proxies.remove(i));
				trie.insert(&main.encode(), &account_info.encode())?;
			} else {
				return Err(Error::ProxyAccountNotFound)
			}
		},
		None => return Err(Error::MainAccountNotFound),
	}
	Ok(())
}

/// Deposits a specified amount of an asset into an account.
///
/// # Parameters
///
/// * `trie` - A mutable reference to a `TrieDBMut` object of type `ExtensionLayout`.
/// * `main` - An `AccountId` object representing the main account to deposit the asset into.
/// * `asset` - An `AssetId` object representing the asset to deposit.
/// * `amount` - A `Decimal` object representing the amount of the asset to deposit.
///
/// # Returns
///
/// A `Result<(), Error>` indicating whether the deposit was successful or not.
pub fn deposit(
	trie: &mut TrieDBMut<ExtensionLayout>,
	main: AccountId,
	asset: AssetId,
	amount: Decimal,
) -> Result<(), Error> {
	info!(target: "orderbook", "📒 Depositing asset: {:?}", asset);
	if !trie.contains(&main.encode())? {
		return Err(Error::MainAccountNotFound)
	}
	let account_asset = AccountAsset { main, asset };
	match trie.get(&account_asset.encode())? {
		Some(data) => {
			info!(target: "orderbook", "📒 Account asset found: {:?}", account_asset);
			let mut balance = Decimal::decode(&mut &data[..])?;
			balance = balance.saturating_add(amount);
			trie.insert(&account_asset.encode(), &balance.encode())?;
		},
		None => {
			info!(target: "orderbook", "📒 Account asset created: {:?}", account_asset);
			trie.insert(&account_asset.encode(), &amount.encode())?;
		},
	}
	Ok(())
}

/// Processes a trade between a maker and a taker, updating their order states and balances
/// accordingly.
///
/// # Arguments
///
/// * `trie` - A mutable reference to a `TrieDBMut` object of type `ExtensionLayout`.
/// * `trade` - A `Trade` object representing the trade to process.
///
/// # Returns
///
/// A `Result<(), Error>` indicating whether the trade was successfully processed or not.
pub fn process_trade(
	trie: &mut TrieDBMut<ExtensionLayout>,
	trade: Trade,
	config: TradingPairConfig,
) -> Result<(), Error> {
	info!(target: "orderbook", "📒 Processing trade: {:?}", trade);
	if !trade.verify(config) {
		error!(target: "orderbook", "📒 Trade verification failed");
		return Err(Error::InvalidTrade)
	}

	// Update balances
	let (maker_asset, maker_credit) = trade.credit(true);
	add_balance(trie, maker_asset, maker_credit)?;

	let (maker_asset, maker_debit) = trade.debit(true);
	sub_balance(trie, maker_asset, maker_debit)?;

	let (taker_asset, taker_credit) = trade.credit(false);
	add_balance(trie, taker_asset, taker_credit)?;

	let (taker_asset, taker_debit) = trade.debit(false);
	sub_balance(trie, taker_asset, taker_debit)?;
	Ok(())
}<|MERGE_RESOLUTION|>--- conflicted
+++ resolved
@@ -518,12 +518,9 @@
 				*self.latest_worker_nonce.write() = summary.worker_nonce;
 				self.latest_state_change_id = summary.state_change_id;
 				self.last_processed_block_in_offchain_state = summary.last_processed_blk;
-<<<<<<< HEAD
 				*self.working_state_root.write() = summary.state_root.0;
 				info!(target: "orderbook", "📒 0x{} state root loaded",hex::encode(summary.state_root.0));
-=======
 				*self.state_version.write() = summary.state_version;
->>>>>>> 279d6490
 			},
 			Err(err) => {
 				error!(target: "orderbook", "📒 Error decoding snapshot data: {err:?}");
