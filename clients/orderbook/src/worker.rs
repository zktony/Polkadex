--- conflicted
+++ resolved
@@ -1447,13 +1447,6 @@
 		);
 
 		let mut finality_stream = self.client.finality_notification_stream().fuse();
-<<<<<<< HEAD
-		while let Some(notif) = finality_stream.next().await {
-			if self.runtime.runtime_api().validator_set(notif.header.hash()).ok().is_some() {
-				break
-			} else {
-				debug!(target: "orderbook", "📒 Waiting for orderbook pallet to become available...");
-=======
 
 		loop {
 			let mut gossip_engine = &mut self.gossip_engine;
@@ -1476,7 +1469,6 @@
 				_ = gossip_messages.next() => {
 					// Just drop any messages before runtime upgrade
 				}
->>>>>>> a1510914
 			}
 		}
 	}
