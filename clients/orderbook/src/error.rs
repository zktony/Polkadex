//! Orderbook gadget specific errors
//!
//! Used for Orderbook gadget interal error handling only

use hash_db::MaybeDebug;
use orderbook_primitives::types::AccountAsset;
use sp_api::ApiError;
use std::fmt::Debug;
use tokio::task::JoinError;
use trie_db::TrieError;

#[derive(Debug, thiserror::Error, PartialEq)]
pub enum Error {
	#[error("Backend: {0}")]
	Backend(String),
	#[error("Keystore error: {0}")]
	Keystore(String),
	#[error("State hash mismatch")]
	StateHashMisMatch,
	#[error("AccountBalanceNotFound in the state")]
	AccountBalanceNotFound(AccountAsset),
	#[error("Not enough balance in account")]
	InsufficientBalance,
	#[error("Error in trie computation")]
	TrieError(String),
	#[error("Scale codec error")]
	CodecError(parity_scale_codec::Error),
	#[error("Signature check failed for withdraw")]
	WithdrawSignatureCheckFailed,
	#[error("Decimal library error")]
	DecimalError(rust_decimal::Error),
	#[error("Unable to find main account in trie")]
	MainAccountNotFound,
	#[error("Unable to find proxy account in trie")]
	ProxyAccountNotFound,
	#[error("Proxy not associated with main")]
	ProxyNotAssociatedWithMain,
	#[error("Error while snapshot signing")]
	SnapshotSigningFailed,
	#[error("Failed to submit snapshot to runtime")]
	FailedToSubmitSnapshotToRuntime,
	#[error("Main account already registered")]
	MainAlreadyRegistered,
	#[error("Proxy account already registered")]
	ProxyAlreadyRegistered,
	#[error("Offchain storage not available")]
	OffchainStorageNotAvailable,
<<<<<<< HEAD
	#[error("Signature verification Failed")]
	SignatureVerificationFailed,
=======
	#[error("Invalid trade found")]
	InvalidTrade,
	#[error("Unable to find trading pair config")]
	TradingPairConfigNotFound,
>>>>>>> d17c48fb
}

impl<T: MaybeDebug, E: MaybeDebug> From<Box<TrieError<T, E>>> for Error {
	fn from(value: Box<TrieError<T, E>>) -> Self {
		Self::TrieError(format!("{:?}", value))
	}
}

impl From<parity_scale_codec::Error> for Error {
	fn from(value: parity_scale_codec::Error) -> Self {
		Self::CodecError(value)
	}
}

impl From<rust_decimal::Error> for Error {
	fn from(value: rust_decimal::Error) -> Self {
		Self::DecimalError(value)
	}
}

impl From<ApiError> for Error {
	fn from(value: ApiError) -> Self {
		Self::Backend(value.to_string())
	}
}

impl From<reqwest::Error> for Error {
	fn from(value: reqwest::Error) -> Self {
		Self::Backend(value.to_string())
	}
}

impl From<JoinError> for Error {
	fn from(value: JoinError) -> Self {
		Self::Backend(value.to_string())
	}
}<|MERGE_RESOLUTION|>--- conflicted
+++ resolved
@@ -45,15 +45,12 @@
 	ProxyAlreadyRegistered,
 	#[error("Offchain storage not available")]
 	OffchainStorageNotAvailable,
-<<<<<<< HEAD
 	#[error("Signature verification Failed")]
 	SignatureVerificationFailed,
-=======
 	#[error("Invalid trade found")]
 	InvalidTrade,
 	#[error("Unable to find trading pair config")]
 	TradingPairConfigNotFound,
->>>>>>> d17c48fb
 }
 
 impl<T: MaybeDebug, E: MaybeDebug> From<Box<TrieError<T, E>>> for Error {
