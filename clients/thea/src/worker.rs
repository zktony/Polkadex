// This file is part of Polkadex.
//
// Copyright (c) 2023 Polkadex oü.
// SPDX-License-Identifier: GPL-3.0-or-later WITH Classpath-exception-2.0
//
// This program is free software: you can redistribute it and/or modify
// it under the terms of the GNU General Public License as published by
// the Free Software Foundation, either version 3 of the License, or
// (at your option) any later version.
//
// This program is distributed in the hope that it will be useful,
// but WITHOUT ANY WARRANTY; without even the implied warranty of
// MERCHANTABILITY or FITNESS FOR A PARTICULAR PURPOSE. See the
// GNU General Public License for more details.
//
// You should have received a copy of the GNU General Public License
// along with this program. If not, see <https://www.gnu.org/licenses/>.

//! Worker which manages/processes Thea client requests.

use std::{collections::BTreeMap, marker::PhantomData, ops::AddAssign, sync::Arc, time::Duration};

use futures::StreamExt;
use log::{debug, error, info, trace, warn};
use parity_scale_codec::{Codec, Decode, Encode};
use parking_lot::RwLock;
use polkadex_primitives::utils::{prepare_bitmap, return_set_bits, set_bit_field};
use sc_client_api::{Backend, FinalityNotification};
use sc_keystore::LocalKeystore;
use sc_network::PeerId;
use sc_network_gossip::{GossipEngine, Network as GossipNetwork, Syncing};
use sp_api::ProvideRuntimeApi;
use sp_arithmetic::traits::SaturatedConversion;
use sp_consensus::SyncOracle;
use sp_runtime::traits::{Block, Header};
use thea_primitives::{
	types::Message, AuthorityIndex, Network, TheaApi, MESSAGE_CACHE_DURATION_IN_SECS,
	NATIVE_NETWORK,
};
use tokio::time::Instant;

use crate::{
	connector::traits::ForeignConnector,
	error::Error,
	gossip::{topic, GossipValidator},
	keystore::TheaKeyStore,
	metric_add, metric_inc,
	metrics::Metrics,
	thea_protocol_name,
	types::GossipMessage,
	Client,
};

/// Definition of the worker parameters required for the worker initialization.
pub(crate) struct WorkerParams<B: Block, BE, C, SO, N, R, FC: ForeignConnector + ?Sized> {
	/// Thea client.
	pub client: Arc<C>,
	/// Client Backend.
	pub backend: Arc<BE>,
	/// Client runtime.
	pub runtime: Arc<R>,
	/// Network service.
	pub sync_oracle: Arc<SO>,
	/// Instance of Thea metrics exposed through Prometheus.
	pub metrics: Option<Metrics>,
	/// Indicates if this node is a validator.
	pub is_validator: bool,
	/// Gossip network.
	pub network: N,
	pub _marker: PhantomData<B>,
	/// Foreign chain connector.
	pub foreign_chain: Arc<FC>,
	/// Local key store.
	pub(crate) keystore: Arc<LocalKeystore>,
}

/// A thea worker plays the thea protocol
pub(crate) struct TheaWorker<B: Block, BE, C, SO, N, R, FC: ForeignConnector + ?Sized> {
	/// Thea client.
	pub(crate) client: Arc<C>,
	/// Thea network type.
	pub(crate) thea_network: Option<Network>,
	// Payload to gossip message mapping
	_backend: Arc<BE>,
	runtime: Arc<R>,
	sync_oracle: Arc<SO>,
	metrics: Option<Metrics>,
	is_validator: bool,
	_network: Arc<N>,
	keystore: TheaKeyStore,
	gossip_engine: GossipEngine<B>,
	// Payload to gossip message mapping
	pub(crate) message_cache: Arc<RwLock<BTreeMap<Message, (Instant, GossipMessage)>>>,
	last_foreign_nonce_processed: Arc<RwLock<u64>>,
	last_native_nonce_processed: Arc<RwLock<u64>>,
	foreign_chain: Arc<FC>,
}

impl<B, BE, C, SO, N, R, FC> TheaWorker<B, BE, C, SO, N, R, FC>
where
	B: Block + Codec,
	BE: Backend<B>,
	C: Client<B, BE>,
	R: ProvideRuntimeApi<B>,
	R::Api: TheaApi<B>,
	SO: Send + Sync + Clone + 'static + SyncOracle + Syncing<B>,
	N: GossipNetwork<B> + Clone + Send + Sync + 'static,
	FC: ForeignConnector + ?Sized,
{
	/// Return a new BEEFY worker instance.
	///
	/// Note that a BEEFY worker is only fully functional if a corresponding
	/// BEEFY pallet has been deployed on-chain.
	///
	/// The BEEFY pallet is needed in order to keep track of the BEEFY authority set.
	///
	/// # Parameters
	///
	/// * `worker_params`: DTO with data required for the worker initialization.
	pub(crate) async fn new(worker_params: WorkerParams<B, BE, C, SO, N, R, FC>) -> Self {
		let WorkerParams {
			client,
			backend,
			runtime,
			foreign_chain,
			keystore,
			sync_oracle,
			metrics,
			is_validator,
			network,
			_marker,
		} = worker_params;

		let message_cache = Arc::new(RwLock::new(BTreeMap::new()));
		let foreign_nonce = Arc::new(RwLock::new(0));
		let native_nonce = Arc::new(RwLock::new(0));
		let gossip_validator = Arc::new(GossipValidator::new(
			message_cache.clone(),
			foreign_nonce.clone(),
			native_nonce.clone(),
		));
		let gossip_engine = GossipEngine::new(
			network.clone(),
			sync_oracle.clone(),
			thea_protocol_name::standard_name(),
			gossip_validator,
			None,
		);

		TheaWorker {
			client,
			_backend: backend,
			runtime,
			metrics,
			sync_oracle,
			is_validator,
			_network: Arc::new(network),
			keystore: TheaKeyStore::new(keystore),
			thea_network: None,
			gossip_engine,
			message_cache,
			last_foreign_nonce_processed: foreign_nonce,
			last_native_nonce_processed: native_nonce,
			foreign_chain,
		}
	}

	/// Signs provided message with stored BLS key related to the Thea authority and returns
	/// instance of the gossip message definition.
	///
	/// # Parameters
	///
	/// * `message`: Message to sign.
	pub fn sign_message(&mut self, message: Message) -> Result<GossipMessage, Error> {
		let network = self.thea_network.expect("Expected the network to be defined here.");
		info!(target:"thea", "Serving network: {:?}", network);
		let active = self
			.runtime
			.runtime_api()
			.validator_set(self.client.info().finalized_hash, network)?
			.ok_or(Error::ValidatorSetNotInitialized(network))?;

		let signing_key = self.keystore.get_local_key(&active.validators)?;
		let signature = self.keystore.sign(&signing_key, &message.encode())?;
		info!(target:"thea", "🌉 Signature generated for thea");
		let bit_index = active.validators.iter().position(|x| *x == signing_key).unwrap();

		let bitmap: Vec<u128> = prepare_bitmap(&vec![bit_index], active.validators.len()).unwrap();

		info!(target:"thea","🌉 Bitmap generated for message with nonce: {:?}, bitmap: {:?}",message.nonce, bitmap);

		Ok(GossipMessage { payload: message, bitmap, aggregate_signature: signature.into() })
	}

	/// Validates provided gossip message.
	///
	/// # Parameters
	///
	/// * `message`: Gossip message to validate.
	pub async fn check_message(&mut self, message: &GossipMessage) -> Result<bool, Error> {
		// TODO: Do signature check here.
		// Based on network use the corresponding api to check if the message if valid or not.
		if message.payload.network != NATIVE_NETWORK {
			self.foreign_chain.check_message(&message.payload).await
		} else {
			let network = self.thea_network.ok_or(Error::NetworkNotConfigured)?;
			let result = self
				.runtime
				.runtime_api()
				.outgoing_messages(
					self.client.info().finalized_hash,
					network,
					message.payload.nonce,
				)?
				.ok_or(Error::ErrorReadingTheaMessage)?;

			Ok(result == message.payload)
		}
	}

	/// Highest level method used to process incoming gossip message.
	///
	/// # Parameters
	///
	/// * `message`: Gossip message to be processed.
	pub async fn process_gossip_message(
		&mut self,
		incoming_message: &mut GossipMessage,
		_: Option<PeerId>,
	) -> Result<(), Error> {
		if !self.is_validator {
			return Ok(())
		}
		// Proceed only if thea auths are initialized
		if !self.foreign_chain.check_thea_authority_initialization().await.unwrap_or(false) {
			warn!(target: "thea", "🌉 Thea authorities not initialized yet!");
			return Ok(())
		}
		metric_inc!(self, thea_messages_recv);
		metric_add!(self, thea_data_recv, incoming_message.encoded_size() as u64);
		let local_index = self.get_local_auth_index()?;
		info!(target:"thea","🌉 Local validator index: {:?}",local_index);
		let option = self.message_cache.read().get(&incoming_message.payload).cloned();
		// Check incoming message in our cache.
		match option {
			None => {
				// Check if the incoming message is valid based on our local node
				match self.check_message(incoming_message).await? {
					false => {
						error!(target:"thea", "Message check failed");
						// TODO: We will do offence handler later, simply ignore now
						// TODO: What if the local foreign node is not synced yet, blockchains have
						// eventual consistency.
						return Ok(())
					},
					true => {
						info!(target:"thea", "🌉 Message with nonce: {:?} is valid",incoming_message.payload.nonce);
						// Sign the message
						let gossip_message = self.sign_message(incoming_message.payload.clone())?;

						// Aggregate the signature and store it.
						incoming_message.aggregate_signature = incoming_message
							.aggregate_signature
							.add_signature(&gossip_message.aggregate_signature)?;
						info!(target:"thea", "🌉 Signature is aggragated");
						// Set the bit based on our local index
						set_bit_field(&mut incoming_message.bitmap, local_index.saturated_into());
						info!(target:"thea","🌉 Message status: nonce: {:?}, signed: {:?}, threshold: {:?}",
							incoming_message.payload.nonce,
							return_set_bits(&incoming_message.bitmap).len(),
							incoming_message.payload.threshold()
						);
						if return_set_bits(&incoming_message.bitmap).len() >=
							incoming_message.payload.threshold() as usize
						{
							// We got majority on this message
							info!(target:"thea", "🌉 Got majority, sending message to destination");
							if incoming_message.payload.network == NATIVE_NETWORK {
								self.foreign_chain
									.send_transaction(incoming_message.clone())
									.await?;
							} else {
								info!(target:"thea", "🌉 Sending message to native runtime");
								self.runtime.runtime_api().incoming_message(
									self.client.info().finalized_hash,
									incoming_message.payload.clone(),
									incoming_message.bitmap.clone(),
									incoming_message.aggregate_signature.into(),
								)??;
							}
							self.message_cache.write().remove(&incoming_message.payload);
						} else {
							// Cache it.
							info!(target:"thea", "🌉 No majority, caching the message");
							self.message_cache.write().insert(
								incoming_message.payload.clone(),
								(Instant::now(), incoming_message.clone()),
							);
						}
					},
				}
			},
			Some((_, message)) => {
				info!(target:"thea", "🌉 Message with nonce: {:?} is already known to us",incoming_message.payload.nonce);
				// 1. incoming message has more signatories
				let signed_auth_indexes = return_set_bits(&incoming_message.bitmap);
				// 2. Check if our signature is included or not
				let did_we_sign_incoming_message =
					signed_auth_indexes.contains(&local_index.saturated_into());

				// There are two cases here,
				if !did_we_sign_incoming_message {
					// Let's add our signature to it
					let gossip_message = self.sign_message(incoming_message.payload.clone())?;

					// Aggregate the signature and store it.
					incoming_message.aggregate_signature = incoming_message
						.aggregate_signature
						.add_signature(&gossip_message.aggregate_signature)?;
					// Set the bit based on our local index
					set_bit_field(&mut incoming_message.bitmap, local_index.saturated_into());
					info!(target:"thea","🌉 Message status: nonce: {:?}, signed: {:?}, threshold: {:?}",
						incoming_message.payload.nonce,
						return_set_bits(&incoming_message.bitmap).len(),
						incoming_message.payload.threshold()
					);
					if return_set_bits(&incoming_message.bitmap).len() >=
						incoming_message.payload.threshold() as usize
					{
						info!(target:"thea","🌉 Got majority on message: nonce: {:?}, network: {:?}", message.payload.nonce, message.payload.network);
						// We got majority on this message
						if incoming_message.payload.network == NATIVE_NETWORK {
							self.foreign_chain.send_transaction(incoming_message.clone()).await?;
						} else {
							info!(target:"thea", "🌉 Sending message to native runtime");
							self.runtime.runtime_api().incoming_message(
								self.client.info().finalized_hash,
								incoming_message.payload.clone(),
								incoming_message.bitmap.clone(),
								incoming_message.aggregate_signature.into(),
							)??;
						}
						self.message_cache.write().remove(&incoming_message.payload);
					} else {
						// Cache it.
						info!(target:"thea", "🌉 No majority, caching the message");
						self.message_cache.write().insert(
							incoming_message.payload.clone(),
							(Instant::now(), incoming_message.clone()),
						);
						// TODO: Send it back to network.
					}
				} else {
					error!(target:"thea", "🌉 if we have it cache, then we should also sign it,\
					 this should never happen!")
				}
			},
		}

		Ok(())
	}

	/// Handles block finalization notification.
	///
	/// # Parameters
	///
	/// * `notification`: Summary DTO of the finalized block.
	pub(crate) async fn handle_finality_notification(
		&mut self,
		notification: &FinalityNotification<B>,
	) -> Result<(), Error> {
		// Proceed only if thea auths are initialized
		if !self.foreign_chain.check_thea_authority_initialization().await.unwrap_or(false) {
			warn!(target: "thea", "🌉 Thea authorities not initialized yet!");
			return Ok(())
		}

		info!(target: "thea", "🌉 Finality notification for blk: {:?}", notification.header.number());
		let header = &notification.header;
		let at = header.hash();

		// Proceed only if we are a validator
		if !self.is_validator {
			return Ok(())
		}

		if self.thea_network.is_none() {
			let active = self
				.runtime
				.runtime_api()
				.full_validator_set(at)?
				.ok_or(Error::NoValidatorsFound)?;
			let signing_key = self.keystore.get_local_key(active.validators())?;
			let network = self.runtime.runtime_api().network(at, signing_key)?;

			if network.is_none() {
				log::error!(target:"thea","🌉 Thea network is not configured for this validator, please use the local rpc");
				return Err(Error::NetworkNotConfigured)
			} else {
				self.thea_network = network;
			}
		}
		let network = self.thea_network.ok_or(Error::NetworkNotConfigured)?;

		// Update the last processed foreign nonce from native
		let last_foreign_nonce_processed: u64 = self
			.runtime
			.runtime_api()
			.get_last_processed_nonce(self.client.info().finalized_hash, network)?;

		*self.last_foreign_nonce_processed.write() = last_foreign_nonce_processed;

		let last_nonce = self.foreign_chain.last_processed_nonce_from_native().await?;

		let next_nonce_to_process = last_nonce.saturating_add(1);

		let message =
			self.runtime
				.runtime_api()
				.outgoing_messages(at, network, next_nonce_to_process)?;

		if let Some(message) = message {
			info!(target:"thea", "🌉 Processing new message from Polkadex: nonce: {:?}, to_network: {:?}",message.nonce, message.network);
			// Don't do anything if we already know about the message
			// It means Thea is already processing it.
			if !self.message_cache.read().contains_key(&message) {
				info!(target:"thea", "🌉 Found new native message for processing.. network:{:?} nonce: {:?}",message.network, message.nonce);
				self.sign_and_submit_message(message)?
			} else {
				let mut cache = self.message_cache.write();
				if let Some((last, _)) = cache.get(&message).cloned() {
					if Instant::now().duration_since(last) >
						Duration::from_secs(MESSAGE_CACHE_DURATION_IN_SECS)
					{
						cache.remove(&message);
						info!(target:"thea","🌉 Thea message expired: {:?}",message);
					} else {
						info!(target:"thea","🌉 We already processed this message, so ignoring...")
					}
				}
			}
		} else {
			info!(target:"thea", "🌉 No messages from Polkadex: nonce: {:?}, to_network: {:?}",next_nonce_to_process, network);
		}

		Ok(())
	}

	/// Provides the identity of the Orderbook authority.
	pub fn get_local_auth_index(&self) -> Result<AuthorityIndex, Error> {
		let network = self.thea_network.expect("🌉 Expected the thea network to be initialized");
		let active = self
			.runtime
			.runtime_api()
			.validator_set(self.client.info().finalized_hash, network)?
			.ok_or(Error::ValidatorSetNotInitialized(network))?;

		let signing_key = self.keystore.get_local_key(&active.validators)?;

		// Unwrap is fine since we already know we are in that list
		let index = active.validators.iter().position(|x| x == &signing_key).unwrap();
		Ok(index.saturated_into())
	}

	/// Helper method to sign, emit and cache message.
	///
	/// # Parameters
	///
	/// * `message`: Message to process.
	pub fn sign_and_submit_message(&mut self, message: Message) -> Result<(), Error> {
		let gossip_message = self.sign_message(message.clone())?;
		info!(target:"thea","🌉 Message with nonce: {:?} with network: {:?}, is signed",message.nonce, message.network);
		self.gossip_engine.gossip_message(topic::<B>(), gossip_message.encode(), true);
		self.message_cache.write().insert(message, (Instant::now(), gossip_message));
		Ok(())
	}

	/// Waits for Thea runtime pallet to be available.
	pub(crate) async fn wait_for_runtime_pallet(&mut self) {
		info!(target: "thea", "🌉 Waiting for Thea pallet to become available...");

		let mut gossip_messages = Box::pin(
			self.gossip_engine
				.messages_for(topic::<B>())
				.filter_map(|notification| async move {
					match GossipMessage::decode(&mut &notification.message[..]).ok() {
						None => {
							warn!(target: "thea", "🌉 Gossip message decode failed: {:?}", notification);
							None
						},
						Some(msg) => {
							trace!(target: "thea", "🌉 Got gossip message: {:?}", msg);
							Some((msg, notification.sender))
						},
					}
				})
				.fuse(),
		);

		let mut finality_stream = self.client.finality_notification_stream().fuse();
<<<<<<< HEAD
		while let Some(notif) = finality_stream.next().await {
			if self.runtime.runtime_api().validator_set(notif.header.hash(), 0).ok().is_some() {
				break
			} else {
				info!(target: "thea", "🌉 Waiting for thea pallet to become available...");
=======

		loop {
			let mut gossip_engine = &mut self.gossip_engine;
			futures::select_biased! {
				_ = gossip_engine => {
					error!(target: "thea", "🌉 Gossip engine has terminated.");
					return;
				}
				finality = finality_stream.next() => {
					if let Some(finality) = finality {
						let at = BlockId::hash(finality.header.hash());
						if self.runtime.runtime_api().validator_set(&at,0).ok().is_some() {
								// Pallet is available break and exit
								break
						} else {
							debug!(target: "thea", "🌉 Waiting for orderbook pallet to become available...");
						}
					}
				},
				_ = gossip_messages.next() => {
					// Just drop any messages before runtime upgrade
				}
>>>>>>> a1510914
			}
		}
	}

	/// Processes foreign chain events.
	///
	/// Note. Processed only if the node started in a "validator" role.
	pub async fn try_process_foreign_chain_events(&mut self) -> Result<(), Error> {
		// Proceed only if we are a validator
		if !self.is_validator {
			return Ok(())
		}

		// Proceed only if thea auths are initialized
		if !self.foreign_chain.check_thea_authority_initialization().await.unwrap_or(false) {
			warn!(target: "thea", "🌉 Thea authorities not initialized yet!");
			return Ok(())
		}

		match self.thea_network.as_ref() {
			None => {
				log::error!(target:"thea", "🌉 Thea network not set on this validator!");
				return Ok(())
			},
			Some(network) => {
				// Get the next block events from foreign chain as Message
				let mut best_outgoing_nonce: u64 = self
					.runtime
					.runtime_api()
					.get_last_processed_nonce(self.client.info().finalized_hash, *network)?;

				// Get the last processed native nonce from foreign
				let last_nonce = self.foreign_chain.last_processed_nonce_from_native().await?;

				*self.last_native_nonce_processed.write() = last_nonce;

				info!(target:"thea","🌉 Checking new messages on network: {network:?}, last nonce from native: {best_outgoing_nonce:?}");
				best_outgoing_nonce.add_assign(1);

				// Check if next best message is available for processing
				match self.foreign_chain.read_events(best_outgoing_nonce).await? {
					None =>
						info!(target:"thea","🌉 No messages found for nonce: {:?}",best_outgoing_nonce),
					Some(message) => {
						info!(target:"thea","🌉 Found message for nonce: {:?}",best_outgoing_nonce);
						// Don't do anything if we already know about the message
						// It means Thea is already processing it.
						if !self.message_cache.read().contains_key(&message) {
							info!(target:"thea", "🌉 Found new message for processing.. network:{:?} nonce: {:?}",message.network, message.nonce);
							self.sign_and_submit_message(message)?
						} else {
							let mut cache = self.message_cache.write();
							if let Some((last, _)) = cache.get(&message).cloned() {
								if Instant::now().duration_since(last) >
									Duration::from_secs(MESSAGE_CACHE_DURATION_IN_SECS)
								{
									cache.remove(&message);
									info!(target:"thea","🌉 Thea message expired: {:?}",message);
								} else {
									info!(target:"thea","🌉 We already processed this message, so ignoring...")
								}
							}
						}
					},
				}
			},
		}
		Ok(())
	}

	/// Entrypoint for thr Thea worker.
	///
	/// Wait for thea runtime pallet to be available, then start the main async loop
	/// which is driven by gossiped user actions.
	pub(crate) async fn run(mut self) {
		info!(target: "thea", "🌉 Thea worker started");
		self.wait_for_runtime_pallet().await;

		// Wait for blockchain sync to complete
		while self.sync_oracle.is_major_syncing() {
			info!(target: "thea", "🌉 Thea is not started waiting for blockchain to sync completely");
			tokio::time::sleep(Duration::from_secs(12)).await;
		}
		// Wait for Thea authorities to initialize before starting thea
		while !self.foreign_chain.check_thea_authority_initialization().await.unwrap_or(false) {
			info!(target: "thea", "🌉 Thea on hold, waiting for authority initialization on foreign chain");
			tokio::time::sleep(Duration::from_secs(12)).await;
		}

		info!(target:"thea","🌉 Starting event streams...");
		let mut gossip_messages = Box::pin(
			self.gossip_engine
				.messages_for(topic::<B>())
				.filter_map(|notification| async move {
					info!(target: "thea", "🌉 Got gossip message : {:?}", notification);
					match GossipMessage::decode(&mut &notification.message[..]).ok() {
						None => None,
						Some(msg) => Some((msg, notification.sender)),
					}
				})
				.fuse(),
		);
		// finality events stream
		debug!(target:"thea","🌉 Starting finality streams...");
		let mut finality_stream = self.client.finality_notification_stream().fuse();

		// Interval timer to read foreign chain events
		debug!(target:"thea","🌉 Starting interval streams...");
		let interval = tokio::time::interval(self.foreign_chain.block_duration());
		// create a stream from the interval
		let mut interval_stream = tokio_stream::wrappers::IntervalStream::new(interval).fuse();

		loop {
			let mut gossip_engine = &mut self.gossip_engine;
			futures::select_biased! {
				_ = gossip_engine => {
					error!(target: "thea", "🌉 Gossip engine has terminated.");
					return;
				}
				finality = finality_stream.next() => {
					if let Some(finality) = finality {
						if let Err(err) = self.handle_finality_notification(&finality).await {
							error!(target: "thea", "🌉 Error during finalized block import{:?}", err);
						}
					}else {
						error!(target:"thea","🌉 None finality received");
						return
					}
				},
				gossip = gossip_messages.next() => {
					if let Some((mut message,sender)) = gossip {
						info!(target:"thea","🌉 Got new message via gossip : nonce: {:?}, signed: {:?}, threshold: {:?}",
						message.payload.nonce,
						return_set_bits(&message.bitmap).len(),
						message.payload.threshold()
					);
						// Gossip messages have already been verified to be valid by the gossip validator.
						if let Err(err) = self.process_gossip_message(&mut message,sender).await {
							error!(target: "thea", "🌉 {:?}", err);
						}
					} else {
						return;
					}
				},
				_ = interval_stream.next() => {
					if let Err(err) = self.try_process_foreign_chain_events().await {
							error!(target: "thea", "🌉 Error fetching foreign chain events {:?}", err);
						}
				},
			}
			debug!(target: "thea", "🌉Inner loop cycled");
		}
	}
}<|MERGE_RESOLUTION|>--- conflicted
+++ resolved
@@ -498,13 +498,6 @@
 		);
 
 		let mut finality_stream = self.client.finality_notification_stream().fuse();
-<<<<<<< HEAD
-		while let Some(notif) = finality_stream.next().await {
-			if self.runtime.runtime_api().validator_set(notif.header.hash(), 0).ok().is_some() {
-				break
-			} else {
-				info!(target: "thea", "🌉 Waiting for thea pallet to become available...");
-=======
 
 		loop {
 			let mut gossip_engine = &mut self.gossip_engine;
@@ -527,7 +520,6 @@
 				_ = gossip_messages.next() => {
 					// Just drop any messages before runtime upgrade
 				}
->>>>>>> a1510914
 			}
 		}
 	}
