--- conflicted
+++ resolved
@@ -17,46 +17,6 @@
 structopt = { version = "0.3.8", optional = true }
 
 [dependencies]
-<<<<<<< HEAD
-structopt = "0.3.8"
-
-sc-cli = { version = "0.9.0", git = "https://github.com/paritytech/substrate.git", features = ["wasmtime"] }
-sp-core = { version = "3.0.0", git = "https://github.com/paritytech/substrate.git" }
-sc-executor = { version = "0.9.0", git = "https://github.com/paritytech/substrate.git", features = ["wasmtime"] }
-sc-service = { version = "0.9.0", git = "https://github.com/paritytech/substrate.git", features = ["wasmtime"] }
-sc-telemetry = { version = "3.0.0", git = "https://github.com/paritytech/substrate.git" }
-sc-keystore = { version = "3.0.0", git = "https://github.com/paritytech/substrate.git" }
-sp-inherents = { version = "3.0.0", git = "https://github.com/paritytech/substrate.git" }
-sc-transaction-pool = { version = "3.0.0", git = "https://github.com/paritytech/substrate.git" }
-sp-transaction-pool = { version = "3.0.0", git = "https://github.com/paritytech/substrate.git" }
-sc-consensus-aura = { version = "0.9.0", git = "https://github.com/paritytech/substrate.git" }
-sp-consensus-aura = { version = "0.9.0", git = "https://github.com/paritytech/substrate.git" }
-sp-consensus = { version = "0.9.0", git = "https://github.com/paritytech/substrate.git" }
-sc-consensus = { version = "0.9.0", git = "https://github.com/paritytech/substrate.git" }
-sc-finality-grandpa = { version = "0.9.0", git = "https://github.com/paritytech/substrate.git" }
-sp-finality-grandpa = { version = "3.0.0", git = "https://github.com/paritytech/substrate.git" }
-sc-client-api = { version = "3.0.0", git = "https://github.com/paritytech/substrate.git" }
-sp-runtime = { version = "3.0.0", git = "https://github.com/paritytech/substrate.git" }
-sp-timestamp = { version = "3.0.0", git = "https://github.com/paritytech/substrate.git" }
-
-# These dependencies are used for the node template's RPCs
-jsonrpc-core = "15.1.0"
-sc-rpc = { version = "3.0.0", git = "https://github.com/paritytech/substrate.git" }
-sp-api = { version = "3.0.0", git = "https://github.com/paritytech/substrate.git" }
-sc-rpc-api = { version = "0.9.0", git = "https://github.com/paritytech/substrate.git" }
-sp-blockchain = { version = "3.0.0", git = "https://github.com/paritytech/substrate.git" }
-sp-block-builder = { version = "3.0.0", git = "https://github.com/paritytech/substrate.git" }
-sc-basic-authorship = { version = "0.9.0", git = "https://github.com/paritytech/substrate.git" }
-substrate-frame-rpc-system = { version = "3.0.0", git = "https://github.com/paritytech/substrate.git" }
-pallet-transaction-payment-rpc = { version = "3.0.0", git = "https://github.com/paritytech/substrate.git" }
-
-# These dependencies are used for runtime benchmarking
-frame-benchmarking = { version = "3.1.0", git = "https://github.com/paritytech/substrate.git" }
-frame-benchmarking-cli = { version = "3.0.0", git = "https://github.com/paritytech/substrate.git" }
-#polkadex-primitives = { path = "../primitives", default-features = false }
-polkadex-primitives = { git = "https://github.com/Polkadex-Substrate/Polkadex.git", branch = 'develop', default-features = false }
-node-polkadex-runtime = { path = "../runtime" }
-=======
 # third-party dependencies
 jsonrpc-core = "15.1.0"
 codec = { package = "parity-scale-codec", version = "2.0.0" }
@@ -69,7 +29,6 @@
 parking_lot = "0.11.1"
 # local dependencies
 node-polkadex-runtime = { path = '../runtime', version = '3.0.0' }
->>>>>>> 4df8e5ca
 
 # Substrate dependencies
 frame-benchmarking = { version = '3.1.0', git = "https://github.com/paritytech/substrate" }
