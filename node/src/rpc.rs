--- conflicted
+++ resolved
@@ -88,34 +88,11 @@
 }
 
 /// Full client dependencies.
-<<<<<<< HEAD
-pub struct FullDeps<C, P> {
-=======
 pub struct FullDeps<C, P, SC, B> {
->>>>>>> 22119990
     /// The client instance to use.
     pub client: Arc<C>,
     /// Transaction pool instance.
     pub pool: Arc<P>,
-<<<<<<< HEAD
-    /// Whether to deny unsafe calls
-    pub deny_unsafe: DenyUnsafe,
-}
-
-/// Instantiate all full RPC extensions.
-pub fn create_full<C, P>(deps: FullDeps<C, P>) -> jsonrpc_core::IoHandler<sc_rpc::Metadata>
-where
-    C: ProvideRuntimeApi<Block>,
-    C: HeaderBackend<Block> + HeaderMetadata<Block, Error = BlockChainError> + 'static,
-    C: Send + Sync + 'static,
-    C::Api: substrate_frame_rpc_system::AccountNonceApi<Block, AccountId, Index>,
-    C::Api: pallet_transaction_payment_rpc::TransactionPaymentRuntimeApi<Block, Balance>,
-    C::Api: BlockBuilder<Block>,
-    P: TransactionPool + 'static,
-{
-    use pallet_transaction_payment_rpc::{TransactionPayment, TransactionPaymentApi};
-    use substrate_frame_rpc_system::{FullSystem, SystemApi};
-=======
     /// The SelectChain Strategy
     pub select_chain: SC,
     /// A copy of the chain spec.
@@ -158,17 +135,11 @@
     use substrate_frame_rpc_system::{FullSystem, SystemApi};
     // use pallet_mmr_rpc::{MmrApi, Mmr};
     use pallet_transaction_payment_rpc::{TransactionPayment, TransactionPaymentApi};
->>>>>>> 22119990
 
     let mut io = jsonrpc_core::IoHandler::default();
     let FullDeps {
         client,
         pool,
-<<<<<<< HEAD
-        deny_unsafe,
-    } = deps;
-
-=======
         select_chain,
         chain_spec,
         deny_unsafe,
@@ -189,23 +160,11 @@
         finality_provider,
     } = grandpa;
 
->>>>>>> 22119990
     io.extend_with(SystemApi::to_delegate(FullSystem::new(
         client.clone(),
         pool,
         deny_unsafe,
     )));
-<<<<<<< HEAD
-
-    io.extend_with(TransactionPaymentApi::to_delegate(TransactionPayment::new(
-        client.clone(),
-    )));
-
-    // Extend this RPC with a custom API by using the following syntax.
-    // `YourRpcStruct` should have a reference to a client, which is needed
-    // to call into the runtime.
-    // `io.extend_with(YourRpcTrait::to_delegate(YourRpcStruct::new(ReferenceToClient, ...)));`
-=======
     // Making synchronous calls in light client freezes the browser currently,
     // more context: https://github.com/paritytech/substrate/pull/3480
     // These RPCs should use an asynchronous caller instead.
@@ -270,7 +229,6 @@
     io.extend_with(SystemApi::<Hash, AccountId, Index>::to_delegate(
         LightSystem::new(client, remote_blockchain, fetcher, pool),
     ));
->>>>>>> 22119990
 
     io
 }