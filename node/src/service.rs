// This file is part of Substrate.
//
// Copyright (C) 2018-2021 Parity Technologies (UK) Ltd.
// SPDX-License-Identifier: GPL-3.0-or-later WITH Classpath-exception-2.0
//
// This program is free software: you can redistribute it and/or modify
// it under the terms of the GNU General Public License as published by
// the Free Software Foundation, either version 3 of the License, or
// (at your option) any later version.
//
// This program is distributed in the hope that it will be useful,
// but WITHOUT ANY WARRANTY; without even the implied warranty of
// MERCHANTABILITY or FITNESS FOR A PARTICULAR PURPOSE. See the
// GNU General Public License for more details.
//
// You should have received a copy of the GNU General Public License
// along with this program. If not, see <https://www.gnu.org/licenses/>.

#![warn(unused_extern_crates)]

//! Service implementation. Specialized wrapper over substrate service.
use crate::rpc as node_rpc;
use frame_benchmarking_cli::SUBSTRATE_REFERENCE_HARDWARE;
use futures::prelude::*;
use node_polkadex_runtime::RuntimeApi;
use polkadex_client::ExecutorDispatch;
use polkadex_primitives::Block;
use sc_client_api::BlockBackend;
use sc_executor::NativeElseWasmExecutor;
use sc_network::{Event, NetworkEventStream, NetworkService};
use sc_network_sync::SyncingService;
use sc_service::{config::Configuration, error::Error as ServiceError, RpcHandlers, TaskManager};
use sp_runtime::traits::Block as BlockT;
use std::sync::Arc;

use sc_consensus_babe::SlotProportion;
use sc_telemetry::{log, Telemetry, TelemetryWorker};
use sp_api::ProvideRuntimeApi;
use sp_core::Pair;
use sp_runtime::{generic, SaturatedConversion};

pub type FullClient =
	sc_service::TFullClient<Block, RuntimeApi, NativeElseWasmExecutor<ExecutorDispatch>>;
type FullBackend = sc_service::TFullBackend<Block>;
type FullSelectChain = sc_consensus::LongestChain<FullBackend, Block>;
type FullGrandpaBlockImport =
	sc_consensus_grandpa::GrandpaBlockImport<FullBackend, Block, FullClient, FullSelectChain>;

/// Fetch the nonce of the given `account` from the chain state.
///
/// Note: Should only be used for tests.
use substrate_frame_rpc_system::AccountNonceApi;
pub fn fetch_nonce(client: &FullClient, account: sp_core::sr25519::Pair) -> u32 {
	let best_hash = client.chain_info().best_hash;
	client
		.runtime_api()
		.account_nonce(best_hash, account.public().into())
		.expect("Fetching account nonce works; qed")
}

/// Create a transaction using the given `call`.
///
/// The transaction will be signed by `sender`. If `nonce` is `None` it will be fetched from the
/// state of the best block.
///
/// Note: Should only be used for tests.
#[allow(dead_code)]
pub fn create_extrinsic(
	client: &FullClient,
	sender: sp_core::sr25519::Pair,
	function: impl Into<node_polkadex_runtime::RuntimeCall>,
	nonce: Option<u32>,
) -> node_polkadex_runtime::UncheckedExtrinsic {
	let function = function.into();
	let genesis_hash = client.block_hash(0).ok().flatten().expect("Genesis block exists; qed");
	let best_hash = client.chain_info().best_hash;
	let best_block = client.chain_info().best_number;
	let nonce = nonce.unwrap_or_else(|| fetch_nonce(client, sender.clone()));

	let period = node_polkadex_runtime::BlockHashCount::get()
		.checked_next_power_of_two()
		.map(|c| c / 2)
		.unwrap_or(2) as u64;
	let tip = 0;
	let extra: node_polkadex_runtime::SignedExtra = (
		// frame_system::CheckNonZeroSender::<node_polkadex_runtime::Runtime>::new(),
		frame_system::CheckSpecVersion::<node_polkadex_runtime::Runtime>::new(),
		frame_system::CheckTxVersion::<node_polkadex_runtime::Runtime>::new(),
		frame_system::CheckGenesis::<node_polkadex_runtime::Runtime>::new(),
		frame_system::CheckMortality::<node_polkadex_runtime::Runtime>::from(generic::Era::mortal(
			period,
			best_block.saturated_into(),
		)),
		frame_system::CheckNonce::<node_polkadex_runtime::Runtime>::from(nonce),
		frame_system::CheckWeight::<node_polkadex_runtime::Runtime>::new(),
		pallet_transaction_payment::ChargeTransactionPayment::<node_polkadex_runtime::Runtime>::from(tip),
	);

	let raw_payload = node_polkadex_runtime::SignedPayload::from_raw(
		function.clone(),
		extra.clone(),
		(
			// (),
			node_polkadex_runtime::VERSION.spec_version,
			node_polkadex_runtime::VERSION.transaction_version,
			genesis_hash,
			best_hash,
			(),
			(),
			(),
		),
	);
	use codec::Encode;
	let signature = raw_payload.using_encoded(|e| sender.sign(e));

	node_polkadex_runtime::UncheckedExtrinsic::new_signed(
		function,
		sp_runtime::AccountId32::from(sender.public()).into(),
		node_polkadex_runtime::Signature::Sr25519(signature),
		extra,
	)
}
use crate::cli::Cli;
use sc_network_common::sync::warp::WarpSyncParams;

#[allow(clippy::type_complexity)]
pub fn new_partial(
	config: &Configuration,
) -> Result<
	sc_service::PartialComponents<
		FullClient,
		FullBackend,
		FullSelectChain,
		sc_consensus::DefaultImportQueue<Block, FullClient>,
		sc_transaction_pool::FullPool<Block, FullClient>,
		(
			impl Fn(
				node_rpc::DenyUnsafe,
				sc_rpc::SubscriptionTaskExecutor,
			) -> Result<jsonrpsee::RpcModule<()>, sc_service::Error>,
			(
				sc_consensus_babe::BabeBlockImport<Block, FullClient, FullGrandpaBlockImport>,
				sc_consensus_grandpa::LinkHalf<Block, FullClient, FullSelectChain>,
				sc_consensus_babe::BabeLink<Block>,
			),
			sc_consensus_grandpa::SharedVoterState,
			Option<Telemetry>,
		),
	>,
	ServiceError,
> {
	let telemetry = config
		.telemetry_endpoints
		.clone()
		.filter(|x| !x.is_empty())
		.map(|endpoints| -> Result<_, sc_telemetry::Error> {
			let worker = TelemetryWorker::new(16)?;
			let telemetry = worker.handle().new_telemetry(endpoints);
			Ok((worker, telemetry))
		})
		.transpose()?;

	let executor = sc_service::new_native_or_wasm_executor(config);

	let (client, backend, keystore_container, task_manager) =
		sc_service::new_full_parts::<Block, RuntimeApi, _>(
			config,
			telemetry.as_ref().map(|(_, telemetry)| telemetry.handle()),
			executor,
		)?;

	let client = Arc::new(client);

	let telemetry = telemetry.map(|(worker, telemetry)| {
		task_manager.spawn_handle().spawn("telemetry", None, worker.run());
		telemetry
	});

	let select_chain = sc_consensus::LongestChain::new(backend.clone());

	let transaction_pool = sc_transaction_pool::BasicPool::new_full(
		config.transaction_pool.clone(),
		config.role.is_authority().into(),
		config.prometheus_registry(),
		task_manager.spawn_essential_handle(),
		client.clone(),
	);

	let arc_c = client.clone();
	let (grandpa_block_import, grandpa_link) = sc_consensus_grandpa::block_import(
		client.clone(),
		&(arc_c as Arc<_>),
		select_chain.clone(),
		telemetry.as_ref().map(|x| x.handle()),
	)?;
	let justification_import = grandpa_block_import.clone();

	let (block_import, babe_link) = sc_consensus_babe::block_import(
		sc_consensus_babe::configuration(&*client)?,
		grandpa_block_import,
		client.clone(),
	)?;

	let slot_duration = babe_link.config().slot_duration();
	let (import_queue, babe_worker_handle) = sc_consensus_babe::import_queue(
		babe_link.clone(),
		block_import.clone(),
		Some(Box::new(justification_import)),
		client.clone(),
		select_chain.clone(),
		move |_, ()| async move {
			let timestamp = sp_timestamp::InherentDataProvider::from_system_time();

			let slot =
				sp_consensus_babe::inherents::InherentDataProvider::from_timestamp_and_slot_duration(
					*timestamp,
					slot_duration,
				);

			Ok((slot, timestamp))
		},
		&task_manager.spawn_essential_handle(),
		config.prometheus_registry(),
		telemetry.as_ref().map(|x| x.handle()),
	)?;

	let import_setup = (block_import, grandpa_link, babe_link);
<<<<<<< HEAD

=======
>>>>>>> 2a8397f0
	let (rpc_extensions_builder, rpc_setup) = {
		let (_, grandpa_link, _babe_link) = &import_setup;

		let justification_stream = grandpa_link.justification_stream();
		let shared_authority_set = grandpa_link.shared_authority_set().clone();
		let shared_voter_state = sc_consensus_grandpa::SharedVoterState::empty();
		let rpc_setup = shared_voter_state.clone();

		let finality_proof_provider = sc_consensus_grandpa::FinalityProofProvider::new_for_service(
			backend.clone(),
			Some(shared_authority_set.clone()),
		);

		let client = client.clone();
		let pool = transaction_pool.clone();
		let select_chain = select_chain.clone();
		let keystore = keystore_container.keystore();
		let chain_spec = config.chain_spec.cloned_box();
		let rpc_extensions_builder = move |deny_unsafe, subscription_executor| {
			let deps = node_rpc::FullDeps {
				client: client.clone(),
				pool: pool.clone(),
				select_chain: select_chain.clone(),
				chain_spec: chain_spec.cloned_box(),
				deny_unsafe,
				babe: node_rpc::BabeDeps {
					babe_worker_handle: babe_worker_handle.clone(),
					keystore: keystore.clone(),
				},
				grandpa: node_rpc::GrandpaDeps {
					shared_voter_state: shared_voter_state.clone(),
					shared_authority_set: shared_authority_set.clone(),
					justification_stream: justification_stream.clone(),
					subscription_executor,
					finality_provider: finality_proof_provider.clone(),
				},
			};

			node_rpc::create_full(deps).map_err(Into::into)
		};

		(rpc_extensions_builder, rpc_setup)
	};

	// here the struct should be passed back
	Ok(sc_service::PartialComponents {
		client,
		backend,
		task_manager,
		keystore_container,
		select_chain,
		import_queue,
		transaction_pool,
		other: (Box::new(rpc_extensions_builder), import_setup, rpc_setup, telemetry),
	})
}

/// The transaction pool type defintion.
pub type TransactionPool = sc_transaction_pool::FullPool<Block, FullClient>;

pub struct NewFullBase {
	/// The task manager of the node.
	pub task_manager: TaskManager,
	/// The client instance of the node.
	pub client: Arc<FullClient>,
	/// The networking service of the node.
	pub network: Arc<NetworkService<Block, <Block as BlockT>::Hash>>,
	/// The syncing service of the node.
	pub sync: Arc<SyncingService<Block>>,
	/// The transaction pool of the node.
	pub transaction_pool: Arc<TransactionPool>,
	/// The rpc handlers of the node.
	pub rpc_handlers: RpcHandlers,
}

/// Creates a full service from the configuration.
pub fn new_full_base(
<<<<<<< HEAD
	mut config: Configuration,
	foreign_chain_url: String,
	thea_dummy_mode: bool,
=======
	config: Configuration,
>>>>>>> 2a8397f0
	disable_hardware_benchmarks: bool,
	with_startup_data: impl FnOnce(
		&sc_consensus_babe::BabeBlockImport<Block, FullClient, FullGrandpaBlockImport>,
		&sc_consensus_babe::BabeLink<Block>,
	),
) -> Result<NewFullBase, ServiceError> {
	// Ensure all nodes implement offchain indexing and workers
	config.offchain_worker.enabled = true;
	config.offchain_worker.indexing_enabled = true;
	let hwbench = (!disable_hardware_benchmarks)
		.then_some(config.database.path().map(|database_path| {
			let _ = std::fs::create_dir_all(database_path);
			sc_sysinfo::gather_hwbench(Some(database_path))
		}))
		.flatten();
	let sc_service::PartialComponents {
		client,
		backend,
		mut task_manager,
		import_queue,
		keystore_container,
		select_chain,
		transaction_pool,
		// need to add all the parameters required here
		other: (rpc_builder, import_setup, rpc_setup, mut telemetry),
	} = new_partial(&config)?;

	let shared_voter_state = rpc_setup;
	let auth_disc_publish_non_global_ips = config.network.allow_non_globals_in_dht;
	let mut net_config = sc_network::config::FullNetworkConfiguration::new(&config.network);

	let grandpa_protocol_name = sc_consensus_grandpa::protocol_standard_name(
		&client.block_hash(0).ok().flatten().expect("Genesis block exists; qed"),
		&config.chain_spec,
	);

	net_config.add_notification_protocol(sc_consensus_grandpa::grandpa_peers_set_config(
		grandpa_protocol_name.clone(),
	));

<<<<<<< HEAD
	// Thea
	let thea_protocol_name = thea_client::protocol_standard_name(
		&client.block_hash(0).ok().flatten().expect("Genesis block exists; qed"),
		config.chain_spec.as_ref(),
	);

	net_config
		.add_notification_protocol(thea_client::thea_peers_set_config(thea_protocol_name.clone()));

=======
>>>>>>> 2a8397f0
	#[cfg(feature = "cli")]
	config.network.request_response_protocols.push(
		sc_consensus_grandpa_warp_sync::request_response_config_for_chain(
			&config,
			task_manager.spawn_handle(),
			backend.clone(),
			import_setup.1.shared_authority_set().clone(),
		),
	);

	let warp_sync = Arc::new(sc_consensus_grandpa::warp_proof::NetworkProvider::new(
		backend.clone(),
		import_setup.1.shared_authority_set().clone(),
		Vec::default(),
	));

	let (network, system_rpc_tx, tx_handler_controller, network_starter, sync_service) =
		sc_service::build_network(sc_service::BuildNetworkParams {
			config: &config,
			net_config,
			client: client.clone(),
			transaction_pool: transaction_pool.clone(),
			spawn_handle: task_manager.spawn_handle(),
			import_queue,
			block_announce_validator_builder: None,
			warp_sync_params: Some(WarpSyncParams::WithProvider(warp_sync)),
		})?;
	// Enable offchain indexing
	sc_service::build_offchain_workers(
		&config,
		task_manager.spawn_handle(),
		client.clone(),
		network.clone(),
	);

	let role = config.role.clone();
	let force_authoring = config.force_authoring;
	let backoff_authoring_blocks =
		Some(sc_consensus_slots::BackoffAuthoringOnFinalizedHeadLagging::default());
	let name = config.network.node_name.clone();
	let enable_grandpa = !config.disable_grandpa;
	let prometheus_registry = config.prometheus_registry().cloned();
	let rpc_handlers = sc_service::spawn_tasks(sc_service::SpawnTasksParams {
		config,
		backend,
		client: client.clone(),
		keystore: keystore_container.keystore(),
		network: network.clone(),
		transaction_pool: transaction_pool.clone(),
		task_manager: &mut task_manager,
		system_rpc_tx,
		tx_handler_controller,
		sync_service: sync_service.clone(),
		telemetry: telemetry.as_mut(),
		rpc_builder: Box::new(rpc_builder),
	})?;

	if let Some(hwbench) = hwbench {
		sc_sysinfo::print_hwbench(&hwbench);
		if !SUBSTRATE_REFERENCE_HARDWARE.check_hardware(&hwbench) && role.is_authority() {
			log::warn!(
				"⚠️  The hardware does not meet the minimal requirements for role 'Authority'."
			);
		}

		if let Some(ref mut telemetry) = telemetry {
			let telemetry_handle = telemetry.handle();
			task_manager.spawn_handle().spawn(
				"telemetry_hwbench",
				None,
				sc_sysinfo::initialize_hwbench_telemetry(telemetry_handle, hwbench),
			);
		}
	}

	let (block_import, grandpa_link, babe_link) = import_setup;

	(with_startup_data)(&block_import, &babe_link);

	if let sc_service::config::Role::Authority { .. } = &role {
		let proposer = sc_basic_authorship::ProposerFactory::new(
			task_manager.spawn_handle(),
			client.clone(),
			transaction_pool.clone(),
			prometheus_registry.as_ref(),
			telemetry.as_ref().map(|x| x.handle()),
		);

		let client_clone = client.clone();
		let slot_duration = babe_link.config().slot_duration();
		let babe_config = sc_consensus_babe::BabeParams {
			keystore: keystore_container.keystore(),
			client: client.clone(),
			select_chain,
			env: proposer,
			block_import,
			sync_oracle: sync_service.clone(),
			justification_sync_link: sync_service.clone(),
			create_inherent_data_providers: move |parent, ()| {
				let client_clone = client_clone.clone();
				async move {
					let timestamp = sp_timestamp::InherentDataProvider::from_system_time();

					let slot =
                        sp_consensus_babe::inherents::InherentDataProvider::from_timestamp_and_slot_duration(
                            *timestamp,
                            slot_duration,
                        );

					let storage_proof =
						sp_transaction_storage_proof::registration::new_data_provider(
							&*client_clone,
							&parent,
						)?;

					Ok((slot, timestamp, storage_proof))
				}
			},
			force_authoring,
			backoff_authoring_blocks,
			babe_link,
			block_proposal_slot_portion: SlotProportion::new(0.5),
			max_block_proposal_slot_portion: None,
			telemetry: telemetry.as_ref().map(|x| x.handle()),
		};

		let babe = sc_consensus_babe::start_babe(babe_config)?;
		task_manager.spawn_essential_handle().spawn_blocking(
			"babe-proposer",
			Some("block-authoring"),
			babe,
		);
	}

	// Spawn authority discovery module.
	if role.is_authority() {
		let authority_discovery_role =
			sc_authority_discovery::Role::PublishAndDiscover(keystore_container.keystore());
		let dht_event_stream =
			network.event_stream("authority-discovery").filter_map(|e| async move {
				match e {
					Event::Dht(e) => Some(e),
					_ => None,
				}
			});
		let (authority_discovery_worker, _service) =
			sc_authority_discovery::new_worker_and_service_with_config(
				sc_authority_discovery::WorkerConfig {
					publish_non_global_ips: auth_disc_publish_non_global_ips,
					..Default::default()
				},
				client.clone(),
				network.clone(),
				Box::pin(dht_event_stream),
				authority_discovery_role,
				prometheus_registry.clone(),
			);

		task_manager.spawn_handle().spawn(
			"authority-discovery-worker",
			Some("networking"),
			authority_discovery_worker.run(),
		);
	}

	// if the node isn't actively participating in consensus then it doesn't
	// need a keystore, regardless of which protocol we use below.
	let keystore = if role.is_authority() { Some(keystore_container.keystore()) } else { None };

	let grandpa_config = sc_consensus_grandpa::Config {
		// FIXME #1578 make this available through chainspec
		gossip_duration: std::time::Duration::from_millis(333),
		justification_period: 512,
		name: Some(name),
		observer_enabled: false,
		keystore,
		telemetry: telemetry.as_ref().map(|x| x.handle()),
		local_role: role,
		protocol_name: grandpa_protocol_name,
	};

	if enable_grandpa {
		// start the full GRANDPA voter
		// NOTE: non-authorities could run the GRANDPA observer protocol, but at
		// this point the full voter should provide better guarantees of block
		// and vote data availability than the observer. The observer has not
		// been tested extensively yet and having most nodes in a network run it
		// could lead to finality stalls.
		let grandpa_config = sc_consensus_grandpa::GrandpaParams {
			config: grandpa_config,
			link: grandpa_link,
			network: network.clone(),
			telemetry: telemetry.as_ref().map(|x| x.handle()),
			voting_rule: sc_consensus_grandpa::VotingRulesBuilder::default().build(),
			prometheus_registry,
			shared_voter_state,
			sync: sync_service.clone(),
		};

		// the GRANDPA voter task is considered infallible, i.e.
		// if it fails we take down the service with it.
		task_manager.spawn_essential_handle().spawn_blocking(
			"grandpa-voter",
			None,
			sc_consensus_grandpa::run_grandpa_voter(grandpa_config)?,
		);
	}

<<<<<<< HEAD
	let thea_config = thea_client::TheaParams {
		client: client.clone(),
		backend,
		runtime: client.clone(),
		keystore: keystore_container.local_keystore(),
		network: network.clone(),
		sync_oracle: sync_service.clone(),
		prometheus_registry,
		marker: Default::default(),
		is_validator: role.is_authority(),
		protocol_name: thea_protocol_name,
		chain_type,
		foreign_chain_url,
		dummy_mode: thea_dummy_mode,
	};

	// Thea task
	task_manager.spawn_handle().spawn_blocking(
		"thea",
		None,
		thea_client::start_thea_gadget(thea_config),
	);

=======
>>>>>>> 2a8397f0
	network_starter.start_network();
	Ok(NewFullBase {
		task_manager,
		client,
		network,
		transaction_pool,
		rpc_handlers,
		sync: sync_service,
	})
}

/// Builds a new service for a full client.
pub fn new_full(config: Configuration, cli: Cli) -> Result<TaskManager, ServiceError> {
	let database_source = config.database.clone();
	let task_manager = new_full_base(config, cli.no_hardware_benchmarks, |_, _| ())
		.map(|NewFullBase { task_manager, .. }| task_manager)?;
	sc_storage_monitor::StorageMonitorService::try_spawn(
		cli.storage_monitor,
		database_source,
		&task_manager.spawn_essential_handle(),
	)
	.map_err(|e| ServiceError::Application(e.into()))?;
	Ok(task_manager)
}

#[cfg(test)]
mod tests {
	use crate::service::{new_full_base, NewFullBase};
	use codec::Encode;
	use node_polkadex_runtime::{
		constants::{currency::CENTS, time::SLOT_DURATION},
		Address, BalancesCall, RuntimeCall, UncheckedExtrinsic,
	};
	use polkadex_primitives::{Block, DigestItem, Signature};
	use sc_client_api::BlockBackend;
	use sc_consensus::{BlockImport, BlockImportParams, ForkChoiceStrategy};
	use sc_consensus_babe::{BabeIntermediate, CompatibleDigestItem, INTERMEDIATE_KEY};
	use sc_consensus_epochs::descendent_query;
	use sc_keystore::LocalKeystore;
	use sc_service_test::TestNetNode;
	use sc_transaction_pool_api::{ChainEvent, MaintainedTransactionPool};
	use sp_consensus::{BlockOrigin, Environment, Proposer};
	use sp_core::crypto::Pair as CryptoPair;
	use sp_inherents::InherentDataProvider;
	use sp_keyring::AccountKeyring;
	use sp_keystore::KeystorePtr;
	use sp_runtime::{
		generic,
		generic::{Digest, SignedPayload},
		key_types::BABE,
		traits::{Block as BlockT, Header as HeaderT, IdentifyAccount, Verify},
		RuntimeAppPublic,
	};
	use sp_timestamp;
	use std::{borrow::Cow, sync::Arc};

	type AccountPublic = <Signature as Verify>::Signer;

	#[test]
	// It is "ignored", but the node-cli ignored tests are running on the CI.
	// This can be run locally with `cargo test --release -p node-cli test_sync -- --ignored`.
	#[ignore]
	fn test_sync() {
		sp_tracing::try_init_simple();

		let keystore_path = tempfile::tempdir().expect("Creates keystore path");
		let keystore: KeystorePtr =
			Arc::new(LocalKeystore::open(keystore_path.path(), None).expect("Creates keystore"));
		let alice: sp_consensus_babe::AuthorityId =
			<(dyn sp_keystore::Keystore + 'static)>::sr25519_generate_new(
				&*keystore,
				BABE,
				Some("//Alice"),
			)
			.expect("Creates authority pair")
			.into();

		let chain_spec = crate::chain_spec::tests::integration_test_config_with_single_authority();

		// For the block factory
		let mut slot = 1u64;

		// For the extrinsics factory
		let bob = Arc::new(AccountKeyring::Bob.pair());
		let charlie = Arc::new(AccountKeyring::Charlie.pair());
		let mut index = 0;

		sc_service_test::sync(
			chain_spec,
			|config| {
				let mut setup_handles = None;
				let NewFullBase { task_manager, client, network, sync, transaction_pool, .. } =
					new_full_base(
						config,
						true,
						|block_import: &sc_consensus_babe::BabeBlockImport<Block, _, _>,
						 babe_link: &sc_consensus_babe::BabeLink<Block>| {
							setup_handles = Some((block_import.clone(), babe_link.clone()));
						},
					)?;

				let node = sc_service_test::TestNetComponents::new(
					task_manager,
					client,
					network,
					sync,
					transaction_pool,
				);
				Ok((node, setup_handles.unwrap()))
			},
			|service, &mut (ref mut block_import, ref babe_link)| {
				let parent_hash = service.client().chain_info().best_hash;
				let parent_header = service.client().header(parent_hash).unwrap().unwrap();
				let parent_hash = parent_header.hash();
				let parent_number = *parent_header.number();

				futures::executor::block_on(service.transaction_pool().maintain(
					ChainEvent::NewBestBlock { hash: parent_header.hash(), tree_route: None },
				));

				let mut proposer_factory = sc_basic_authorship::ProposerFactory::new(
					service.spawn_handle(),
					service.client(),
					service.transaction_pool(),
					None,
					None,
				);

				let mut digest = Digest::default();

				// even though there's only one authority some slots might be empty,
				// so we must keep trying the next slots until we can claim one.
				let (babe_pre_digest, epoch_descriptor) = loop {
					let epoch_descriptor = babe_link
						.epoch_changes()
						.shared_data()
						.epoch_descriptor_for_child_of(
							descendent_query(&*service.client()),
							&parent_hash,
							parent_number,
							slot.into(),
						)
						.unwrap()
						.unwrap();

					let epoch = babe_link
						.epoch_changes()
						.shared_data()
						.epoch_data(&epoch_descriptor, |slot| {
							sc_consensus_babe::Epoch::genesis(babe_link.config(), slot)
						})
						.unwrap();

					if let Some(babe_pre_digest) =
						sc_consensus_babe::authorship::claim_slot(slot.into(), &epoch, &keystore)
							.map(|(digest, _)| digest)
					{
						break (babe_pre_digest, epoch_descriptor)
					}

					slot += 1;
				};

				let inherent_data = futures::executor::block_on(
					(
						sp_timestamp::InherentDataProvider::new(
							std::time::Duration::from_millis(SLOT_DURATION * slot).into(),
						),
						sp_consensus_babe::inherents::InherentDataProvider::new(slot.into()),
					)
						.create_inherent_data(),
				)
				.expect("Creates inherent data");

				digest.push(<DigestItem as CompatibleDigestItem>::babe_pre_digest(babe_pre_digest));

				let new_block = futures::executor::block_on(async move {
					let proposer = proposer_factory.init(&parent_header).await;
					proposer
						.unwrap()
						.propose(inherent_data, digest, std::time::Duration::from_secs(1), None)
						.await
				})
				.expect("Error making test block")
				.block;

				let (new_header, new_body) = new_block.deconstruct();
				let pre_hash = new_header.hash();
				// sign the pre-sealed hash of the block and then
				// add it to a digest item.
				let to_sign = pre_hash.encode();
				let signature = keystore
					.sr25519_sign(sp_consensus_babe::AuthorityId::ID, alice.as_ref(), &to_sign)
					.unwrap()
					.unwrap();
				let item = <DigestItem as CompatibleDigestItem>::babe_seal(signature.into());
				slot += 1;

				let mut params = BlockImportParams::new(BlockOrigin::File, new_header);
				params.post_digests.push(item);
				params.body = Some(new_body);
				params.intermediates.insert(
					Cow::from(INTERMEDIATE_KEY),
					Box::new(BabeIntermediate::<Block> { epoch_descriptor }) as Box<_>,
				);
				params.fork_choice = Some(ForkChoiceStrategy::LongestChain);

				futures::executor::block_on(block_import.import_block(params))
					.expect("error importing test block");
			},
			|service, _| {
				let amount = 5 * CENTS;
				let to: Address = AccountPublic::from(bob.public()).into_account().into();
				let from: Address = AccountPublic::from(charlie.public()).into_account().into();
				let genesis_hash = service.client().block_hash(0).unwrap().unwrap();
				let (spec_version, transaction_version) = {
					let version = service
						.client()
						.runtime_version_at(service.client().chain_info().best_hash)
						.unwrap();
					(version.spec_version, version.transaction_version)
				};
				let signer = charlie.clone();

				let function = RuntimeCall::Balances(BalancesCall::transfer {
					dest: to.into(),
					value: amount,
				});

				let tip = 0;
				let extra: node_polkadex_runtime::SignedExtra = (
					// frame_system::CheckNonZeroSender::<node_polkadex_runtime::Runtime>::new(),
					frame_system::CheckSpecVersion::<node_polkadex_runtime::Runtime>::new(),
					frame_system::CheckTxVersion::<node_polkadex_runtime::Runtime>::new(),
					frame_system::CheckGenesis::<node_polkadex_runtime::Runtime>::new(),
					frame_system::CheckMortality::<node_polkadex_runtime::Runtime>::from(
						generic::Era::Immortal,
					),
					frame_system::CheckNonce::<node_polkadex_runtime::Runtime>::from(index),
					frame_system::CheckWeight::<node_polkadex_runtime::Runtime>::new(),
					pallet_transaction_payment::ChargeTransactionPayment::<
						node_polkadex_runtime::Runtime,
					>::from(tip),
				);
				let raw_payload = SignedPayload::from_raw(
					function,
					extra,
					(spec_version, transaction_version, genesis_hash, genesis_hash, (), (), ()),
				);
				let signature = raw_payload.using_encoded(|payload| signer.sign(payload));
				let (function, extra, _) = raw_payload.deconstruct();
				index += 1;
				UncheckedExtrinsic::new_signed(function, from.into(), signature.into(), extra)
					.into()
			},
		);
	}

	#[test]
	#[ignore]
	fn test_consensus() {
		sp_tracing::try_init_simple();

		sc_service_test::consensus(
			crate::chain_spec::tests::integration_test_config_with_two_authorities(),
			|config| {
				let NewFullBase { task_manager, client, network, transaction_pool, sync, .. } =
					new_full_base(config, true, |_, _| ())?;
				Ok(sc_service_test::TestNetComponents::new(
					task_manager,
					client,
					network,
					sync,
					transaction_pool,
				))
			},
			vec!["//Alice".into(), "//Bob".into()],
		)
	}
}<|MERGE_RESOLUTION|>--- conflicted
+++ resolved
@@ -225,10 +225,7 @@
 	)?;
 
 	let import_setup = (block_import, grandpa_link, babe_link);
-<<<<<<< HEAD
-
-=======
->>>>>>> 2a8397f0
+
 	let (rpc_extensions_builder, rpc_setup) = {
 		let (_, grandpa_link, _babe_link) = &import_setup;
 
@@ -306,13 +303,7 @@
 
 /// Creates a full service from the configuration.
 pub fn new_full_base(
-<<<<<<< HEAD
-	mut config: Configuration,
-	foreign_chain_url: String,
-	thea_dummy_mode: bool,
-=======
 	config: Configuration,
->>>>>>> 2a8397f0
 	disable_hardware_benchmarks: bool,
 	with_startup_data: impl FnOnce(
 		&sc_consensus_babe::BabeBlockImport<Block, FullClient, FullGrandpaBlockImport>,
@@ -353,18 +344,6 @@
 		grandpa_protocol_name.clone(),
 	));
 
-<<<<<<< HEAD
-	// Thea
-	let thea_protocol_name = thea_client::protocol_standard_name(
-		&client.block_hash(0).ok().flatten().expect("Genesis block exists; qed"),
-		config.chain_spec.as_ref(),
-	);
-
-	net_config
-		.add_notification_protocol(thea_client::thea_peers_set_config(thea_protocol_name.clone()));
-
-=======
->>>>>>> 2a8397f0
 	#[cfg(feature = "cli")]
 	config.network.request_response_protocols.push(
 		sc_consensus_grandpa_warp_sync::request_response_config_for_chain(
@@ -573,32 +552,6 @@
 		);
 	}
 
-<<<<<<< HEAD
-	let thea_config = thea_client::TheaParams {
-		client: client.clone(),
-		backend,
-		runtime: client.clone(),
-		keystore: keystore_container.local_keystore(),
-		network: network.clone(),
-		sync_oracle: sync_service.clone(),
-		prometheus_registry,
-		marker: Default::default(),
-		is_validator: role.is_authority(),
-		protocol_name: thea_protocol_name,
-		chain_type,
-		foreign_chain_url,
-		dummy_mode: thea_dummy_mode,
-	};
-
-	// Thea task
-	task_manager.spawn_handle().spawn_blocking(
-		"thea",
-		None,
-		thea_client::start_thea_gadget(thea_config),
-	);
-
-=======
->>>>>>> 2a8397f0
 	network_starter.start_network();
 	Ok(NewFullBase {
 		task_manager,
