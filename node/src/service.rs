--- conflicted
+++ resolved
@@ -149,14 +149,10 @@
 			),
 			sc_finality_grandpa::SharedVoterState,
 			Option<Telemetry>,
-<<<<<<< HEAD
 			UnboundedReceiver<(ObMessage, sp_core::ecdsa::Signature)>,
-=======
-			UnboundedReceiver<ObMessage>,
 			Arc<RwLock<BlockNumber>>,
 			Arc<RwLock<MemoryDB<RefHasher, HashKey<RefHasher>, Vec<u8>>>>,
 			Arc<RwLock<[u8; 32]>>,
->>>>>>> d17c48fb
 		),
 	>,
 	ServiceError,
