// This file is part of Substrate.

// Copyright (C) 2018-2021 Parity Technologies (UK) Ltd.
// SPDX-License-Identifier: GPL-3.0-or-later WITH Classpath-exception-2.0

// This program is free software: you can redistribute it and/or modify
// it under the terms of the GNU General Public License as published by
// the Free Software Foundation, either version 3 of the License, or
// (at your option) any later version.

// This program is distributed in the hope that it will be useful,
// but WITHOUT ANY WARRANTY; without even the implied warranty of
// MERCHANTABILITY or FITNESS FOR A PARTICULAR PURPOSE. See the
// GNU General Public License for more details.

// You should have received a copy of the GNU General Public License
// along with this program. If not, see <https://www.gnu.org/licenses/>.

use sc_cli::{KeySubcommand, RunCmd, SignCmd, VanityCmd, VerifyCmd};
use structopt::StructOpt;

/// An overarching CLI command definition.
#[derive(Debug, StructOpt)]
pub struct Cli {
<<<<<<< HEAD
    #[structopt(subcommand)]
    pub subcommand: Option<Subcommand>,

=======
    /// Possible subcommand with parameters.
    #[structopt(subcommand)]
    pub subcommand: Option<Subcommand>,
    #[allow(missing_docs)]
>>>>>>> 4df8e5ca
    #[structopt(flatten)]
    pub run: RunCmd,
}

/// Possible subcommands of the main binary.
#[derive(Debug, StructOpt)]
pub enum Subcommand {
    /// Key management cli utilities
<<<<<<< HEAD
    Key(sc_cli::KeySubcommand),
    /// Build a chain specification.
    BuildSpec(sc_cli::BuildSpecCmd),

    /// Validate blocks.
    CheckBlock(sc_cli::CheckBlockCmd),

    /// Export blocks.
    ExportBlocks(sc_cli::ExportBlocksCmd),

    /// Export the state of a given block into a chain spec.
    ExportState(sc_cli::ExportStateCmd),

    /// Import blocks.
    ImportBlocks(sc_cli::ImportBlocksCmd),

    /// Remove the whole chain.
    PurgeChain(sc_cli::PurgeChainCmd),

    /// Revert the chain to a previous state.
    Revert(sc_cli::RevertCmd),

    /// The custom benchmark subcommmand benchmarking runtime pallets.
    #[structopt(name = "benchmark", about = "Benchmark runtime pallets.")]
    Benchmark(frame_benchmarking_cli::BenchmarkCmd),
=======
    Key(KeySubcommand),

    // /// The custom inspect subcommmand for decoding blocks and extrinsics.
    // #[structopt(
    // name = "inspect",
    // about = "Decode given block or extrinsic using current native runtime."
    // )]
    // Inspect(node_inspect::cli::InspectKeyCmd),
    /// The custom benchmark subcommmand benchmarking runtime pallets.
    #[structopt(name = "benchmark", about = "Benchmark runtime pallets.")]
    Benchmark(frame_benchmarking_cli::BenchmarkCmd),

    /// Try some experimental command on the runtime. This includes migration and runtime-upgrade
    /// testing.
    #[cfg(feature = "try-runtime")]
    TryRuntime(try_runtime_cli::TryRuntimeCmd),

    /// Verify a signature for a message, provided on STDIN, with a given (public or secret) key.
    Verify(VerifyCmd),

    /// Generate a seed that provides a vanity address.
    Vanity(VanityCmd),

    /// Sign a message, with a given (secret) key.
    Sign(SignCmd),

    /// Build a chain specification.
    BuildSpec(sc_cli::BuildSpecCmd),

    /// Validate blocks.
    CheckBlock(sc_cli::CheckBlockCmd),

    /// Export blocks.
    ExportBlocks(sc_cli::ExportBlocksCmd),

    /// Export the state of a given block into a chain spec.
    ExportState(sc_cli::ExportStateCmd),

    /// Import blocks.
    ImportBlocks(sc_cli::ImportBlocksCmd),

    /// Remove the whole chain.
    PurgeChain(sc_cli::PurgeChainCmd),

    /// Revert the chain to a previous state.
    Revert(sc_cli::RevertCmd),
>>>>>>> 4df8e5ca
}<|MERGE_RESOLUTION|>--- conflicted
+++ resolved
@@ -22,16 +22,10 @@
 /// An overarching CLI command definition.
 #[derive(Debug, StructOpt)]
 pub struct Cli {
-<<<<<<< HEAD
-    #[structopt(subcommand)]
-    pub subcommand: Option<Subcommand>,
-
-=======
     /// Possible subcommand with parameters.
     #[structopt(subcommand)]
     pub subcommand: Option<Subcommand>,
     #[allow(missing_docs)]
->>>>>>> 4df8e5ca
     #[structopt(flatten)]
     pub run: RunCmd,
 }
@@ -40,33 +34,6 @@
 #[derive(Debug, StructOpt)]
 pub enum Subcommand {
     /// Key management cli utilities
-<<<<<<< HEAD
-    Key(sc_cli::KeySubcommand),
-    /// Build a chain specification.
-    BuildSpec(sc_cli::BuildSpecCmd),
-
-    /// Validate blocks.
-    CheckBlock(sc_cli::CheckBlockCmd),
-
-    /// Export blocks.
-    ExportBlocks(sc_cli::ExportBlocksCmd),
-
-    /// Export the state of a given block into a chain spec.
-    ExportState(sc_cli::ExportStateCmd),
-
-    /// Import blocks.
-    ImportBlocks(sc_cli::ImportBlocksCmd),
-
-    /// Remove the whole chain.
-    PurgeChain(sc_cli::PurgeChainCmd),
-
-    /// Revert the chain to a previous state.
-    Revert(sc_cli::RevertCmd),
-
-    /// The custom benchmark subcommmand benchmarking runtime pallets.
-    #[structopt(name = "benchmark", about = "Benchmark runtime pallets.")]
-    Benchmark(frame_benchmarking_cli::BenchmarkCmd),
-=======
     Key(KeySubcommand),
 
     // /// The custom inspect subcommmand for decoding blocks and extrinsics.
@@ -113,5 +80,4 @@
 
     /// Revert the chain to a previous state.
     Revert(sc_cli::RevertCmd),
->>>>>>> 4df8e5ca
 }