--- conflicted
+++ resolved
@@ -123,19 +123,8 @@
 	pub amount: Decimal,
 }
 
-<<<<<<< HEAD
-#[derive(Clone, Encode, Decode, Default, Debug, TypeInfo, PartialEq)]
-pub struct SnapshotSummary {
-=======
-#[derive(Clone, Encode, Decode, Default)]
-#[cfg(feature = "std")]
-pub struct StidImportResponse {
-	pub messages: Vec<ObMessage>,
-}
-
 #[derive(Clone, Encode, Decode, Debug, TypeInfo, PartialEq)]
 pub struct SnapshotSummary<AccountId: Clone + Codec> {
->>>>>>> d837d806
 	pub snapshot_id: u64,
 	pub state_root: H256,
 	pub worker_nonce: u64,
