// This file is part of Polkadex.
//
// Copyright (c) 2023 Polkadex oü.
// SPDX-License-Identifier: GPL-3.0-or-later WITH Classpath-exception-2.0
//
// This program is free software: you can redistribute it and/or modify
// it under the terms of the GNU General Public License as published by
// the Free Software Foundation, either version 3 of the License, or
// (at your option) any later version.
//
// This program is distributed in the hope that it will be useful,
// but WITHOUT ANY WARRANTY; without even the implied warranty of
// MERCHANTABILITY or FITNESS FOR A PARTICULAR PURPOSE. See the
// GNU General Public License for more details.
//
// You should have received a copy of the GNU General Public License
// along with this program. If not, see <https://www.gnu.org/licenses/>.

//! In this module defined "Orderbook" specific operations and types.
#[cfg(feature = "std")]
use crate::constants::*;
use parity_scale_codec::{Codec, Decode, Encode, MaxEncodedLen};
use polkadex_primitives::{withdrawal::Withdrawal, AccountId, AssetId, Signature};
use rust_decimal::Decimal;
#[cfg(feature = "std")]
use rust_decimal::{
	prelude::{FromPrimitive, Zero},
	RoundingStrategy,
};
use scale_info::TypeInfo;
use serde_with::serde_as;
use sp_core::H256;
use sp_runtime::traits::Verify;
use sp_std::cmp::Ordering;

#[cfg(not(feature = "std"))]
use sp_std::fmt::{Display, Formatter};
#[cfg(not(feature = "std"))]
use sp_std::vec::Vec;
#[cfg(feature = "std")]
use std::{
	fmt::{Display, Formatter},
	ops::{Mul, Rem},
	str::FromStr,
};
pub type OrderId = H256;

/// Defined account information required for the "Orderbook" client.
#[derive(Clone, Debug, Encode, Decode, Serialize, Deserialize)]
pub struct AccountInfo {
	/// Collection of the proxy accounts.
	pub proxies: Vec<AccountId>,
}

/// Defines account to asset map DTO to be used in the "Orderbook" client.
#[derive(
	Clone, Debug, Encode, Decode, Ord, PartialOrd, PartialEq, Eq, TypeInfo, Serialize, Deserialize,
)]
pub struct AccountAsset {
	/// Main account identifier.
	pub main: AccountId,
	/// Asset identifier.
	pub asset: AssetId,
}

impl AccountAsset {
	/// Constructor.
	///
	/// # Parameters
	///
	/// * `main`: Main account identifier.
	/// * `asset`: Asset identifier.
	pub fn new(main: AccountId, asset: AssetId) -> Self {
		AccountAsset { main, asset }
	}
}

/// Defines trade related structure DTO.
#[derive(Debug, Clone, Encode, Decode, PartialEq, Eq, TypeInfo, Serialize, Deserialize)]
pub struct Trade {
	/// Market order.
	pub maker: Order,
	/// Taker order.
	pub taker: Order,
	/// Price of the trade.
	pub price: Decimal,
	/// Amount of the trade.
	pub amount: Decimal,
	/// Timestamp of the trade.
	pub time: i64,
}

impl Trade {
	/// Depends on the trade side - calculates and provides price and asset information required for
	/// further balances transfers.
	///
	/// # Parameters
	///
	/// * `market`: Defines if order is a market order.
	pub fn credit(&self, maker: bool) -> (AccountAsset, Decimal) {
		let user = if maker { &self.maker } else { &self.taker };
		let (base, quote) = (user.pair.base, user.pair.quote);
		match user.side {
			OrderSide::Ask => (
				AccountAsset { main: user.main_account.clone(), asset: quote },
				self.price.mul(&self.amount),
			),
			OrderSide::Bid => {
				(AccountAsset { main: user.main_account.clone(), asset: base }, self.amount)
			},
		}
	}

	/// Depends on the trade side - calculates and provides price and asset information required for
	/// further balances transfers.
	///
	/// # Parameters
	///
	/// * `market`: Defines if order is a market order.
	pub fn debit(&self, maker: bool) -> (AccountAsset, Decimal) {
		let user = if maker { &self.maker } else { &self.taker };
		let (base, quote) = (user.pair.base, user.pair.quote);
		match user.side {
			OrderSide::Ask => {
				(AccountAsset { main: user.main_account.clone(), asset: base }, self.amount)
			},
			OrderSide::Bid => (
				AccountAsset { main: user.main_account.clone(), asset: quote },
				self.price.mul(&self.amount),
			),
		}
	}
}

#[cfg(feature = "std")]
use chrono::Utc;

impl Trade {
	/// Constructor.
	/// Creates a Trade with zero event_tag.
	///
	/// # Parameters
	///
	/// * `market`: Market order.
	/// * `taker`: Taker order.
	/// * `price`: Price of the trade.
	/// * `amount`: Amount of the trade.
	#[cfg(feature = "std")]
	pub fn new(maker: Order, taker: Order, price: Decimal, amount: Decimal) -> Trade {
		Self { maker, taker, price, amount, time: Utc::now().timestamp_millis() }
	}

	/// Verifies content of the trade.
	///
	/// # Parameters
	///
	/// * `config`: Trading pair configuration DTO.
	pub fn verify(&self, config: TradingPairConfig) -> bool {
		// Verify signatures
		self.maker.verify_signature() &
            self.taker.verify_signature() &
            // Verify pair configs
            self.maker.verify_config(&config) &
            self.taker.verify_config(&config)
	}

	/// Returns the unique trade id for given trade.
	pub fn trade_id(&self) -> H256 {
		let mut data = self.maker.id.as_bytes().to_vec();
		data.append(&mut self.taker.id.as_bytes().to_vec());
		sp_io::hashing::blake2_256(&data).into()
	}
}

/// Defines "Orderbook" message structure DTO.
#[derive(Clone, Debug, Encode, Decode, Serialize, Deserialize)]
#[cfg(feature = "std")]
pub struct ObMessage {
	/// State change identifier.
	pub stid: u64,
	/// Worker nonce.
	pub worker_nonce: u64,
	/// Specific action.
	pub action: UserActions<AccountId>,
	/// Ecdsa signature.
	pub signature: sp_core::ecdsa::Signature,
	pub reset: bool,
	pub version: u16,
}

/// A batch of user actions
#[derive(Clone, Debug, Encode, Decode, TypeInfo, PartialEq, Serialize, Deserialize)]
pub struct UserActionBatch<AccountId: Ord + Clone + Codec + TypeInfo> {
	/// Vector of user actions from engine in this batch
	pub actions: Vec<UserActions<AccountId>>,
	/// State change id
	pub stid: u64,
	/// Snapshot id
	pub snapshot_id: u64,
	/// Operator signature
	pub signature: sp_core::ecdsa::Signature,
}

impl<AccountId: Ord + Clone + Codec + TypeInfo> UserActionBatch<AccountId> {
	/// Returns the data used for signing a snapshot summary
	pub fn sign_data(&self) -> [u8; 32] {
		let mut data: Vec<u8> = self.actions.encode();
		data.append(&mut self.stid.encode());
		data.append(&mut self.snapshot_id.encode());
		sp_io::hashing::blake2_256(&data)
	}
}

#[cfg(feature = "std")]
impl ObMessage {
	/// Verifies itself.
	///
	/// # Parameters
	///
	/// * `public_key`: Ecdsa public key.
	pub fn verify(&self, public_key: &sp_core::ecdsa::Public) -> bool {
		match self.signature.recover_prehashed(&self.sign_data()) {
			None => false,
			Some(recovered_pubk) => &recovered_pubk == public_key,
		}
	}

	/// Signs itself.
	pub fn sign_data(&self) -> [u8; 32] {
		let mut cloned_self = self.clone();
		cloned_self.signature = sp_core::ecdsa::Signature::default();
		sp_core::hashing::keccak_256(&cloned_self.encode())
	}
}

/// Defines user specific operations variants.
#[serde_as]
#[derive(Clone, Debug, Encode, Decode, TypeInfo, PartialEq, Serialize, Deserialize)]
pub enum UserActions<AccountId: Ord + Codec + Clone + TypeInfo> {
	/// Trade operation requested.
	Trade(Vec<Trade>),
	/// Withdraw operation requested. ( payload, stid)
	Withdraw(WithdrawalRequest<AccountId>),
	/// Block import requested.
	BlockImport(
		u32,
		#[serde_as(as = "Vec<(_, _)>")]
		BTreeMap<IngressMessages<AccountId>, EgressMessages<AccountId>>,
		#[serde_as(as = "Vec<(_, _)>")] BTreeMap<(AssetId, AssetId), Decimal>,
	),
	/// Reset Flag
	Reset,
	/// Withdraw operation requested.( request, stid)
	WithdrawV1(WithdrawalRequest<AccountId>, u64),
	/// One min LMP Report ( market, epoch, index, total_score, Q_scores)
	OneMinLMPReport(
		TradingPair,
		Decimal,
		#[serde_as(as = "Vec<(_, _)>")] BTreeMap<AccountId, Decimal>,
	),
}

/// Defines withdraw request DTO.
#[derive(Clone, Debug, Decode, Encode, TypeInfo, PartialEq, Serialize, Deserialize)]
pub struct WithdrawalRequest<AccountId: Codec + Clone + TypeInfo> {
	/// Signature.
	pub signature: Signature,
	/// Payload.
	pub payload: WithdrawPayloadCallByUser,
	/// User's main account identifier.
	pub main: AccountId,
	/// User's proxy account identifier.
	pub proxy: AccountId,
}

impl<AccountId: Clone + Codec + TypeInfo> WithdrawalRequest<AccountId> {
	pub fn convert(&self, stid: u64) -> Result<Withdrawal<AccountId>, rust_decimal::Error> {
		Ok(Withdrawal {
			main_account: self.main.clone(),
			amount: self.amount()?,
			asset: self.payload.asset_id,
			fees: Default::default(),
			stid,
		})
	}
}

impl<AccountId: Codec + Clone + TypeInfo> WithdrawalRequest<AccountId> {
	/// Verifies request payload.
	pub fn verify(&self) -> bool {
		let signer = match Decode::decode(&mut &self.proxy.encode()[..]) {
			Ok(signer) => signer,
			Err(_) => return false,
		};
		self.signature.verify(self.payload.encode().as_ref(), &signer)
	}

	/// Instantiates `AccountAsset` DTO based on owning data.
	pub fn asset(&self) -> AssetId {
		self.payload.asset_id
	}

	/// Tries to convert owning payload amount `String` value to `Decimal`.
	pub fn amount(&self) -> Result<Decimal, rust_decimal::Error> {
		Decimal::from_str(&self.payload.amount)
	}
}
use crate::ingress::{EgressMessages, IngressMessages};
use crate::ocex::TradingPairConfig;
#[cfg(not(feature = "std"))]
use core::{
	ops::{Mul, Rem},
	str::FromStr,
};
use frame_support::{Deserialize, Serialize};
use parity_scale_codec::alloc::string::ToString;
use scale_info::prelude::string::String;
use sp_std::collections::btree_map::BTreeMap;

/// Withdraw payload requested by user.
#[derive(Encode, Decode, Clone, Debug, PartialEq, Eq, TypeInfo, Serialize, Deserialize)]
pub struct WithdrawPayloadCallByUser {
	/// Asset identifier.
	pub asset_id: AssetId,
	/// Amount in a `String` representation.
	pub amount: String,
	/// Timestamp of the request.
	pub timestamp: i64,
}

/// Defines possible order sides variants.
#[derive(
	Encode,
	Decode,
	Copy,
	Clone,
	Hash,
	Ord,
	PartialOrd,
	Debug,
	Eq,
	PartialEq,
	TypeInfo,
	Serialize,
	Deserialize,
)]
pub enum OrderSide {
	/// Asking order side.
	Ask,
	/// Bidding order side.
	Bid,
}

impl OrderSide {
	/// Resolves an opposite side of the current order side.
	pub fn get_opposite(&self) -> Self {
		match self {
			OrderSide::Ask => OrderSide::Bid,
			OrderSide::Bid => OrderSide::Ask,
		}
	}
}

#[cfg(feature = "std")]
impl TryFrom<String> for OrderSide {
	type Error = anyhow::Error;

	fn try_from(value: String) -> Result<Self, Self::Error> {
		match value.as_str() {
			"Bid" => Ok(OrderSide::Bid),
			"Ask" => Ok(OrderSide::Ask),
			_ => Err(anyhow::Error::msg(format!("Unknown side variant: {value:?}"))),
		}
	}
}

/// Defines possible order types variants.
#[derive(
	Encode, Decode, Copy, Clone, Hash, Debug, Eq, PartialEq, TypeInfo, Serialize, Deserialize,
)]
pub enum OrderType {
	/// Order limit type.
	LIMIT,
	/// Order market type.
	MARKET,
}

#[cfg(feature = "std")]
impl TryFrom<String> for OrderType {
	type Error = anyhow::Error;

	fn try_from(value: String) -> Result<Self, Self::Error> {
		match value.as_str() {
			"LIMIT" => Ok(OrderType::LIMIT),
			"MARKET" => Ok(OrderType::MARKET),
			_ => Err(anyhow::Error::msg("Unknown ot variant")),
		}
	}
}

/// Defines possible order statuses variants.
#[derive(
	Encode, Decode, Copy, Clone, Hash, Debug, Eq, PartialEq, TypeInfo, Serialize, Deserialize,
)]
pub enum OrderStatus {
	/// Order open.
	OPEN,
	/// Order closed.
	CLOSED,
	/// Order canceled.
	CANCELLED,
}

#[cfg(feature = "std")]
impl TryFrom<String> for OrderStatus {
	type Error = anyhow::Error;

	fn try_from(value: String) -> Result<Self, Self::Error> {
		match value.as_str() {
			"OPEN" => Ok(OrderStatus::OPEN),
			"CLOSED" => Ok(OrderStatus::CLOSED),
			"CANCELLED" => Ok(OrderStatus::CANCELLED),
			_ => Err(anyhow::Error::msg("Unknown order status variant")),
		}
	}
}

#[cfg(feature = "std")]
impl From<OrderStatus> for String {
	fn from(value: OrderStatus) -> Self {
		match value {
			OrderStatus::OPEN => "OPEN".to_string(),
			OrderStatus::CLOSED => "CLOSED".to_string(),
			OrderStatus::CANCELLED => "CANCELLED".to_string(),
		}
	}
}

/// Defines trading pair structure.
#[derive(
	Encode,
	Decode,
	Copy,
	Hash,
	Ord,
	PartialOrd,
	Clone,
	PartialEq,
	Debug,
	Eq,
	TypeInfo,
	MaxEncodedLen,
	Serialize,
	Deserialize,
)]
pub struct TradingPair {
	/// Base asset identifier.
	pub base: AssetId,
	/// Quote asset identifier.
	pub quote: AssetId,
}

impl TryFrom<String> for TradingPair {
	type Error = &'static str;
	fn try_from(value: String) -> Result<Self, Self::Error> {
		let assets: Vec<&str> = value.split('-').collect();
		if assets.len() != 2 {
			return Err("Invalid String");
		}

		let base_asset = if assets[0] == String::from("PDEX").as_str() {
			AssetId::Polkadex
		} else {
			let id = assets[0].parse::<u128>().map_err(|_| "asset id parse error")?;
			AssetId::Asset(id)
		};

		let quote_asset = if assets[1] == String::from("PDEX").as_str() {
			AssetId::Polkadex
		} else {
			let id = assets[1].parse::<u128>().map_err(|_| "asset id parse error")?;
			AssetId::Asset(id)
		};

		Ok(TradingPair::from(quote_asset, base_asset))
	}
}

impl TradingPair {
	/// Constructor.
	///
	/// # Parameters
	///
	/// * `quote`: Quote asset identifier.
	/// * `base`: Base asset identifier.
	pub fn from(quote: AssetId, base: AssetId) -> Self {
		TradingPair { base, quote }
	}

	/// Defines if provided asset is a quote asset of the current trading pair.
	///
	/// # Parameters
	///
	/// * `asset_id`: Asset identifier to compare.
	pub fn is_quote_asset(&self, asset_id: AssetId) -> bool {
		self.quote == asset_id
	}

	/// Defines if provided asset is a base asset of the current trading pair.
	///
	/// # Parameters
	///
	/// * `asset_id`: Asset identifier to compare.
	pub fn is_base_asset(&self, asset_id: AssetId) -> bool {
		self.base == asset_id
	}

	/// Defines if provided asset identifier is matching internal base or quote asset identifier.
	///
	/// # Parameters
	///
	/// * `asset_id`: Asset identifier.
	pub fn is_part_of(&self, asset_id: AssetId) -> bool {
		(self.base == asset_id) | (self.quote == asset_id)
	}

	/// Converts base asset identifier to the `String`.
	#[cfg(feature = "std")]
	pub fn base_asset_str(&self) -> String {
		match self.base {
			AssetId::Polkadex => "PDEX".into(),
			AssetId::Asset(id) => id.to_string(),
		}
	}

	/// Converts quote asset identifier to the `String`.
	#[cfg(feature = "std")]
	pub fn quote_asset_str(&self) -> String {
		match self.quote {
			AssetId::Polkadex => "PDEX".into(),
			AssetId::Asset(id) => id.to_string(),
		}
	}

	/// Normalizes base and quote assets to the market identifier.
	#[cfg(feature = "std")]
	pub fn market_id(&self) -> String {
		format!("{}/{}", self.base_asset_str(), self.quote_asset_str())
	}
}

impl Display for OrderSide {
	fn fmt(&self, f: &mut Formatter<'_>) -> core::fmt::Result {
		match self {
			OrderSide::Ask => write!(f, "Ask"),
			OrderSide::Bid => write!(f, "Bid"),
		}
	}
}

impl Display for TradingPair {
	fn fmt(&self, f: &mut Formatter<'_>) -> core::fmt::Result {
		write!(f, "{:}-{:}", self.base, self.quote)
	}
}

/// Order structure definition.
#[derive(Clone, Encode, Decode, Debug, PartialEq, Eq, TypeInfo, Serialize, Deserialize)]
pub struct Order {
	/// State change identifier.
	pub stid: u64,
	/// Client order identifier.
	pub client_order_id: H256,
	/// Average filled price.
	pub avg_filled_price: Decimal,
	/// Fee.
	pub fee: Decimal,
	/// Filled quantity.
	pub filled_quantity: Decimal,
	/// Status.
	pub status: OrderStatus,
	/// Identifier.
	pub id: OrderId,
	/// User's account identifier.
	pub user: AccountId,
	/// Main account identifier.
	pub main_account: AccountId,
	/// Trading pair.
	pub pair: TradingPair,
	/// Side of the order.
	pub side: OrderSide,
	/// Type.
	pub order_type: OrderType,
	/// Quantity.
	pub qty: Decimal,
	/// Price.
	pub price: Decimal,
	/// Quote order quantity.
	pub quote_order_qty: Decimal,
	/// Creation timestamp.
	pub timestamp: i64,
	/// Overall unreserved volume.
	pub overall_unreserved_volume: Decimal,
	/// Signature.
	pub signature: Signature,
}

impl Order {
	/// Verifies provided trading pair configuration.
	///
	/// # Parameters
	///
	/// * `config`: Trading pair configuration reference.
	pub fn verify_config(&self, config: &TradingPairConfig) -> bool {
		let is_market_same =
			self.pair.base == config.base_asset && self.pair.quote == config.quote_asset;
		let volume = self.price.saturating_mul(self.qty);
		let result = match self.order_type {
			OrderType::LIMIT => {
				is_market_same
					&& volume >= config.min_volume
					&& volume <= config.max_volume
					&& self.price.rem(config.price_tick_size).is_zero()
					&& self.qty.rem(config.qty_step_size).is_zero()
			},
			OrderType::MARKET => {
				if self.side == OrderSide::Ask {
					// for ask order we are checking base order qty
					is_market_same && self.qty.rem(config.qty_step_size).is_zero()
				} else {
					// for bid order we are checking quote order qty
					is_market_same
						&& self.quote_order_qty >= config.min_volume
						&& self.quote_order_qty <= config.max_volume
						&& self.quote_order_qty.rem(config.price_tick_size).is_zero()
				}
			},
		};
		if !result {
			log::error!(target:"orderbook","pair config verification failed: config: {:?}, price: {:?}, qty: {:?}, quote_order_qty: {:?}", config, self.price, self.qty, self.quote_order_qty);
		}
		result
	}

	/// Verifies signature.
	pub fn verify_signature(&self) -> bool {
		let payload: OrderPayload = self.clone().into();
		let result = self.signature.verify(&payload.encode()[..], &self.user);
		if !result {
			log::error!(target:"orderbook","Order signature check failed");
		}
		result
	}

	/// Returns the key used for storing in orderbook
	pub fn key(&self) -> OrderKey {
		OrderKey { price: self.price, timestamp: self.timestamp, side: self.side }
	}
}

#[derive(PartialEq, Eq)]
pub struct OrderKey {
	pub price: Decimal,
	pub timestamp: i64,
	pub side: OrderSide,
}

impl PartialOrd for OrderKey {
	fn partial_cmp(&self, other: &Self) -> Option<Ordering> {
		Some(self.cmp(other))
	}
}

impl Ord for OrderKey {
	fn cmp(&self, other: &Self) -> Ordering {
		assert_eq!(self.side, other.side, "Comparison cannot work for opposite order sides");
		if self.side == OrderSide::Bid {
			// Buy side
			match self.price.cmp(&other.price) {
				// A.price < B.price => [B, A] (in buy side, the first prices should be the highest)
				Ordering::Less => Ordering::Less,
				// A.price == B.price => Order based on timestamp
				Ordering::Equal => {
					if self.timestamp < other.timestamp {
						Ordering::Greater
					} else {
						Ordering::Less
					}
				},
				// A.price > B.price => [A, B]
				Ordering::Greater => Ordering::Greater,
			}
		} else {
			// Sell side
			match self.price.cmp(&other.price) {
				// A.price < B.price => [A, B] (in sell side, the first prices should be the lowest)
				Ordering::Less => Ordering::Greater,
				// A.price == B.price => Order based on timestamp
				Ordering::Equal => {
					// If price is equal, we follow the FIFO priority
					if self.timestamp < other.timestamp {
						Ordering::Greater
					} else {
						Ordering::Less
					}
				},
				// A.price > B.price => [B, A]
				Ordering::Greater => Ordering::Less,
			}
		}
	}
}

impl PartialOrd for Order {
	fn partial_cmp(&self, other: &Self) -> Option<Ordering> {
		Some(self.cmp(other))
	}
}

impl Ord for Order {
	fn cmp(&self, other: &Self) -> Ordering {
		assert_eq!(self.side, other.side, "Comparison cannot work for opposite order sides");
		if self.side == OrderSide::Bid {
			// Buy side
			match self.price.cmp(&other.price) {
				// A.price < B.price => [B, A] (in buy side, the first prices should be the highest)
				Ordering::Less => Ordering::Less,
				// A.price == B.price => Order based on timestamp
				Ordering::Equal => {
					if self.timestamp < other.timestamp {
						Ordering::Greater
					} else {
						Ordering::Less
					}
				},
				// A.price > B.price => [A, B]
				Ordering::Greater => Ordering::Greater,
			}
		} else {
			// Sell side
			match self.price.cmp(&other.price) {
				// A.price < B.price => [A, B] (in sell side, the first prices should be the lowest)
				Ordering::Less => Ordering::Greater,
				// A.price == B.price => Order based on timestamp
				Ordering::Equal => {
					// If price is equal, we follow the FIFO priority
					if self.timestamp < other.timestamp {
						Ordering::Greater
					} else {
						Ordering::Less
					}
				},
				// A.price > B.price => [B, A]
				Ordering::Greater => Ordering::Less,
			}
		}
	}
}

#[cfg(feature = "std")]
impl Order {
	/// Computes the new avg_price and adds qty to filled_qty. If returned is false - then underflow
	/// occurred during division.
	///
	/// # Parameters
	///
	/// * `price`: New price.
	/// * `amount`: New amount.
	pub fn update_avg_price_and_filled_qty(&mut self, price: Decimal, amount: Decimal) -> bool {
		let mut temp = self.avg_filled_price.saturating_mul(self.filled_quantity);
		temp = temp.saturating_add(amount.saturating_mul(price));
		self.filled_quantity = self.filled_quantity.saturating_add(amount);
		println!("self.filled_quantity: {:?}\ntemp: {:?}", self.filled_quantity, temp);
		match temp.checked_div(self.filled_quantity) {
			Some(mut quotient) => {
				quotient = Self::rounding_off(quotient);
				println!("Quotient: {quotient:?}");
				self.avg_filled_price = quotient;
				true
			},
			None => false,
		}
	}

	/// Calculates available volume.
	///
	/// # Parameters
	///
	/// * `other_price`: Optional price.
	pub fn available_volume(&self, other_price: Option<Decimal>) -> Decimal {
		//this if for market bid order
		if self.qty.is_zero() {
			println!(
				"quote_order_qty: {:?}, avg_filled_price: {:?}, filled_quantity: {:?}",
				self.quote_order_qty, self.avg_filled_price, self.filled_quantity
			);
			return Self::rounding_off(
				self.quote_order_qty
					.saturating_sub(self.avg_filled_price.saturating_mul(self.filled_quantity)),
			);
		}
		//this is for market ask order
		if self.order_type == OrderType::MARKET {
			Self::rounding_off(
				self.qty
					.saturating_sub(self.filled_quantity)
					.saturating_mul(other_price.unwrap_or_default()),
			)
		}
		//this is for limit orders
		else {
			// We cannot use avg. price here as limit orders might not have avg_price defined
			// if they are not yet matched and just inserted into the book
			Self::rounding_off(
				self.qty.saturating_sub(self.filled_quantity).saturating_mul(self.price),
			)
		}
	}

	pub fn rounding_off(a: Decimal) -> Decimal {
		// if we want to operate with a precision of 8 decimal places,
		// all calculations should be done with latest 9 decimal places
		a.round_dp_with_strategy(9, RoundingStrategy::ToZero)
	}

	// TODO: how to gate this only for testing
	#[cfg(feature = "std")]
	pub fn random_order_for_testing(
		pair: TradingPair,
		side: OrderSide,
		order_type: OrderType,
	) -> Self {
		use rand::Rng;
		let mut rng = rand::thread_rng();
		Self {
			stid: Default::default(),
			client_order_id: H256([1u8; 32]),
			avg_filled_price: Decimal::zero(),
			fee: Decimal::zero(),
			filled_quantity: Decimal::zero(),
			status: OrderStatus::OPEN,
			id: H256([2u8; 32]),
			user: AccountId::new(rng.gen()),
			main_account: AccountId::new([0u8; 32]),
			pair,
			side,
			order_type,
			qty: Decimal::from(rng.gen_range(MIN_QTY..MAX_QTY)),
			price: Decimal::from(rng.gen_range(MIN_PRICE..MAX_PRICE)),
			quote_order_qty: Decimal::zero(),
			timestamp: 1,
			overall_unreserved_volume: Decimal::zero(),
			signature: Signature::Sr25519(sp_core::sr25519::Signature::from_raw([0; 64])),
		}
	}
}

/// Defines order details structure DTO.
pub struct OrderDetails {
	/// Payload of the order.
	pub payload: OrderPayload,
	/// Signature of the order.
	pub signature: Signature,
}

/// Defines payload of the order.
#[derive(Encode, Decode, Clone, Debug, Serialize, Deserialize)]
pub struct OrderPayload {
	/// Client order identifier.
	pub client_order_id: H256,
	/// User's account identifier.
	pub user: AccountId,
	/// Main account identifier.
	pub main_account: AccountId,
	/// Trading pair.
	pub pair: String,
	/// Side of the order.
	pub side: OrderSide,
	/// Type.
	pub order_type: OrderType,
	/// Quote order quantity.
	pub quote_order_quantity: String,
	/// Quantity.
	/// Quantity is defined in base asset.
	pub qty: String,
	/// Price.
	/// Price is defined in quote asset per unit base asset.
	pub price: String,
	/// Creation timestamp.
	pub timestamp: i64,
}

impl From<Order> for OrderPayload {
	fn from(value: Order) -> Self {
		Self {
			client_order_id: value.client_order_id,
			user: value.user,
			main_account: value.main_account,
			pair: value.pair.to_string(),
			side: value.side,
			order_type: value.order_type,
			quote_order_quantity: value.quote_order_qty.to_string(),
			qty: value.qty.to_string(),
			price: value.price.to_string(),
			timestamp: value.timestamp,
		}
	}
}
#[cfg(feature = "std")]
impl TryFrom<OrderDetails> for Order {
	type Error = &'static str;
	fn try_from(details: OrderDetails) -> Result<Self, Self::Error> {
		let payload = details.payload;
		if let Ok(qty) = payload.qty.parse::<f64>() {
			if let Ok(price) = payload.price.parse::<f64>() {
				return if let Some(qty) = Decimal::from_f64(qty) {
					if let Some(price) = Decimal::from_f64(price) {
						if let Ok(quote_order_qty) = payload.quote_order_quantity.parse::<f64>() {
							if let Some(quote_order_qty) = Decimal::from_f64(quote_order_qty) {
								if let Ok(trading_pair) = payload.pair.try_into() {
									Ok(Self {
										stid: 0,
										client_order_id: payload.client_order_id,
										avg_filled_price: Decimal::zero(),
										fee: Decimal::zero(),
										filled_quantity: Decimal::zero(),
										id: H256::random(),
										status: OrderStatus::OPEN,
										user: payload.user,
										main_account: payload.main_account,
										pair: trading_pair,
										side: payload.side,
										order_type: payload.order_type,
										qty: qty.round_dp(8),
										price: price.round_dp(8),
										quote_order_qty: quote_order_qty.round_dp(8),
										timestamp: payload.timestamp,
										overall_unreserved_volume: Decimal::zero(),
										signature: details.signature,
									})
								} else {
									Err("Not able to to parse trading pair")
								}
							} else {
								Err("Quote order quantity couldn't be parsed to decimal")
							}
						} else {
							Err("Quote order quantity couldn't be parsed")
						}
					} else {
						Err("Price couldn't be converted to decimal")
					}
				} else {
					Err("Qty couldn't be converted to decimal")
				};
			}
			return Err("Price couldn't be parsed");
		}
		Err("Qty could not be parsed")
	}
}

/// Defines withdraw details DTO.
#[derive(Clone, Debug, Encode, Decode, Eq, PartialEq, Serialize, Deserialize)]
pub struct WithdrawalDetails {
	/// Withdraw payload.
	pub payload: WithdrawPayloadCallByUser,
	/// Main account identifier.
	pub main: AccountId,
	/// Proxy account identifier.
	pub proxy: AccountId,
	/// Signature.
	pub signature: Signature,
}

/// Overarching type used by validators when submitting
/// their signature for a summary to aggregator
#[derive(serde::Serialize, serde::Deserialize, Debug, Clone)]
pub struct ApprovedSnapshot {
	/// Encoded snapshot summary
	pub summary: Vec<u8>,
	/// Index of the authority from on-chain ist
	pub index: u16,
	/// sr25519 signature of the authority
	pub signature: Vec<u8>,
}

<<<<<<< HEAD
#[derive(Clone, Debug, Encode, Decode, Eq, PartialEq, Serialize, Deserialize, TypeInfo)]
pub struct LmpConfig {
	pub trading_pair: TradingPair,
	pub market_weightage: u128,
	pub min_fees_paid: u128,
	pub min_maker_volume: u128
=======
#[cfg(test)]
mod tests {
	use crate::ingress::{EgressMessages, IngressMessages};
	use crate::types::UserActions;
	use polkadex_primitives::{AccountId, AssetId};
	use rust_decimal::Decimal;
	use std::collections::BTreeMap;

	#[test]
	pub fn test_serialize_deserialize_user_actions() {
		let alice = AccountId::new([1; 32]);
		let action = UserActions::BlockImport(
			0,
			BTreeMap::from([(
				IngressMessages::Deposit(alice.clone(), AssetId::Asset(u128::MAX), Decimal::MAX),
				EgressMessages::PriceOracle(Default::default()),
			)]),
			BTreeMap::from([(((AssetId::Polkadex, AssetId::Asset(u128::MAX)), Decimal::MAX))]),
		);

		serde_json::to_vec(&action).unwrap();
	}
>>>>>>> 6eb3045e
}<|MERGE_RESOLUTION|>--- conflicted
+++ resolved
@@ -985,14 +985,6 @@
 	pub signature: Vec<u8>,
 }
 
-<<<<<<< HEAD
-#[derive(Clone, Debug, Encode, Decode, Eq, PartialEq, Serialize, Deserialize, TypeInfo)]
-pub struct LmpConfig {
-	pub trading_pair: TradingPair,
-	pub market_weightage: u128,
-	pub min_fees_paid: u128,
-	pub min_maker_volume: u128
-=======
 #[cfg(test)]
 mod tests {
 	use crate::ingress::{EgressMessages, IngressMessages};
@@ -1015,5 +1007,4 @@
 
 		serde_json::to_vec(&action).unwrap();
 	}
->>>>>>> 6eb3045e
 }