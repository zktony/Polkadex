--- conflicted
+++ resolved
@@ -17,25 +17,16 @@
 // along with this program. If not, see <https://www.gnu.org/licenses/>.
 
 //! In this module defined "Orderbook" specific operations and types.
-<<<<<<< HEAD
-#[cfg(feature = "std")]
-=======
->>>>>>> ee7c18c3
+#[cfg(feature = "std")]
 use crate::constants::*;
 use parity_scale_codec::{Codec, Decode, Encode, MaxEncodedLen};
 use polkadex_primitives::{
 	ocex::TradingPairConfig, withdrawal::Withdrawal, AccountId, AssetId, Signature,
 };
-<<<<<<< HEAD
 use rust_decimal::Decimal;
 #[cfg(feature = "std")]
-use rust_decimal::{prelude::Zero, RoundingStrategy};
-=======
-use rust_decimal::{
-	prelude::{FromPrimitive, Zero},
-	Decimal, RoundingStrategy,
+use rust_decimal::{prelude::{FromPrimitive, Zero}, RoundingStrategy,
 };
->>>>>>> ee7c18c3
 use scale_info::TypeInfo;
 use sp_core::H256;
 use sp_runtime::traits::Verify;
@@ -143,11 +134,8 @@
 
 #[cfg(feature = "std")]
 use chrono::Utc;
-<<<<<<< HEAD
 #[cfg(feature = "std")]
 use rust_decimal::prelude::FromPrimitive;
-=======
->>>>>>> ee7c18c3
 
 impl Trade {
 	/// Constructor.
