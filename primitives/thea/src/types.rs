--- conflicted
+++ resolved
@@ -57,16 +57,9 @@
 	}
 }
 
-<<<<<<< HEAD
-#[cfg(not(feature = "std"))]
-use sp_std::vec::Vec;
-
 /// Defines structure of the deposit.
 ///
 /// Deposit is relative to the "solochain".
-=======
-/// Deposit is relative to solochain
->>>>>>> dd60aa4f
 #[derive(Encode, Decode, Clone, TypeInfo, PartialEq, Debug)]
 pub struct Deposit<AccountId> {
 	/// Identifier of the deposit.
@@ -81,16 +74,6 @@
 	pub extra: Vec<u8>,
 }
 
-<<<<<<< HEAD
-/// Defines the structure of the withdraw.
-///
-/// Withdraw is relative to solochain
-#[derive(Encode, Decode, Clone, TypeInfo, PartialEq, Debug)]
-pub struct Withdraw {
-	/// Identifier of the withdrawal.
-	pub id: Vec<u8>, // Unique identifier
-	/// Asset identifier.
-=======
 impl<AccountId> Deposit<AccountId> {
 	pub fn amount_in_native_decimals(&self, metadata: AssetMetadata) -> u128 {
 		metadata.convert_to_native_decimals(self.amount)
@@ -101,12 +84,15 @@
 	}
 }
 
+/// Defines the structure of the withdraw.
+///
 /// Withdraw is relative to solochain
 #[derive(Encode, Decode, Clone, TypeInfo, PartialEq, Debug)]
 pub struct Withdraw {
+	/// Identifier of the withdrawal.
 	pub id: Vec<u8>,
 	// Unique identifier
->>>>>>> dd60aa4f
+	/// Asset identifier.
 	pub asset_id: u128,
 	/// Amount of the withdrawal.
 	pub amount: u128,
