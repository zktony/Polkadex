--- conflicted
+++ resolved
@@ -14,9 +14,7 @@
 sp-application-crypto = {workspace = true, default-features = false}
 sp-io = { workspace = true, default-features = false }
 sp-core = { workspace = true, default-features = false }
-sp-std = { workspace = true, default-features = false }
 xcm = { workspace = true, default-features = false }
-sp-runtime = { workspace = true, default-features = false }
 bls-primitives = {workspace= true, default-features = false}
 polkadex-primitives = {workspace = true, default-features = false}
 
@@ -30,14 +28,10 @@
     "sp-std/std",
     "sp-application-crypto/std",
     "bls-primitives/std",
-<<<<<<< HEAD
     "sp-io/std",
     "sp-core/std",
     "sp-std/std",
     "xcm/std",
     "sp-runtime/std",
     "polkadex-primitives/std"
-=======
-    "polkadex-primitives/std",
->>>>>>> 0e7ee8d1
 ]