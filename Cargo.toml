--- conflicted
+++ resolved
@@ -25,10 +25,6 @@
   "client",
   "node",
   "runtime",
-<<<<<<< HEAD
-  "clients/thea",
-=======
->>>>>>> 2a8397f0
   "rpc/assets",
   "rpc/assets/runtime-api",
   "pallets/pdex-migration",
@@ -52,10 +48,6 @@
   "client",
   "node",
   "runtime",
-<<<<<<< HEAD
-  "clients/thea",
-=======
->>>>>>> 2a8397f0
   "pallets/pdex-migration",
   "pallets/pdex-migration",
   "pallets/ocex",
