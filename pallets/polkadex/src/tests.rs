--- conflicted
+++ resolved
@@ -61,7 +61,7 @@
         assert_ok!(DEXModule::submit_order(Origin::signed(bob),AskLimit,trading_pair,10400*UNIT,(1*UNIT)/10));
         assert_ok!(DEXModule::submit_order(Origin::signed(bob),AskLimit,trading_pair,10000*UNIT,(1*UNIT)/10));
         // Place some random market orders
-<<<<<<< HEAD
+
         assert_ok!(DEXModule::submit_order(Origin::signed(alice),BidMarket,trading_pair,500*UNIT,0));
         assert_ok!(DEXModule::submit_order(Origin::signed(bob),AskMarket,trading_pair,0,(UNIT/100)*5));
         assert_ok!(DEXModule::submit_order(Origin::signed(alice),BidMarket,trading_pair,1646*UNIT,0));
@@ -72,12 +72,7 @@
         // Full+half queue limit orders for Alice ( Token1 ) and Bob ( Token 2)
         assert_ok!(DEXModule::submit_order(Origin::signed(alice),BidLimit,trading_pair,10750*UNIT,(14*UNIT)/100));
         assert_ok!(DEXModule::submit_order(Origin::signed(bob),AskLimit,trading_pair,8200*UNIT,(14*UNIT)/100));
-=======
-        assert_ok!(DEXModule::submit_order(Origin::signed(alice),BidMarket,trading_pair,(UNIT/1)*500,0));
-        assert_ok!(DEXModule::submit_order(Origin::signed(bob),AskMarket,trading_pair,0,(UNIT/1000)*5));
-        assert_ok!(DEXModule::submit_order(Origin::signed(alice),BidMarket,trading_pair,(UNIT/1000)*16,0));
-        assert_ok!(DEXModule::submit_order(Origin::signed(bob),AskMarket,trading_pair,0,(UNIT/1000)*16));
->>>>>>> dac256bf
+      
         // Read the block chain state for verifying
         // Balances of Token #1 for Alice
         // If buyer protection enabled, Token #1 free balance for Alice = 795
