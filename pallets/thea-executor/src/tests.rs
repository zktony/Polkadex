--- conflicted
+++ resolved
@@ -13,47 +13,39 @@
 // MERCHANTABILITY or FITNESS FOR A PARTICULAR PURPOSE. See the
 // GNU General Public License for more details.
 
-use crate::mock::{new_test_ext, RuntimeOrigin as Origin, Test, *};
-use frame_support::{assert_err, assert_noop, assert_ok};
+use crate::{
+	mock::{new_test_ext, Assets, RuntimeOrigin as Origin, Test, *},
+	PendingWithdrawals,
+};
+use asset_handler::pallet::TheaAssets;
+use frame_support::{assert_err, assert_noop, assert_ok, traits::fungibles::Mutate};
 use parity_scale_codec::Encode;
-<<<<<<< HEAD
 use sp_core::{H160, H256};
-use sp_runtime::{traits::ConstU32, BoundedVec, TokenError, SaturatedConversion};
-=======
-use sp_core::H160;
-use sp_runtime::{traits::ConstU32, BoundedVec, TokenError};
->>>>>>> 84d89d3b
-
-use thea_primitives::{parachain::ParachainDeposit, types::Withdraw};
+use sp_runtime::{traits::ConstU32, BoundedVec, SaturatedConversion, TokenError};
+use thea_primitives::types::{Deposit, Withdraw};
 use xcm::{
 	latest::{AssetId, Fungibility, Junction, Junctions, MultiAsset, MultiLocation, NetworkId},
 	prelude::X1,
 };
-use thea_primitives::types::{Deposit, Withdraw};
-use asset_handler::pallet::TheaAssets;
 
 #[test]
 fn test_withdraw_returns_ok() {
-   new_test_ext().execute_with(|| {
-	   // Insert authority
-	   let beneficiary: [u8; 1001] = [1; 1001];
-	   assert_noop!(
+	new_test_ext().execute_with(|| {
+		// Insert authority
+		let beneficiary: [u8; 1001] = [1; 1001];
+		assert_noop!(
 			TheaExecutor::withdraw(
 				RuntimeOrigin::signed(1),
 				1u128,
 				1000u128,
 				beneficiary.to_vec(),
 				false,
-			   1
+				1
 			),
 			crate::Error::<Test>::BeneficiaryTooLong
 		);
-   })
+	})
 }
-<<<<<<< HEAD
-use crate::mock::Assets;
-=======
->>>>>>> 84d89d3b
 
 #[test]
 fn test_transfer_native_asset() {
@@ -62,10 +54,25 @@
 		let asset_id = 1000u128;
 		let admin = 1u64;
 		let user = 2u64;
-		assert_ok!(Balances::set_balance(RuntimeOrigin::root(), admin, 1_000_000_000_000_000_000, 0));
-		assert_ok!(Assets::create(RuntimeOrigin::signed(admin), parity_scale_codec::Compact(asset_id), admin,1u128));
+		assert_ok!(Balances::set_balance(
+			RuntimeOrigin::root(),
+			admin,
+			1_000_000_000_000_000_000,
+			0
+		));
+		assert_ok!(Assets::create(
+			RuntimeOrigin::signed(admin),
+			parity_scale_codec::Compact(asset_id),
+			admin,
+			1u128
+		));
 		// Set balance for User
-		assert_ok!(Balances::set_balance(RuntimeOrigin::root(), user, 1_000_000_000_000_000_000, 0));
+		assert_ok!(Balances::set_balance(
+			RuntimeOrigin::root(),
+			user,
+			1_000_000_000_000_000_000,
+			0
+		));
 		assert_ok!(Assets::mint_into(asset_id, &user, 1_000_000_000_000_000_000));
 		// Set withdrawal Fee
 		assert_ok!(TheaExecutor::set_withdrawal_fee(RuntimeOrigin::root(), 1, 0));
@@ -73,7 +80,7 @@
 			RuntimeOrigin::signed(1),
 			asset_id.clone(),
 			10_000_000_000_000u128,
-			vec![1;32],
+			vec![1; 32],
 			false,
 			1
 		));
@@ -82,9 +89,9 @@
 		let approved_withdraw = Withdraw {
 			asset_id,
 			amount: 10_000_000_000_000u128,
-			destination: vec![1;32],
+			destination: vec![1; 32],
 			is_blocked: false,
-			extra: vec![]
+			extra: vec![],
 		};
 		assert_eq!(pending_withdrawal.to_vec().pop().unwrap(), approved_withdraw);
 	})
@@ -96,14 +103,20 @@
 		let asset_id = 1000u128;
 		let admin = 1u64;
 		let recipient = 2u64;
-		assert_ok!(Balances::set_balance(RuntimeOrigin::root(), admin, 1_000_000_000_000_000_000, 0));
-		assert_ok!(Assets::create(RuntimeOrigin::signed(admin), parity_scale_codec::Compact(asset_id), admin,1u128));
-        let deposit = Deposit {
-			recipient: recipient,
-			asset_id: asset_id,
-			amount: 1_000_000_000_000_000_000u128,
-			extra: vec![]
-		};
+		assert_ok!(Balances::set_balance(
+			RuntimeOrigin::root(),
+			admin,
+			1_000_000_000_000_000_000,
+			0
+		));
+		assert_ok!(Assets::create(
+			RuntimeOrigin::signed(admin),
+			parity_scale_codec::Compact(asset_id),
+			admin,
+			1u128
+		));
+		let deposit =
+			Deposit { recipient, asset_id, amount: 1_000_000_000_000_000_000u128, extra: vec![] };
 		assert_ok!(TheaExecutor::do_deposit(vec![deposit].encode()));
 	})
 }
@@ -114,16 +127,27 @@
 		let asset_id = 2000u128;
 		let admin = 1u64;
 		let recipient = 2u64;
-		assert_ok!(Balances::set_balance(RuntimeOrigin::root(), admin, 1_000_000_000_000_000_000, 0));
-		assert_ok!(Assets::create(RuntimeOrigin::signed(admin), parity_scale_codec::Compact(asset_id), admin,1u128));
-		assert_ok!(Balances::set_balance(RuntimeOrigin::root(), recipient, 1_000_000_000_000_000_000, 0));
-		let deposit = Deposit {
-			recipient: recipient,
-			asset_id: asset_id,
-			amount: 1_000_000_000_000_000_000u128,
-			extra: vec![]
-		};
-		<TheaAssets<Test>>::insert(asset_id, (0,0, BoundedVec::default()));
+		assert_ok!(Balances::set_balance(
+			RuntimeOrigin::root(),
+			admin,
+			1_000_000_000_000_000_000,
+			0
+		));
+		assert_ok!(Assets::create(
+			RuntimeOrigin::signed(admin),
+			parity_scale_codec::Compact(asset_id),
+			admin,
+			1u128
+		));
+		assert_ok!(Balances::set_balance(
+			RuntimeOrigin::root(),
+			recipient,
+			1_000_000_000_000_000_000,
+			0
+		));
+		let deposit =
+			Deposit { recipient, asset_id, amount: 1_000_000_000_000_000_000u128, extra: vec![] };
+		<TheaAssets<Test>>::insert(asset_id, (0, 0, BoundedVec::default()));
 		assert_ok!(TheaExecutor::do_deposit(vec![deposit].encode()));
 		assert_ok!(TheaExecutor::claim_deposit(RuntimeOrigin::signed(recipient), 1));
 	})
@@ -135,16 +159,30 @@
 		let asset_id = 2000u128;
 		let admin = 1u64;
 		let recipient = 2u64;
-		assert_ok!(Balances::set_balance(RuntimeOrigin::root(), admin, 1_000_000_000_000_000_000, 0));
-		assert_ok!(Assets::create(RuntimeOrigin::signed(admin), parity_scale_codec::Compact(asset_id), admin,1u128));
-		assert_ok!(Balances::set_balance(RuntimeOrigin::root(), recipient, 1_000_000_000_000_000_000, 0));
-		let deposit = Deposit {
-			recipient: recipient,
-			asset_id: asset_id,
-			amount: 1_000_000_000_000_000_000u128,
-			extra: vec![]
-		};
+		assert_ok!(Balances::set_balance(
+			RuntimeOrigin::root(),
+			admin,
+			1_000_000_000_000_000_000,
+			0
+		));
+		assert_ok!(Assets::create(
+			RuntimeOrigin::signed(admin),
+			parity_scale_codec::Compact(asset_id),
+			admin,
+			1u128
+		));
+		assert_ok!(Balances::set_balance(
+			RuntimeOrigin::root(),
+			recipient,
+			1_000_000_000_000_000_000,
+			0
+		));
+		let deposit =
+			Deposit { recipient, asset_id, amount: 1_000_000_000_000_000_000u128, extra: vec![] };
 		assert_ok!(TheaExecutor::do_deposit(vec![deposit].encode()));
-		assert_err!(TheaExecutor::claim_deposit(RuntimeOrigin::signed(recipient), 1), asset_handler::pallet::Error::<Test>::AssetNotRegistered);
+		assert_err!(
+			TheaExecutor::claim_deposit(RuntimeOrigin::signed(recipient), 1),
+			asset_handler::pallet::Error::<Test>::AssetNotRegistered
+		);
 	})
 }