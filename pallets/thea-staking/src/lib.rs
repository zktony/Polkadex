#![feature(drain_filter)]
#![deny(unused_crate_dependencies)]
// This file is part of Polkadex.

// Copyright (C) 2020-2022 Polkadex oü.
// SPDX-License-Identifier: GPL-3.0-or-later WITH Classpath-exception-2.0

// This program is free software: you can redistribute it and/or modify
// it under the terms of the GNU General Public License as published by
// the Free Software Foundation, either version 3 of the License, or
// (at your option) any later version.

// This program is distributed in the hope that it will be useful,
// but WITHOUT ANY WARRANTY; without even the implied warranty of
// MERCHANTABILITY or FITNESS FOR A PARTICULAR PURPOSE. See the
// GNU General Public License for more details.

// Ensure we're `no_std` when compiling for Wasm.
#![cfg_attr(not(feature = "std"), no_std)]

use frame_support::{
	pallet_prelude::*,
	traits::{tokens::BalanceStatus, ExistenceRequirement},
	PalletId,
};
use parity_scale_codec::{Decode, Encode, MaxEncodedLen};
use scale_info::TypeInfo;
use sp_runtime::{
	traits::{AccountIdConversion, Saturating},
	Perbill, Percent, Permill, SaturatedConversion,
};
use sp_staking::{EraIndex, StakingInterface};
use sp_std::{borrow::ToOwned, collections::btree_map::BTreeMap};

// Re-export pallet items so that they can be accessed from the crate namespace.
use crate::election::elect_relayers;
pub use pallet::*;
use pallet_staking::EraPayout;
use sp_runtime::traits::UniqueSaturatedInto;
use sp_std::{collections::btree_set::BTreeSet, vec::Vec};
use thea_primitives::{
	thea_types::{Network, OnSessionChange, SessionIndex},
	BLSPublicKey, TheaExtrinsicSubmitted,
};
#[cfg(feature = "runtime-benchmarks")]
mod benchmarking;
mod election;
#[cfg(test)]
mod mock;
mod session;
#[cfg(test)]
mod tests;
pub mod weight;

#[derive(Debug, Encode, Decode, Clone, PartialEq, TypeInfo, MaxEncodedLen)]
pub struct EraRewardPointTracker<Account> {
	pub total_points: u32,
	pub individual: BTreeMap<Account, u32>,
}

/// A type alias for the balance type from this pallet's point of view.
pub type BalanceOf<T> = <T as pallet_balances::Config>::Balance;
pub type BlockNumber<T> = <T as frame_system::Config>::BlockNumber;

pub trait SessionChanged {
	type Network;
	type OnSessionChange;
	fn on_new_session(map: BTreeMap<Self::Network, Self::OnSessionChange>);
	fn set_new_networks(networks: sp_std::collections::btree_set::BTreeSet<Self::Network>);
}
// Definition of the pallet logic, to be aggregated at runtime definition through
// `construct_runtime`.
#[frame_support::pallet]
pub mod pallet {
<<<<<<< HEAD
	use crate::session::{Exposure, IndividualExposure, StakingLimits, UnlockChunk};
	use frame_support::traits::{Currency, NamedReservableCurrency, ReservableCurrency};
=======
	use crate::session::{Exposure, IndividualExposure, StakingLimits};
	use frame_support::traits::{Currency, NamedReservableCurrency};
>>>>>>> 7f71e882
	use frame_system::pallet_prelude::*;
	use polkadex_primitives::misbehavior::TheaMisbehavior;
	use scale_info::prelude::string::String;
	use sp_runtime::traits::Zero;
	use sp_std::vec;
	// Import various types used to declare pallet in scope.
	use super::*;

	pub trait TheaStakingWeightInfo {
		fn set_staking_limits(a: u32, _m: u32) -> Weight;
		fn add_candidate(_a: u32, b: u32, _m: u32) -> Weight;
		fn nominate(_m: u32, k: u32, _x: u32) -> Weight;
		fn bond(_m: u32, k: u32, x: u32) -> Weight;
		fn unbond(_m: u32, k: u32, _x: u32) -> Weight;
		fn withdraw_unbonded(_m: u32, _k: u32, _x: u32) -> Weight;
		fn remove_candidate(_m: u32, _k: u32) -> Weight;
		fn add_network(_n: u32) -> Weight;
		fn remove_network(_n: u32) -> Weight;
		fn report_offence(_n: u32) -> Weight;
		fn stakers_payout(_k: u32, _m: u32, _x: u32) -> Weight;
	}

	/// Our pallet's configuration trait. All our types and constants go in here. If the
	/// pallet is dependent on specific other pallets, then their configuration traits
	/// should be added to our implied traits list.
	///
	/// `frame_system::Config` should always be included.
	#[pallet::config]
	pub trait Config: pallet_balances::Config + frame_system::Config {
		/// The overarching event type.
		type Event: From<Event<Self>> + IsType<<Self as frame_system::Config>::Event>;

		/// Staking Session length
		#[pallet::constant]
		type SessionLength: Get<BlockNumber<Self>>;

		/// Delay in number of sessions before unbonded stake can be withdrawn
		#[pallet::constant]
		type UnbondingDelay: Get<SessionIndex>;

		/// Max number of unlocking chunks
		#[pallet::constant]
		type MaxUnlockChunks: Get<u32>;

		/// Candidate Bond
		#[pallet::constant]
		type CandidateBond: Get<BalanceOf<Self>>;

		/// StakingReserveIdentifier
		#[pallet::constant]
		type StakingReserveIdentifier: Get<<Self as pallet_balances::Config>::ReserveIdentifier>;

		/// Coeficient for moderate misbehavior slashing.
		/// Represents 1 to 100 percent of stake.
		/// Should remain within those bounds.
		#[pallet::constant]
		type ModerateSlashingCoeficient: Get<u8>;

		/// Coeficient for severe misbehavior slashing.
		/// Represents 1 to 100 percent of stake.
		/// Should remain within those bounds.
		#[pallet::constant]
		type SevereSlashingCoeficient: Get<u8>;

		/// Coeficient of slashed amount distibuted to each reporter
		/// Represents 1 to 100 percent of slashed amount.
		/// Should remain within those bounds.
		#[pallet::constant]
		type ReportersRewardCoeficient: Get<u8>;

		/// Threshold of reported relayers required for slashing to happen.
		/// Represents percentage of active vs reported relayers.
		#[pallet::constant]
		type SlashingThreshold: Get<u8>;

		/// Treasury PalletId
		#[pallet::constant]
		type TreasuryPalletId: Get<PalletId>;

		/// Delay to prune oldest staking data
		type StakingDataPruneDelay: Get<SessionIndex>;

		type SessionChangeNotifier: SessionChanged<
			Network = Network,
			OnSessionChange = OnSessionChange<Self::AccountId>,
		>;

		/// Governance origin to update the thea staking configuration
		type GovernanceOrigin: EnsureOrigin<<Self as frame_system::Config>::Origin>;

		// Era Payout for set of Relayers
		type EraPayout: EraPayout<BalanceOf<Self>>;
<<<<<<< HEAD

		/// Native Currency handler
		type Currency: Currency<Self::AccountId> + ReservableCurrency<Self::AccountId>;

		/// Type representing the weight of this pallet
		type WeightInfo: TheaStakingWeightInfo;
=======
>>>>>>> 7f71e882
	}

	// Simple declaration of the `Pallet` type. It is placeholder we use to implement traits and
	// method.
	#[pallet::pallet]
	#[pallet::generate_store(pub (super) trait Store)]
	#[pallet::without_storage_info]
	pub struct Pallet<T>(_);

	// Pallet implements [`Hooks`] trait to define some logic to execute in some context.
	#[pallet::hooks]
	impl<T: Config> Hooks<BlockNumberFor<T>> for Pallet<T> {
		// `on_initialize` is executed at the beginning of the block before any extrinsic are
		// dispatched.
		//
		// This function must return the weight consumed by `on_initialize` and `on_finalize`.
		fn on_initialize(current_block_num: T::BlockNumber) -> Weight {
			if Self::should_end_session(current_block_num) {
				Self::rotate_session();
				Self::end_of_era();
				T::BlockWeights::get().max_block
			} else {
				// NOTE: the non-database part of the weight for `should_end_session(n)` is
				// included as weight for empty block, the database part is expected to be in
				// cache.
				Weight::zero()
			}
		}
	}

	#[pallet::call]
	impl<T: Config> Pallet<T> {
		//TODO: benchmark Thea Pallet. Issue #605
		/// Set Staking Limit
		/// Only Root User can call it
		///
		/// # Parameters
		///
		/// * `origin`: Root User
		/// * `staking_limit`: Limits of Staking algorithm.
		#[pallet::call_index(0)]
		#[pallet::weight(<T as Config>::WeightInfo::set_staking_limits(1, 1))]
		pub fn set_staking_limits(
			origin: OriginFor<T>,
			staking_limits: StakingLimits<BalanceOf<T>>,
		) -> DispatchResultWithPostInfo {
			ensure_root(origin)?;
			<Stakinglimits<T>>::put(staking_limits);
			Ok(Pays::No.into())
		}

		/// Adds the sender as a candidate for election and to the   for selection.
		///
		/// # Parameters
		///
		/// * `network`: Network for which User wants to apply for candidature.
		/// * `bls_key`: BLS Key of Candidate.
		#[pallet::call_index(1)]
		#[pallet::weight(<T as Config>::WeightInfo::add_candidate(1, 1, 1))]
		pub fn add_candidate(
			origin: OriginFor<T>,
			network: Network,
			bls_key: BLSPublicKey,
		) -> DispatchResult {
			let candidate = ensure_signed(origin)?;
			ensure!(
				!<Candidates<T>>::contains_key(network, &candidate),
				Error::<T>::CandidateAlreadyRegistered
			);

			let mut exposure = Exposure::<T>::new(bls_key);
			exposure.add_own_stake(T::CandidateBond::get());
			// reserve own_stake
			pallet_balances::Pallet::<T>::reserve_named(
				&T::StakingReserveIdentifier::get(),
				&candidate,
				T::CandidateBond::get(),
			)?;
			<Candidates<T>>::insert(network, &candidate, exposure);
			<CandidateToNetworkMapping<T>>::insert(&candidate, network);
			Self::deposit_event(Event::<T>::CandidateRegistered {
				candidate,
				stake: T::CandidateBond::get(),
			});
			Ok(())
		}

		/// Nominates candidate for Active Relayer Set for provided network.
		/// Can be called by Nominator who already staked.
		///
		///# Parameters
		///
		/// * `candidate`: Candidate to be nominated.
		#[pallet::call_index(2)]
		#[pallet::weight(<T as Config>::WeightInfo::nominate(1, 1, 1))]
		pub fn nominate(origin: OriginFor<T>, candidate: T::AccountId) -> DispatchResult {
			let nominator = ensure_signed(origin)?;
			Self::do_nominate(nominator, candidate)?;
			Ok(())
		}

		/// Locks Balance of Nominator for Staking purpose.
		///
		/// # Parameters
		///
		/// `amount`: Amount to be locked.
		/// `candidate`: Relayer account backed up by this nominator
		#[pallet::call_index(3)]
		#[pallet::weight(<T as Config>::WeightInfo::bond(1, 1, 1))]
		pub fn bond(
			origin: OriginFor<T>,
			amount: BalanceOf<T>,
			candidate: T::AccountId,
		) -> DispatchResult {
			let nominator = ensure_signed(origin)?;
			ensure!(
				<CandidateToNetworkMapping<T>>::contains_key(&candidate),
				Error::<T>::CandidateNotFound
			);
			<Stakers<T>>::mutate(&nominator, |n| {
				if let Some(n_mut) = n {
					n_mut.value += amount;
				} else {
					let unlocking: Vec<UnlockChunk<T>> = vec![];
					let individual_exposure = IndividualExposure {
						who: nominator.clone(),
						value: amount,
						backing: candidate,
						unlocking,
					};
					*n = Some(individual_exposure);
				}
			});
			Self::do_bond(nominator, amount)?;
			Ok(())
		}

		/// Unbonds provided amount which Nominator wants to unlock.
		///
		///# Parameters
		///
		/// `amount`: Amount which User wants to Unbond.
		#[pallet::call_index(4)]
		#[pallet::weight(<T as Config>::WeightInfo::unbond(1, 1, 1))]
		pub fn unbond(origin: OriginFor<T>, amount: BalanceOf<T>) -> DispatchResult {
			let nominator = ensure_signed(origin)?;
			Self::do_unbond(nominator, amount)?;
			Ok(())
		}

		/// Withdraws Unlocked funds
		#[pallet::call_index(5)]
		#[pallet::weight(<T as Config>::WeightInfo::withdraw_unbonded(1, 1, 1))]
		pub fn withdraw_unbonded(origin: OriginFor<T>) -> DispatchResult {
			let nominator = ensure_signed(origin)?;

			Self::do_withdraw_unbonded(nominator)?;
			Ok(())
		}

		//TODO: After removing candidature, Candidate can't claim back bonded amount. #607

		/// Removes Candidate from Active/Waiting Set.
		///
		/// # Parameters
		///
		/// `network`: Network from which Candidate will be removed.
		#[pallet::call_index(6)]
		#[pallet::weight(<T as Config>::WeightInfo::remove_candidate(1, 1))]
		pub fn remove_candidate(origin: OriginFor<T>, network: Network) -> DispatchResult {
			let candidate = ensure_signed(origin)?;

			let exposure =
				<Candidates<T>>::take(network, &candidate).ok_or(Error::<T>::CandidateNotFound)?;

			<InactiveCandidates<T>>::insert(network, &candidate, exposure);
			Self::deposit_event(Event::<T>::OutgoingCandidateAdded { candidate });
			Ok(())
		}

		/// Adds a new network, it will also update the thea pallet's storage
		///
		/// # Parameters
		///
		/// `network`: Network identifier to add
		#[pallet::call_index(7)]
		#[pallet::weight(<T as Config>::WeightInfo::add_network(1))]
		pub fn add_network(origin: OriginFor<T>, network: Network) -> DispatchResult {
			T::GovernanceOrigin::ensure_origin(origin)?;
			Self::do_add_new_network(network);
			Self::deposit_event(Event::<T>::NetworkAdded { network });
			Ok(())
		}

		/// Removes a network, it will also update the thea pallet's storage
		///
		/// # Parameters
		///
		/// `network`: Network identifier to add
		#[pallet::call_index(8)]
		#[pallet::weight(<T as Config>::WeightInfo::remove_network(1))]
		pub fn remove_network(origin: OriginFor<T>, network: Network) -> DispatchResult {
			T::GovernanceOrigin::ensure_origin(origin)?;
			Self::do_remove_network(network);
			Self::deposit_event(Event::<T>::NetworkRemoved { network });
			Ok(())
		}

		/// Allows active relayers report one another for free of any predefined misbehavior
		/// If number of reporters is >= of given coeficient - slashing for pre-set coeficient
		/// happens If reporter is part of active set - this call's fee is not apply
		/// Full weight is payed on error
		/// # Params
		/// * network_id - identifier of network where ofence was registered
		/// * offender - ID of relayer commited ofence
		/// * offence - type of registere ofence
		#[pallet::call_index(9)]
		#[pallet::weight(<T as Config>::WeightInfo::report_offence(1))]
		pub fn report_offence(
			origin: OriginFor<T>,
			network_id: u8,
			offender: T::AccountId,
			offence: TheaMisbehavior,
		) -> DispatchResultWithPostInfo {
			let reporter = ensure_signed(origin)?;
			// make sure it's active relayer reporting
			ensure!(
				<ActiveRelayers<T>>::get(network_id).iter().any(|(r, _)| r.eq(&reporter)),
				Error::<T>::NotAnActiveRelayer
			);
			// check for re-submit
			//FIXME: should we charge for sequential report of same offence by same reporter?
			ensure!(
				!<ReportedOffenders<T>>::get(offender.clone(), offence)
					.unwrap_or_default()
					.contains(&reporter),
				Error::<T>::RepeatedReport
			);
			ensure!(
				!<CommitedSlashing<T>>::contains_key(&offender),
				Error::<T>::SlashingInProgress
			);
			// check if coeficient treshold reached and act
			let threshold = Self::threshold_slashing_coeficient();
			let active_relayers = <ActiveRelayers<T>>::get(network_id).len();
			if let Some(reported) = <ReportedOffenders<T>>::get(offender.clone(), offence) {
				if reported.len() + 1 + (threshold as usize) >= active_relayers {
					// slash
					// <CommitedSlashing<T>> -> store commitment to slash so it can be applyed on
					let coeficient = match offence {
						// Severe
						TheaMisbehavior::UnattendedKeygen | TheaMisbehavior::UnattendedOffline =>
							Self::severe_slashing_coeficient(),
						// Moderate
						_ => Self::moderate_slashing_coeficient(),
					};
					// at most 100% will be slashed
					// era end FIXME: make sure total slash <= offender's stake + reward?
					<CommitedSlashing<T>>::mutate(&offender, |current_slashing| {
						let new_percentage = current_slashing.0 + coeficient;
						let actual_percentage =
							if new_percentage >= 100 { 100 } else { new_percentage };
						current_slashing.0 = actual_percentage;
						current_slashing.1.insert(reporter.clone());
						for previous_reporter in reported {
							current_slashing.1.insert(previous_reporter);
						}
					});
				} else {
					// extend storage
					<ReportedOffenders<T>>::mutate(offender.clone(), offence, |offences| {
						if let Some(offences) = offences {
							offences.push(reporter.clone());
						}
					});
				}
			} else {
				// register first one
				<ReportedOffenders<T>>::insert(
					offender.clone(),
					offence,
					[reporter.clone()].to_vec(),
				);
			}
			Self::deposit_event(Event::<T>::OffenceReported { offender, reporter, offence });

			Ok(Pays::No.into())
		}

		/// Pays the stakers of a Relayer for a given Session
		///
		/// # Parameters
		///
		/// `session`: SessionIndex of the Session to be paid out for
		#[pallet::call_index(10)]
		#[pallet::weight(<T as Config>::WeightInfo::stakers_payout(1, 1, 1))]
		pub fn stakers_payout(origin: OriginFor<T>, session: SessionIndex) -> DispatchResult {
			let staker = ensure_signed(origin)?;
			Self::do_stakers_payout(staker.clone(), session)?;
			Self::deposit_event(Event::<T>::StakerPayedOut { staker, session });
			Ok(())
		}
	}

	/// Events are a simple means of reporting specific conditions and
	/// circumstances that have happened that users, Dapps and/or chain explorers would find
	/// interesting and otherwise difficult to detect.
	#[pallet::event]
	/// This attribute generate the function `deposit_event` to deposit one of this pallet event,
	/// it is optional, it is also possible to provide a custom implementation.
	#[pallet::generate_deposit(pub (super) fn deposit_event)]
	pub enum Event<T: Config> {
		/// New Network Added
		NetworkAdded {
			network: Network,
		},
		/// New Network Removed
		NetworkRemoved {
			network: Network,
		},
		/// New session is started
		NewSessionStarted {
			index: SessionIndex,
		},
		CandidateRegistered {
			candidate: T::AccountId,
			stake: BalanceOf<T>,
		},
		OutgoingCandidateAdded {
			candidate: T::AccountId,
		},
		IncreasedCandidateStake {
			candidate: T::AccountId,
			stake: BalanceOf<T>,
		},
		Nominated {
			candidate: T::AccountId,
			nominator: T::AccountId,
		},
		Unbonded {
			candidate: T::AccountId,
			nominator: T::AccountId,
			amount: BalanceOf<T>,
		},
		Bonded {
			candidate: T::AccountId,
			nominator: T::AccountId,
			amount: BalanceOf<T>,
		},
		BondsWithdrawn {
			nominator: T::AccountId,
			amount: BalanceOf<T>,
		},

		/// Misconfigured Coeficient
		MisconfiguredCoeficient(String),

		/// Active relayer reported misbehavior
		OffenceReported {
			offender: T::AccountId,
			reporter: T::AccountId,
			offence: TheaMisbehavior,
		},

		/// Cleaned up slashes
		SlashesCleaned(u32),

		/// Slashed offender for percend based on commited offence
		Slashed {
			offender: T::AccountId,
			amount: BalanceOf<T>,
		},

		/// Reward distibuted to reporter relayer for correct offence report
		ReportRewarded {
			reporter: T::AccountId,
			amount: BalanceOf<T>,
		},

		/// Failed to transfer slashed amount from offender's account
		SlashingFailed {
			offender: T::AccountId,
		},

		/// Staker got payed out for session ID
		StakerPayedOut {
			staker: T::AccountId,
			session: SessionIndex,
		},
	}

	#[pallet::error]
	pub enum Error<T> {
		/// Staking limits error
		StakingLimitsError,
		CandidateAlreadyRegistered,
		CandidateNotFound,
		/// Provided candidate mismatched backed one
		CandidateMismatchExposed,
		/// Each nominator must register individual exposure before bounding
		IndividualExposureNotFoundForNominator,
		NominatorNotFound,
		UnbondChunkLimitReached,
		CandidateNotReadyToBeUnbonded,
		StakerNotFound,
		StakerAlreadyNominating,
		CandidateAlreadyNominated,
		OnlyOneRelayerCanBeNominated,
		StashAndControllerMustBeSame,
		AmountIsGreaterThanBondedAmount,
		/// Repeating report of same offence is prohibited
		RepeatedReport,
		/// Not a member of active relayers
		NotAnActiveRelayer,
		/// Offender already scheduled for slashing
		SlashingInProgress,
		/// Attempt to withdrow when there are no funds unbounded in or prior given era
		NoUnbondedAmountToWithdraw,
		/// Amount to Slash is greater than bonded amount
		AmountToSlashIsGreaterThanBondedAmount,
	}

	// pallet::storage attributes allow for type-safe usage of the Substrate storage database,
	// so you can keep things around between blocks.
	#[pallet::storage]
	#[pallet::getter(fn staking_limits)]
	/// Currently active networks
	pub(super) type Stakinglimits<T: Config> =
		StorageValue<_, StakingLimits<BalanceOf<T>>, ValueQuery>;

	#[pallet::storage]
	#[pallet::getter(fn active_networks)]
	/// Currently active networks
	pub(super) type ActiveNetworks<T: Config> =
		StorageValue<_, sp_std::collections::btree_set::BTreeSet<Network>, ValueQuery>;

	#[pallet::storage]
	#[pallet::getter(fn active_relayers)]
	/// Currently active relayer set
	pub(super) type ActiveRelayers<T: Config> =
		StorageMap<_, Blake2_128Concat, Network, Vec<(T::AccountId, BLSPublicKey)>, ValueQuery>;

	#[pallet::storage]
	#[pallet::getter(fn queued_relayers)]
	/// Upcoming relayer set
	pub(super) type QueuedRelayers<T: Config> =
		StorageMap<_, Blake2_128Concat, Network, Vec<(T::AccountId, BLSPublicKey)>, ValueQuery>;

	#[pallet::storage]
	#[pallet::getter(fn staking_data)]
	/// Stores the economic conditions of a relayer and the contributions of their nominators for a
	/// given network and session index
	pub(super) type StakingData<T: Config> = StorageDoubleMap<
		_,
		Blake2_128Concat,
		SessionIndex,
		Blake2_128Concat,
		Network,
		Vec<(T::AccountId, Exposure<T>)>,
		ValueQuery,
	>;

	#[pallet::storage]
	#[pallet::getter(fn stakers)]
	/// Staker account to candidate backing map
	/// NOTE: One staker account can only back one candidate in one network
	pub(super) type Stakers<T: Config> = StorageMap<
		_,
		Blake2_128Concat,
		T::AccountId,
		IndividualExposure<T, T::AccountId>,
		OptionQuery,
	>;

	#[pallet::storage]
	#[pallet::getter(fn candidates)]
	/// Stores the economic conditions of all candidates for relayers
	pub(super) type Candidates<T: Config> = StorageDoubleMap<
		_,
		Blake2_128Concat,
		Network,
		Blake2_128Concat,
		T::AccountId, //relsyers account id
		Exposure<T>,
		OptionQuery,
	>;

	#[pallet::storage]
	#[pallet::getter(fn candidates_to_network)]
	/// Mapping from candidate to network
	pub(super) type CandidateToNetworkMapping<T: Config> =
		StorageMap<_, Blake2_128Concat, T::AccountId, Network, OptionQuery>;

	#[pallet::storage]
	#[pallet::getter(fn outgoing_candidates)]
	/// Stores the economic conditions of all candidates who requested to leave the election process
	pub(super) type InactiveCandidates<T: Config> = StorageDoubleMap<
		_,
		Blake2_128Concat,
		Network,
		Blake2_128Concat,
		T::AccountId,
		Exposure<T>,
		OptionQuery,
	>;

	#[pallet::storage]
	#[pallet::getter(fn disabled_candidates)]
	/// Stores the economic conditions of all candidates who are disabled for misbehaviour
	pub(super) type DisabledCandidates<T: Config> = StorageDoubleMap<
		_,
		Blake2_128Concat,
		Network,
		Blake2_128Concat,
		T::AccountId,
		Exposure<T>,
		OptionQuery,
	>;

	#[pallet::storage]
	#[pallet::getter(fn current_index)]
	/// Active Session Index
	pub(super) type CurrentIndex<T: Config> = StorageValue<_, SessionIndex, ValueQuery>;

	/// Reported offenders in current era
	#[pallet::storage]
	#[pallet::getter(fn reported_offenders)]
	pub(super) type ReportedOffenders<T: Config> = StorageDoubleMap<
		_,
		Blake2_128Concat,
		// Offender ID
		T::AccountId,
		Blake2_128Concat,
		// Commited misbehavior
		TheaMisbehavior,
		// Reporters
		Vec<T::AccountId>,
		OptionQuery,
	>;

	/// Summ of commited slashing for each relayer in current era
	/// Calculated based on reports from <ReportedOffenders<T>> storage
	/// Represents how many percent will be slashed from given receiver's stake on era end
	/// BTreeSet are reporters to be rewarded for reporting misbehavior
	#[pallet::storage]
	#[pallet::getter(fn commited_slashing)]
	pub(super) type CommitedSlashing<T: Config> =
		StorageMap<_, Blake2_128Concat, T::AccountId, (u8, BTreeSet<T::AccountId>), ValueQuery>;

	// Reward Points for Relayers that submit extrinsic
	// (era, account_id) = Reward points
	#[pallet::storage]
	pub(super) type EraRewardPoints<T: Config> =
		StorageMap<_, Blake2_128Concat, u32, EraRewardPointTracker<T::AccountId>, OptionQuery>;

	#[pallet::storage]
	#[pallet::getter(fn era_reward_payout)]
	// Stores the Total Reward Payout for a Session
	pub(super) type EraRewardPayout<T: Config> =
		StorageMap<_, Blake2_128Concat, u32, BalanceOf<T>, ValueQuery>;

	#[pallet::storage]
	/// Stores the Total Active Stake for a given Session
	pub(super) type TotalSessionStake<T: Config> =
		StorageMap<_, Blake2_128Concat, u32, BalanceOf<T>, ValueQuery>;

	#[pallet::storage]
	/// Stores the Total Elected Relayers for a given Session
	pub(super) type TotalElectedRelayers<T: Config> =
		StorageMap<_, Blake2_128Concat, u32, Vec<(T::AccountId, Exposure<T>)>, ValueQuery>;

	// The main implementation block for the pallet. Functions here fall into three broad
	// categories:
	// - Public interface. These are functions that are `pub` and generally fall into inspector
	// functions that do not write to storage and operation functions that do.
	// - Private functions. These are your usual private utilities unavailable to other pallets.
	impl<T: Config> Pallet<T> {
		// Rewards author of extrinsic
		// # Parameters
		// * author: Author of the extrinsic
		pub fn reward_by_id(author: T::AccountId, _bit_map: u128, _active_set: Vec<T::AccountId>) {
			<EraRewardPoints<T>>::mutate(<CurrentIndex<T>>::get(), |tracker| {
				if let Some(tracker) = tracker {
					tracker.total_points += 50;
					if let Some(existing_points) = tracker.individual.get_mut(&author) {
						*existing_points += 50;
					} else {
						tracker.individual.insert(author, 50);
					}
				} else {
					let mut btree_map: BTreeMap<T::AccountId, u32> = BTreeMap::new();
					btree_map.insert(author, 50);
					let points_tracker: EraRewardPointTracker<T::AccountId> =
						EraRewardPointTracker { total_points: 50, individual: btree_map };
					*tracker = Some(points_tracker);
				}
			});
		}

		pub fn end_of_era() {
			// FIXME: Need to remove hardcoded value
			let era = <CurrentIndex<T>>::get();
			let session_length: u64 = T::SessionLength::get().saturated_into();
			let total_issuance = <pallet_balances::Pallet<T> as Currency<_>>::total_issuance();
			let eras_total_stake = <TotalSessionStake<T>>::get(era);
			let (era_payout, _rest) =
				T::EraPayout::era_payout(eras_total_stake, total_issuance, session_length);
			<EraRewardPayout<T>>::insert(era, era_payout);
		}

		pub fn eras_total_stake() -> BalanceOf<T> {
			// FIXME: This should be active relayers for a given an era
			let _active_relayers = <ActiveRelayers<T>>::get(1);
			let staking_data = <StakingData<T>>::get(<CurrentIndex<T>>::get(), 0);
			let mut total_stake: BalanceOf<T> = 0_u32.into();
			for (_, exposure) in staking_data {
				let stake = exposure.total;
				total_stake += stake;
			}
			total_stake
		}

		pub fn do_stakers_payout(stash_account: T::AccountId, era: SessionIndex) -> DispatchResult {
			let total_payout = <EraRewardPayout<T>>::get(era);
			let mut relayer_part: Perbill = Perbill::default();
			if let Some(rewards) = <EraRewardPoints<T>>::get(era) {
				relayer_part = Perbill::from_rational(
					*rewards.individual.get(&stash_account).unwrap(),
					rewards.total_points,
				);
			}
			let relayer_payout = relayer_part * total_payout;
			// 1. Calculate Nominators Payout
			// Get Exposure for the given relayer
			let total_elected_relayers = <TotalElectedRelayers<T>>::get(era);
			let exposure = total_elected_relayers
				.iter()
				.filter(|(account_id, _)| *account_id == stash_account)
				.fold(Exposure::new(BLSPublicKey([0_u8; 192])), |_, i| i.1.to_owned());
			let total_stake = exposure.total;
			let individual_part = Perbill::from_rational(exposure.individual, total_stake);
			let individual_payout = individual_part * relayer_payout;
			// panic!("Alice individual payout: {:?}", total_payout);
			// Mint it to the Relayer
			let individual_payout: u32 = individual_payout.unique_saturated_into();
			let _ = <pallet_balances::Pallet<T> as Currency<_>>::deposit_into_existing(
				&stash_account,
				individual_payout.into(),
			)?;

			for nominator in exposure.stakers {
				// Get Exposure of Stakers
				if let Some(nominator_exposure) = <Stakers<T>>::get(&nominator) {
					let nominator_stake = nominator_exposure.value;
					let nominator_part = Perbill::from_rational(nominator_stake, total_stake);
					// TODO: Check if backing is the same
					let nominator_payout = nominator_part * relayer_payout;
					let nominator_payout: u32 = nominator_payout.unique_saturated_into();
					// Mint Rewards for Nominators
					let _ = <pallet_balances::Pallet<T> as Currency<_>>::deposit_into_existing(
						&nominator,
						nominator_payout.into(),
					)?;
				}
			}
			Ok(())
		}

		/// Slash the specified offender account by the amount provided. The amount will be
		/// slashed from reserve balance.
		/// # Arguments
		/// * `offender` - The account to be slashed.
		/// * `amount` - The amount to be slashed from the account.
		///
		/// # Returns
		/// * `BalanceOf<T>` - The total amount that has been slashed from the `offender` account.
		pub fn do_slash(
			offender: T::AccountId,
			amount: BalanceOf<T>,
		) -> Result<BalanceOf<T>, DispatchError> {
			if let Ok(unable_to_slash) = <pallet_balances::Pallet<T> as NamedReservableCurrency<
				_,
			>>::repatriate_reserved_named(
				&T::StakingReserveIdentifier::get(),
				&offender,
				&T::TreasuryPalletId::get().into_account_truncating(),
				amount,
				BalanceStatus::Free,
			) {
				return Ok(amount.saturating_sub(unable_to_slash))
			}
			// this condition should not be triggered as Relayer or Nominator should have locked
			// balance
			Err(Error::<T>::AmountToSlashIsGreaterThanBondedAmount.into())
		}

		/// Rotates the session by slashing the candidates and stakers who committed slashing.
		/// It retrieves the active networks from the storage.After that, it iterates through the
		/// committed slashing storage and checks if the offender is a candidate in any active
		/// network. If so, it mutates the candidate storage and slashes the relayer's individual
		/// stake and all stakers/nominators of the relayer. The amount of tokens that are slashed
		/// from the relayer's individual stake and stakers/nominators is calculated based on the
		/// percentage of slashing committed. The total amount slashed is calculated by summing up
		/// the amount slashed from the relayer's individual stake and stakers/nominators.
		/// Finally, it awards the reporters who reported the slashing by allocating a portion of
		/// the slashed amount to them.
		pub fn rotate_session() {
			let session_index = <CurrentIndex<T>>::get();
			log::trace!(target: "runtime::thea::staking", "rotating session {:?}", session_index);
			let active_networks = <ActiveNetworks<T>>::get();

			for (offender, (percent, reporters)) in <CommitedSlashing<T>>::iter() {
				if let Some(net) =
					active_networks.iter().find(|n| <Candidates<T>>::contains_key(n, &offender))
				{
					<Candidates<T>>::mutate(net, &offender, |to_slash| {
						if let Some(to_slash) = to_slash {
							// total amount transfered to treasury - used for reporters award
							// calculations
							let mut total_slashed = BalanceOf::<T>::zero();
							let actual_percent = Percent::from_percent(percent);
							// slashing relayer's individual stake
							let amount: BalanceOf<T> = actual_percent * to_slash.individual;

							if let Ok(relayer_slashed_amount) =
								Self::do_slash(offender.clone(), amount)
							{
								assert!(relayer_slashed_amount != Zero::zero());
								total_slashed =
									total_slashed.saturating_add(relayer_slashed_amount);
								Self::deposit_event(Event::Slashed {
									offender: offender.clone(),
									amount: relayer_slashed_amount,
								});
								//update storage
								to_slash.individual =
									to_slash.individual.saturating_sub(total_slashed);
							}

							// slash stakers / nominators
							for nominator in to_slash.stakers.iter() {
								<Stakers<T>>::mutate(nominator, |individual_nominator| {
									if let Some(individual_nominator) = individual_nominator {
										let nominator_amount_individual: BalanceOf<T> =
											actual_percent * individual_nominator.value;
										if let Ok(nominator_slashed_amount) = Self::do_slash(
											nominator.clone(),
											nominator_amount_individual,
										) {
											total_slashed = total_slashed
												.saturating_add(nominator_slashed_amount);
											Self::deposit_event(Event::Slashed {
												offender: nominator.clone(),
												amount: nominator_slashed_amount,
											});
											//update nominator storage
											individual_nominator.value = individual_nominator
												.value
												.saturating_sub(nominator_slashed_amount);

										// slashed nominator
										} else {
											// we signal issue with nominator slashing via Event
											Self::deposit_event(Event::SlashingFailed {
												offender: nominator.clone(),
											});
										}
									} else {
										Self::deposit_event(Event::SlashingFailed {
											offender: nominator.clone(),
										});
									}
								});
							}
							//update relayer total slashed amount
							to_slash.total = to_slash.total.saturating_sub(total_slashed);

							// giving back to reporter
							let reporter_percent =
								Percent::from_percent(T::ReportersRewardCoeficient::get());
							let reporter_award: BalanceOf<T> = reporter_percent * total_slashed;
							let reporter_individual_part =
								Permill::from_rational(1, reporters.len() as u32);
							let reporter_individual_award: BalanceOf<T> =
								reporter_individual_part * reporter_award;

							for reporter in reporters.into_iter() {
								if <pallet_balances::Pallet<T> as Currency<_>>::transfer(
									&T::TreasuryPalletId::get().into_account_truncating(),
									&reporter,
									reporter_individual_award,
									ExistenceRequirement::KeepAlive,
								)
								.is_ok()
								{
									Self::deposit_event(Event::ReportRewarded {
										reporter,
										amount: reporter_individual_award,
									});
								}
							}
						} else {
							Self::deposit_event(Event::SlashingFailed {
								offender: offender.clone(),
							});
						}
					});
				}
			}

			// reset of slashed store and reports
			// max active validators count
			let max_ops: u32 = active_networks
				.iter()
				.fold(0, |acc, network| acc + <ActiveRelayers<T>>::get(network).len())
				.saturated_into();
			let sp_io::MultiRemovalResults { unique, .. } =
				<CommitedSlashing<T>>::clear(max_ops, None);
			let unique_reports = unique;
			let sp_io::MultiRemovalResults { unique, .. } =
				<ReportedOffenders<T>>::clear(max_ops, None);
			Self::deposit_event(Event::SlashesCleaned((unique + unique_reports).saturated_into()));
			// map to collect all active relayers to send to session change notifier
			let mut map: BTreeMap<Network, OnSessionChange<T::AccountId>> = BTreeMap::new();
			for network in active_networks {
				log::trace!(target: "runtime::thea::staking", "rotating for relayers of network {:?}", network);
				let active = Self::move_queued_to_active(network);
				map.insert(network, active);
				Self::compute_next_session(network, session_index);
			}
			// Increment SessionIndex
			let new_session_index = session_index.saturating_add(1);
			<CurrentIndex<T>>::put(new_session_index);
			T::SessionChangeNotifier::on_new_session(map);
			// TODO: implement slashing
			Self::deposit_event(Event::NewSessionStarted { index: new_session_index })
		}

		pub fn do_add_new_network(network: Network) {
			let mut active_networks = <ActiveNetworks<T>>::get();
			if !active_networks.contains(&network) {
				active_networks.insert(network);
				<ActiveNetworks<T>>::put(&active_networks);
				T::SessionChangeNotifier::set_new_networks(active_networks);
			}
		}

		pub fn do_remove_network(network: Network) {
			let mut active_networks = <ActiveNetworks<T>>::get();
			if active_networks.remove(&network) {
				<ActiveNetworks<T>>::put(&active_networks);
				T::SessionChangeNotifier::set_new_networks(active_networks);
			}
		}
		// FIXME: The current implementation allows Nominators to nominate only one relayer
		// with the entire stake that has been bonded
		pub fn do_nominate(
			nominator: T::AccountId,
			given_candidate: T::AccountId,
		) -> Result<(), Error<T>> {
			let nominator_exposure =
				<Stakers<T>>::get(&nominator).ok_or(Error::<T>::StakerNotFound)?;
			let candidate = nominator_exposure.backing.clone();
			ensure!(given_candidate == candidate, Error::<T>::StakerAlreadyNominating);
			let network = <CandidateToNetworkMapping<T>>::get(&candidate)
				.ok_or(Error::<T>::CandidateNotFound)?;
			let mut exposure =
				<Candidates<T>>::get(network, &candidate).ok_or(Error::<T>::CandidateNotFound)?;
			ensure!(!exposure.stakers.contains(&nominator), Error::<T>::CandidateAlreadyNominated);
			exposure.stakers.insert(nominator.clone());
			exposure.total = exposure.total.saturating_add(nominator_exposure.value);
			<Stakers<T>>::insert(&nominator, nominator_exposure);
			<Candidates<T>>::insert(network, &candidate, exposure);
			Self::deposit_event(Event::<T>::Nominated { candidate, nominator });
			Ok(())
		}

		pub fn do_withdraw_unbonded(nominator: T::AccountId) -> Result<(), Error<T>> {
			if let Some(mut exposure) = <Stakers<T>>::get(&nominator) {
				let amount: BalanceOf<T> = exposure.withdraw_unbonded(Self::current_index());
				if amount.is_zero() {
					return Err(Error::<T>::NoUnbondedAmountToWithdraw)
				}
				let _ = pallet_balances::Pallet::<T>::unreserve_named(
					&T::StakingReserveIdentifier::get(),
					&nominator,
					amount,
				);
				<Stakers<T>>::insert(&nominator, exposure);
				Self::deposit_event(Event::<T>::BondsWithdrawn { nominator, amount });
			} else {
				return Err(Error::<T>::CandidateNotFound)
			}
			Ok(())
		}

		pub fn do_unbond(nominator: T::AccountId, amount: BalanceOf<T>) -> Result<(), Error<T>> {
			<Stakers<T>>::mutate(&nominator, |individual_exposure| {
				if let Some(individual_exposure) = individual_exposure {
					if individual_exposure.value < amount {
						return Err(Error::<T>::AmountIsGreaterThanBondedAmount)
					}
					let candidate = individual_exposure.backing.clone();
					if let Some(network) = <CandidateToNetworkMapping<T>>::get(&candidate) {
						<Candidates<T>>::mutate(network, candidate.clone(), |exposure| {
							if let Some(exposure) = exposure {
								exposure.total = exposure.total.saturating_sub(amount);
								if individual_exposure.value == amount {
									exposure.stakers.remove(&nominator);
								}
								individual_exposure.unbond(
									amount,
									Self::current_index().saturating_add(T::UnbondingDelay::get()),
								);

								Self::deposit_event(Event::<T>::Unbonded {
									candidate,
									nominator: nominator.clone(),
									amount,
								});
								Ok(())
							} else {
								Err(Error::<T>::CandidateNotFound)
							}
						})
					} else {
						Err(Error::<T>::CandidateNotFound)
					}
				} else {
					Err(Error::<T>::StakerNotFound)
				}
			})
		}

		pub fn do_bond(nominator: T::AccountId, amount: BalanceOf<T>) -> Result<(), DispatchError> {
			let limits = <Stakinglimits<T>>::get();
			//FIXME: minimum_nominator_stake should be only checked once
			ensure!(amount >= limits.minimum_nominator_stake, Error::<T>::StakingLimitsError);
			if let Some(individual_exposure) = <Stakers<T>>::get(&nominator) {
				let candidate = individual_exposure.backing;
				if let Some(network) = <CandidateToNetworkMapping<T>>::get(&candidate) {
					<Candidates<T>>::mutate(network, &candidate, |exposure| {
						if let Some(exposure) = exposure {
							exposure.total = exposure.total.saturating_add(amount);
							exposure.stakers.insert(nominator.clone());
						}
					});
					// reserve stake
					pallet_balances::Pallet::<T>::reserve_named(
						&T::StakingReserveIdentifier::get(),
						&nominator,
						amount,
					)?;
					Self::deposit_event(Event::<T>::Bonded { candidate, nominator, amount });
					Ok(())
				} else {
					Err(Error::<T>::CandidateNotFound.into())
				}
			} else {
				Err(Error::<T>::IndividualExposureNotFoundForNominator.into())
			}
		}

		pub fn move_queued_to_active(network: Network) -> OnSessionChange<T::AccountId> {
			let queued = <QueuedRelayers<T>>::take(network);
			<ActiveRelayers<T>>::insert(network, queued.clone());
			let mut vec_of_bls_keys: Vec<BLSPublicKey> = Vec::new();
			let mut account_ids: Vec<T::AccountId> = Vec::new();
			for (account_id, bls_key) in queued {
				vec_of_bls_keys.push(bls_key);
				account_ids.push(account_id);
			}
			(vec_of_bls_keys, account_ids)
		}

		pub fn get_queued_relayers_bls_keys(network: Network) -> Vec<BLSPublicKey> {
			<QueuedRelayers<T>>::get(network)
				.iter()
				.map(|(_, b)| *b)
				.collect::<Vec<BLSPublicKey>>()
		}

		pub fn compute_next_session(network: Network, expiring_session_index: SessionIndex) {
			// Wait wtf, why is this 2? Fuck
			// This affects genesis session, fine
			let session_in_consideration = expiring_session_index.saturating_add(2);
			log::trace!(target: "runtime::thea::staking", "computing relayers of session {:?}", session_in_consideration);
			// Get new queued_relayers and store them
			let candidates =
				<Candidates<T>>::iter_prefix(network).collect::<Vec<(T::AccountId, Exposure<T>)>>();
			let elected_relayers = elect_relayers::<T>(candidates);
			log::trace!(target: "runtime::thea::staking", "elected relayers of session {:?}", session_in_consideration);
			// Store their economic weights
			let relayers = elected_relayers
				.iter()
				.map(|(relayer, exp)| (relayer.clone(), exp.bls_pub_key))
				.collect::<Vec<(T::AccountId, BLSPublicKey)>>();

			// Calculate the total stake for these relayers
			let total_stake = elected_relayers
				.iter()
				.map(|(_, exp)| exp.total)
				.fold(0_u32.into(), |sum: BalanceOf<T>, i| sum.saturating_add(i));
			<TotalSessionStake<T>>::mutate(session_in_consideration, |existing_stake| {
				existing_stake.saturating_add(total_stake);
			});
			<TotalElectedRelayers<T>>::mutate(session_in_consideration, |list_of_relayers| {
				list_of_relayers.extend(elected_relayers.clone());
			});
			<StakingData<T>>::insert(session_in_consideration, network, elected_relayers);
			<QueuedRelayers<T>>::insert(network, relayers);
			log::trace!(target: "runtime::thea::staking", "relayers of network {:?} queued for session {:?} ", network,session_in_consideration);
			// Delete oldest session's economic data from state
			let session_to_delete =
				session_in_consideration.saturating_sub(T::StakingDataPruneDelay::get());
			<StakingData<T>>::remove(session_to_delete, network);
			log::trace!(target: "runtime::thea::staking", "removing staking data of session {:?} and network {:?}", session_to_delete,network);
		}

		// making sure we're not exceeding 100% and not below 1%
		fn moderate_slashing_coeficient() -> u8 {
			const FIXED_MODERATE: u8 = 5;
			let set = T::ModerateSlashingCoeficient::get();
			if !(1..=100).contains(&set) {
				Self::deposit_event(Event::<T>::MisconfiguredCoeficient("Moderate".into()));
				FIXED_MODERATE
			} else {
				set
			}
		}

		// making sure we're not exceeding 100% and not below 1%
		fn severe_slashing_coeficient() -> u8 {
			const FIXED_SEVERE: u8 = 20;
			let set = T::SevereSlashingCoeficient::get();
			if !(1..=100).contains(&set) {
				Self::deposit_event(Event::<T>::MisconfiguredCoeficient("Severe".into()));
				FIXED_SEVERE
			} else {
				set
			}
		}

		// making sure we're not exceeding 100% and not below 1%
		fn threshold_slashing_coeficient() -> u8 {
			const FIXED_THRESHOLD: u8 = 60;
			let set = T::SlashingThreshold::get();
			if !(1..=100).contains(&set) {
				Self::deposit_event(Event::<T>::MisconfiguredCoeficient("Threshold".into()));
				FIXED_THRESHOLD
			} else {
				set
			}
		}
	}

	impl<T: Config> TheaExtrinsicSubmitted<T::AccountId> for Pallet<T> {
		fn thea_extrinsic_submitted(
			author: T::AccountId,
			bit_map: u128,
			active_set: Vec<T::AccountId>,
		) {
			Self::reward_by_id(author, bit_map, active_set);
		}
	}

	/// Staking Interface is required to Nomination Pools pallet to work
	impl<T: Config> StakingInterface for Pallet<T> {
		type Balance = T::Balance;
		type AccountId = T::AccountId;

		fn minimum_bond() -> Self::Balance {
			T::CandidateBond::get()
		}

		fn bonding_duration() -> EraIndex {
			T::UnbondingDelay::get()
		}

		fn current_era() -> EraIndex {
			<CurrentIndex<T>>::get()
		}

		fn active_stake(staker: &Self::AccountId) -> Option<Self::Balance> {
			if let Some(individual_exposure) = <Stakers<T>>::get(staker) {
				return Some(individual_exposure.value)
			}
			None
		}

		fn total_stake(staker: &Self::AccountId) -> Option<Self::Balance> {
			if let Some(individual_exposure) = <Stakers<T>>::get(staker) {
				let mut total: BalanceOf<T> = individual_exposure.value;
				for chunk in individual_exposure.unlocking {
					total = total.saturating_add(chunk.value)
				}
				return Some(total)
			}
			None
		}

		fn bond(
			stash: Self::AccountId,
			controller: Self::AccountId,
			value: Self::Balance,

			_payee: Self::AccountId,
		) -> DispatchResult {
			ensure!(stash == controller, Error::<T>::StashAndControllerMustBeSame);
			Pallet::<T>::do_bond(stash, value)?;
			Ok(())
		}

		/// NOTE: Thea staking doesnt have the concept of controller-stash pair.
		/// So controller and stash should be same.
		fn nominate(
			controller: Self::AccountId,
			validators: Vec<Self::AccountId>,
		) -> DispatchResult {
			ensure!(validators.len() == 1, Error::<T>::OnlyOneRelayerCanBeNominated);
			Pallet::<T>::do_nominate(controller, validators[0].clone())?;
			Ok(())
		}

		fn chill(_controller: Self::AccountId) -> DispatchResult {
			// There is no concept of chill in Thea Staking.
			Ok(())
		}

		fn bond_extra(stash: Self::AccountId, extra: Self::Balance) -> DispatchResult {
			Pallet::<T>::do_bond(stash, extra)?;
			Ok(())
		}

		fn unbond(stash: Self::AccountId, value: Self::Balance) -> DispatchResult {
			Pallet::<T>::do_unbond(stash, value)?;
			Ok(())
		}

		fn withdraw_unbonded(
			stash: Self::AccountId,
			_num_slashing_spans: u32,
		) -> Result<bool, DispatchError> {
			// TODO: Figure out whether it is right to return false.
			Pallet::<T>::do_withdraw_unbonded(stash)?;
			Ok(false)
		}
	}
}<|MERGE_RESOLUTION|>--- conflicted
+++ resolved
@@ -72,13 +72,8 @@
 // `construct_runtime`.
 #[frame_support::pallet]
 pub mod pallet {
-<<<<<<< HEAD
 	use crate::session::{Exposure, IndividualExposure, StakingLimits, UnlockChunk};
 	use frame_support::traits::{Currency, NamedReservableCurrency, ReservableCurrency};
-=======
-	use crate::session::{Exposure, IndividualExposure, StakingLimits};
-	use frame_support::traits::{Currency, NamedReservableCurrency};
->>>>>>> 7f71e882
 	use frame_system::pallet_prelude::*;
 	use polkadex_primitives::misbehavior::TheaMisbehavior;
 	use scale_info::prelude::string::String;
@@ -171,15 +166,12 @@
 
 		// Era Payout for set of Relayers
 		type EraPayout: EraPayout<BalanceOf<Self>>;
-<<<<<<< HEAD
 
 		/// Native Currency handler
 		type Currency: Currency<Self::AccountId> + ReservableCurrency<Self::AccountId>;
 
 		/// Type representing the weight of this pallet
 		type WeightInfo: TheaStakingWeightInfo;
-=======
->>>>>>> 7f71e882
 	}
 
 	// Simple declaration of the `Pallet` type. It is placeholder we use to implement traits and
