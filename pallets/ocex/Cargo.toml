[package]
name = "pallet-ocex-lmp"
version = "4.0.0"
authors = ["Gautham J <gautham@polkadex.trade>"]
edition = "2021"
license = "GNU GPL v3"
homepage = "https://polkadex.trade"
repository = "https://github.com/Polkadex-Substrate/Polkadex/"
description = "FRAME Onchain Settlement and Liquidity Mining pallet"
readme = "README.md"

[package.metadata.docs.rs]
targets = ["x86_64-unknown-linux-gnu"]

[dependencies]
parity-scale-codec = { workspace = true, default-features = false }
scale-info = { workspace = true, default-features = false, features = ["derive"] }
frame-support = { default-features = false, workspace = true }
frame-system = { default-features = false, workspace = true }
sp-runtime = { default-features = false, workspace = true }
sp-std = { workspace = true, default-features = false }
polkadex-primitives = { workspace = true, default-features = false }
rust_decimal = { workspace = true, features = ["scale-codec"], default-features = false }
pallet-timestamp = { workspace = true, default-features = false }
frame-benchmarking = { workspace = true, default-features = false, optional = true }
sp-core = { workspace = true, default-features = false }
liquidity = { path = "../liquidity", default-features = false }
orderbook-primitives = {path="../../primitives/orderbook", default-features = false}
bls-primitives = {path="../../primitives/bls-primitives", default-features = false}
sp-application-crypto = { workspace = true }

<<<<<<< HEAD
=======
[dev-dependencies]
pallet-assets = { workspace = true, features = ["std"] }
pallet-balances = { workspace = true, features = ["std"] }
sp-application-crypto = { workspace = true }
sp-keystore = { workspace = true }
sp-io = { workspace = true }

>>>>>>> 2b340ca8
[features]
default = ["std"]
std = [
    "sp-application-crypto/std",
    "orderbook-primitives/std",
    "bls-primitives/std",
    "parity-scale-codec/std",
    "scale-info/std",
    "frame-support/std",
    "frame-system/std",
    "sp-runtime/std",
    "sp-std/std",
    "polkadex-primitives/std",
    "rust_decimal/std",
    "pallet-timestamp/std",
    "liquidity/std",
    "sp-core/std",
]
runtime-benchmarks = [
    "sp-runtime/runtime-benchmarks",
    "frame-benchmarking/runtime-benchmarks",
    "frame-support/runtime-benchmarks",
    "frame-system/runtime-benchmarks",
    "liquidity/runtime-benchmarks",
]
try-runtime = ["frame-support/try-runtime"]<|MERGE_RESOLUTION|>--- conflicted
+++ resolved
@@ -29,8 +29,6 @@
 bls-primitives = {path="../../primitives/bls-primitives", default-features = false}
 sp-application-crypto = { workspace = true }
 
-<<<<<<< HEAD
-=======
 [dev-dependencies]
 pallet-assets = { workspace = true, features = ["std"] }
 pallet-balances = { workspace = true, features = ["std"] }
@@ -38,7 +36,6 @@
 sp-keystore = { workspace = true }
 sp-io = { workspace = true }
 
->>>>>>> 2b340ca8
 [features]
 default = ["std"]
 std = [
