use crate::{
	aggregator::AggregatorClient,
	pallet::ValidatorSetId,
	settlement::{add_balance, process_trade, sub_balance},
	snapshot::StateInfo,
	storage::{store_trie_root, OffchainState},
	Config, Pallet, SnapshotNonce,
};
use orderbook_primitives::{
	types::{ApprovedSnapshot, Trade, UserActionBatch, UserActions, WithdrawalRequest},
	OrderbookWorkerStatus, SnapshotSummary,
};
use parity_scale_codec::{Decode, Encode};
use polkadex_primitives::{ingress::IngressMessages, withdrawal::Withdrawal, AssetId};
use rust_decimal::Decimal;
use serde::{Deserialize, Serialize};
use sp_application_crypto::RuntimeAppPublic;
use sp_core::{crypto::ByteArray, H256};
use sp_runtime::{offchain::storage::StorageValueRef, SaturatedConversion};
use sp_std::{borrow::ToOwned, boxed::Box, collections::btree_map::BTreeMap, vec::Vec};
use trie_db::{TrieError, TrieMut};

/// Key of the storage that stores the status of an offchain worker
pub const WORKER_STATUS: [u8; 28] = *b"offchain-ocex::worker_status";
const STATE_INFO: [u8; 25] = *b"offchain-ocex::state_info";
pub const LAST_PROCESSED_SNAPSHOT: [u8; 26] = *b"offchain-ocex::snapshot_id";
/// Aggregator endpoint: Even though it is centralized for now, it is trustless
/// as it verifies the signature and and relays them to destination.
/// As a future improvment, we can make it decentralized, by having the community run
/// such aggregation endpoints
pub const AGGREGATOR: &str = "https://ob.aggregator.polkadex.trade";

impl<T: Config> Pallet<T> {
	/// Runs the offchain worker computes the next batch of user actions and
	/// submits snapshot summary to aggregator endpoint
	pub fn run_on_chain_validation(block_num: T::BlockNumber) -> Result<bool, &'static str> {
		let local_keys = T::AuthorityId::all();
		let authorities = Self::validator_set().validators;
		let mut available_keys = authorities
			.iter()
			.enumerate()
			.filter_map(move |(_index, authority)| {
				local_keys
					.binary_search(authority)
					.ok()
					.map(|location| local_keys[location].clone())
			})
			.collect::<Vec<T::AuthorityId>>();

		available_keys.sort();

		if available_keys.is_empty() && sp_io::offchain::is_validator() {
			return Err("No active keys available")
		}

		// Check if another worker is already running or not
		if Self::acquire_offchain_lock().is_err() {
			return Ok(false)
		}
		// Check the next batch to process
		let next_nonce = <SnapshotNonce<T>>::get().saturating_add(1);

		let mut root = crate::storage::load_trie_root();
		log::info!(target:"ocex","block: {:?}, state_root {:?}", block_num, root);
		let mut storage = crate::storage::State;
		let mut state = OffchainState::load(&mut storage, &mut root);
		// Load the state to memory
		let mut state_info = match Self::load_state_info(&mut state) {
			Ok(info) => info,
			Err(err) => {
				log::error!(target:"ocex","Err loading state info from storage: {:?}",err);
				store_trie_root(H256::zero());
				return Err(err)
			},
		};

		let last_processed_nonce = state_info.snapshot_id;

		// Check if we already processed this snapshot and updated our offchain state.
		if last_processed_nonce == next_nonce {
			log::debug!(target:"ocex","Submitting last processed snapshot: {:?}",next_nonce);
			// resubmit the summary to aggregator
			AggregatorClient::<T>::load_signed_summary_and_send(next_nonce);
			return Ok(true)
		}

		log::info!(target:"ocex","last_processed_nonce: {:?}, next_nonce: {:?}",last_processed_nonce, next_nonce);

		if next_nonce.saturating_sub(last_processed_nonce) >= 2 {
			if state_info.last_block == 0 {
				state_info.last_block = 4768083; // This is hard coded as the starting point
			}
			// We need to sync our off chain state
			for nonce in last_processed_nonce.saturating_add(1)..next_nonce {
				log::info!(target:"ocex","Syncing batch: {:?}",nonce);
				// Load the next ObMessages
				let batch = match AggregatorClient::<T>::get_user_action_batch(nonce) {
					None => {
						log::error!(target:"ocex","No user actions found for nonce: {:?}",nonce);
						return Ok(true)
					},
					Some(batch) => batch,
				};
				sp_runtime::print("Processing nonce");
				sp_runtime::print(nonce);
				match Self::process_batch(&mut state, &batch, &mut state_info) {
					Ok(_) => {
						state_info.stid = batch.stid;
						state_info.snapshot_id = batch.snapshot_id;
						Self::store_state_info(state_info, &mut state);
						let computed_root = state.commit()?;
						store_trie_root(computed_root);
					},
					Err(err) => {
						log::error!(target:"ocex","Error processing batch: {:?}: {:?}",batch.snapshot_id,err);
						return Err("Sync failed")
					},
				}
			}
		}

		// Load the next ObMessages¡
		log::info!(target:"ocex","Loading user actions for nonce: {:?}",next_nonce);
		let batch = match AggregatorClient::<T>::get_user_action_batch(next_nonce) {
			None => {
				log::debug!(target:"ocex","No user actions found for nonce: {:?}",next_nonce);
				// Store the last processed nonce
				// We need to -1 from next_nonce, as it is not yet processed
				state_info.snapshot_id = next_nonce.saturating_sub(1);
				Self::store_state_info(state_info, &mut state);
				let root = state.commit()?;
				store_trie_root(root);
				log::debug!(target:"ocex","Stored state root: {:?}",root);
				return Ok(true)
			},
			Some(batch) => batch,
		};

		log::info!(target:"ocex","Processing user actions for nonce: {:?}",next_nonce);
		let withdrawals = Self::process_batch(&mut state, &batch, &mut state_info)?;

		// Create state hash and store it
		state_info.stid = batch.stid;
		state_info.snapshot_id = batch.snapshot_id; // Store the processed nonce
		Self::store_state_info(state_info, &mut state);
		let state_hash: H256 = state.commit()?;
		store_trie_root(state_hash);
		log::info!(target:"ocex","updated trie root: {:?}", state_hash);

		if sp_io::offchain::is_validator() {
			match available_keys.get(0) {
				None => return Err("No active keys found"),
				Some(key) => {
					// Unwrap is okay here, we verified the data before.
					let auth_index = Self::calculate_signer_index(&authorities, key)
						.ok_or("Unable to calculate signer index")?;

					// Prepare summary
					let summary = SnapshotSummary {
						validator_set_id: <ValidatorSetId<T>>::get(),
						snapshot_id: next_nonce,
						state_hash,
						state_change_id: batch.stid,
						last_processed_blk: state_info.last_block.saturated_into(),
						withdrawals,
					};
					log::debug!(target:"ocex","Summary created by auth index: {:?}",auth_index);
					let signature = key.sign(&summary.encode()).ok_or("Private key not found")?;

					let body = serde_json::to_string(&ApprovedSnapshot {
						summary: summary.encode(),
						index: auth_index.saturated_into(),
						signature: signature.encode(),
					})
					.map_err(|_| "ApprovedSnapshot serialization failed")?;

					if let Err(err) = AggregatorClient::<T>::send_request(
						"submit_snapshot_api",
						&(AGGREGATOR.to_owned() + "/submit_snapshot"),
						body.as_str(),
					) {
						log::error!(target:"ocex","Error submitting signature: {:?}",err);
					}
					store_summary::<T>(summary, signature, auth_index.saturated_into()); // Casting is fine here
				},
			}
		}

		Ok(true)
	}

	/// Returns the offchain state
	pub fn get_worker_status() -> OrderbookWorkerStatus {
		let s_info = StorageValueRef::persistent(&WORKER_STATUS);
		match s_info
			.get::<bool>()
		{
			Ok(Some(true)) => {
				// Another worker is online, so exit
				log::info!(target:"ocex", "Another worker is online, so exit");
				return OrderbookWorkerStatus::InProgress
			},
			Ok(None) => OrderbookWorkerStatus::NotStarted,
			Ok(Some(false)) => OrderbookWorkerStatus::Idle,
			Err(err) => {
				log::error!(target:"ocex","Error while loading worker status: {:?}",err);
				OrderbookWorkerStatus::Error
			},
		}
	}

	/// Checks if another worker is already running or not
	pub fn check_worker_status() -> Result<bool, &'static str> {
		let s_info = StorageValueRef::persistent(&WORKER_STATUS);
		match s_info.get::<bool>().map_err(|err| {
			log::error!(target:"ocex","Error while loading worker status: {:?}",err);
			"Unable to load worker status"
		})? {
			Some(true) => {
				// Another worker is online, so exit
				log::info!(target:"ocex", "Another worker is online, so exit");
				return Ok(false)
			},
			None => {},
			Some(false) => {},
		}
		s_info.set(&true); // Set WORKER_STATUS to true
		Ok(true)
	}

	/// Imports a block into the offchain state and handles the deposits
	fn import_blk(
		blk: T::BlockNumber,
		state: &mut OffchainState,
		state_info: &mut StateInfo,
	) -> Result<(), &'static str> {
		log::debug!(target:"ocex","Importing block: {:?}",blk);

		if blk != state_info.last_block.saturating_add(1).into() {
			log::error!(target:"ocex","Last processed blk: {:?},  given: {:?}",state_info.last_block, blk);
			return Err("BlockOutofSequence")
		}

		let messages = Self::ingress_messages(blk);

		for message in messages {
			// We don't care about any other message
			if let IngressMessages::Deposit(main, asset, amt) = message {
				add_balance(
					state,
					&Decode::decode(&mut &main.encode()[..])
						.map_err(|_| "account id decode error")?,
					asset,
					amt,
				)?
			}
		}

		state_info.last_block = blk.saturated_into();
		Ok(())
	}

	/// Processes a trade between a maker and a taker, updating their order states and balances
	fn trades(trades: &Vec<Trade>, state: &mut OffchainState) -> Result<(), &'static str> {
		log::info!(target:"ocex","Settling trades...");
		for trade in trades {
			let config = Self::trading_pairs(trade.maker.pair.base, trade.maker.pair.quote)
				.ok_or("TradingPairNotFound")?;
			process_trade(state, trade, config)?
		}
		Ok(())
	}

	/// Processes a withdrawal request, updating the account balances accordingly.
	fn withdraw(
		request: &WithdrawalRequest<T::AccountId>,
		state: &mut OffchainState,
		stid: u64,
	) -> Result<Withdrawal<T::AccountId>, &'static str> {
		log::info!(target:"ocex","Settling withdraw request...");
		let amount = request.amount().map_err(|_| "decimal conversion error")?;
		// FIXME: Don't remove these comments, will be reintroduced after fixing the race condition
		// let account_info = <Accounts<T>>::get(&request.main).ok_or("Main account not found")?;

		// if !account_info.proxies.contains(&request.proxy) {
		// 	// TODO: Check Race condition
		// 	return Err("Proxy not found")
		// }

		if !request.verify() {
			return Err("SignatureVerificationFailed")
		}
		sub_balance(
			state,
			&Decode::decode(&mut &request.main.encode()[..])
				.map_err(|_| "account id decode error")?,
			request.asset(),
			amount,
		)?;
		let withdrawal = request.convert(stid).map_err(|_| "Withdrawal conversion error")?;

		Ok(withdrawal)
	}

	/// Processes a batch of user actions, updating the offchain state accordingly.
	fn process_batch(
		state: &mut OffchainState,
		batch: &UserActionBatch<T::AccountId>,
		state_info: &mut StateInfo,
	) -> Result<Vec<Withdrawal<T::AccountId>>, &'static str> {
		if state_info.stid >= batch.stid {
			return Err("Invalid stid")
		}

		let mut withdrawals = Vec::new();
		// Process Ob messages
		for action in &batch.actions {
			match action {
				UserActions::Trade(trades) => Self::trades(trades, state)?,
				UserActions::Withdraw(request) => {
					let withdrawal = Self::withdraw(request, state, 0)?;
					withdrawals.push(withdrawal);
				},
				UserActions::BlockImport(blk) =>
					Self::import_blk((*blk).saturated_into(), state, state_info)?,
				UserActions::Reset => {}, // Not for offchain worker
				UserActions::WithdrawV1(request, stid) => {
					let withdrawal = Self::withdraw(request, state, *stid)?;
					withdrawals.push(withdrawal);
				},
			}
		}

		Ok(withdrawals)
	}

<<<<<<< HEAD
	/// Loads the state info from the offchain state
	fn load_state_info(state: &mut OffchainState) -> Result<StateInfo, &'static str> {
=======
	pub(crate) fn load_state_info(state: &mut OffchainState) -> Result<StateInfo, &'static str> {
>>>>>>> 430b5867
		match state.get(&STATE_INFO.to_vec())? {
			Some(data) => Ok(StateInfo::decode(&mut &data[..]).unwrap_or_default()),
			None => Ok(StateInfo::default()),
		}
	}

	/// Stores the state info in the offchain state
	fn store_state_info(state_info: StateInfo, state: &mut OffchainState) {
		state.insert(STATE_INFO.to_vec(), state_info.encode());
	}

	/// Calculates the index of the signer in the authorities array
	fn calculate_signer_index(
		authorities: &[T::AuthorityId],
		expected_signer: &T::AuthorityId,
	) -> Option<usize> {
		let mut auth_index: Option<usize> = None;
		for (index, auth) in authorities.iter().enumerate() {
			if *expected_signer == *auth {
				auth_index = Some(index);
				break
			}
		}
		auth_index
	}

	/// Returns the offchain state
	pub fn get_offchain_balance(
		account: &polkadex_primitives::AccountId,
	) -> Result<BTreeMap<AssetId, Decimal>, &'static str> {
		let mut root = crate::storage::load_trie_root();
		let mut storage = crate::storage::State;
		let state = crate::storage::get_state_trie(&mut storage, &mut root);
		let balance: BTreeMap<AssetId, Decimal> =
			match state.get(account.as_slice()).map_err(crate::validator::map_trie_error)? {
				None => BTreeMap::new(),
				Some(encoded) => BTreeMap::decode(&mut &encoded[..])
					.map_err(|_| "Unable to decode balances for account")?,
			};
		Ok(balance)
	}

	/// Returns the offchain state
	pub fn get_state_info() -> Result<StateInfo, &'static str> {
		let mut root = crate::storage::load_trie_root();
		let mut storage = crate::storage::State;
		let mut state = OffchainState::load(&mut storage, &mut root);
		Self::load_state_info(&mut state)
	}
}

/// Stores the summary in the storage
fn store_summary<T: Config>(
	summary: SnapshotSummary<T::AccountId>,
	signature: <<T as Config>::AuthorityId as RuntimeAppPublic>::Signature,
	auth_index: u16,
) {
	let mut key = LAST_PROCESSED_SNAPSHOT.to_vec();
	key.append(&mut summary.snapshot_id.encode());
	let summay_ref = StorageValueRef::persistent(&key);
	summay_ref.set(&(summary, signature, auth_index));
}

/// Helper function to map trie error to a static str
#[allow(clippy::boxed_local)]
pub fn map_trie_error<T, E>(err: Box<TrieError<T, E>>) -> &'static str {
	match *err {
		TrieError::InvalidStateRoot(_) => "Invalid State Root",
		TrieError::IncompleteDatabase(_) => "Incomplete Database",
		TrieError::ValueAtIncompleteKey(_, _) => "ValueAtIncompleteKey",
		TrieError::DecoderError(_, _) => "DecoderError",
		TrieError::InvalidHash(_, _) => "InvalidHash",
	}
}

/// Http Resposne body
#[derive(Serialize, Deserialize)]
pub struct JSONRPCResponse {
	jsonrpc: serde_json::Value,
	pub result: Vec<u8>,
	id: u64,
}

impl JSONRPCResponse {
	pub fn new(content: Vec<u8>) -> Self {
		Self { jsonrpc: "2.0".into(), result: content, id: 2 }
	}
}<|MERGE_RESOLUTION|>--- conflicted
+++ resolved
@@ -334,12 +334,8 @@
 		Ok(withdrawals)
 	}
 
-<<<<<<< HEAD
-	/// Loads the state info from the offchain state
-	fn load_state_info(state: &mut OffchainState) -> Result<StateInfo, &'static str> {
-=======
-	pub(crate) fn load_state_info(state: &mut OffchainState) -> Result<StateInfo, &'static str> {
->>>>>>> 430b5867
+		/// Loads the state info from the offchain state
+	pub fn load_state_info(state: &mut OffchainState) -> Result<StateInfo, &'static str> {
 		match state.get(&STATE_INFO.to_vec())? {
 			Some(data) => Ok(StateInfo::decode(&mut &data[..]).unwrap_or_default()),
 			None => Ok(StateInfo::default()),
