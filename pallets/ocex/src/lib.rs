// This file is part of Polkadex.

// Copyright (C) 2020-2022 Polkadex oü.
// SPDX-License-Identifier: GPL-3.0-or-later WITH Classpath-exception-2.0

// This program is free software: you can redistribute it and/or modify
// it under the terms of the GNU General Public License as published by
// the Free Software Foundation, either version 3 of the License, or
// (at your option) any later version.

// This program is distributed in the hope that it will be useful,
// but WITHOUT ANY WARRANTY; without even the implied warranty of
// MERCHANTABILITY or FITNESS FOR A PARTICULAR PURPOSE. See the
// GNU General Public License for more details.

// Ensure we're `no_std` when compiling for Wasm.
#![cfg_attr(not(feature = "std"), no_std)]

use frame_support::{
	dispatch::DispatchResult,
	pallet_prelude::Get,
	traits::{fungibles::Mutate, Currency, ExistenceRequirement},
};
use frame_system::ensure_signed;

use polkadex_primitives::assets::AssetId;

use frame_support::pallet_prelude::*;
use frame_system::pallet_prelude::*;
use pallet_timestamp::{self as timestamp};
use sp_runtime::traits::{AccountIdConversion, UniqueSaturatedInto};
use sp_std::prelude::*;

// Re-export pallet items so that they can be accessed from the crate namespace.
pub use pallet::*;

#[cfg(test)]
mod mock;

#[cfg(test)]
mod tests;

#[cfg(feature = "runtime-benchmarks")]
mod benchmarking;
pub mod weights;

pub use weights::*;

/// A type alias for the balance type from this pallet's point of view.
type BalanceOf<T> =
	<<T as Config>::NativeCurrency as Currency<<T as frame_system::Config>::AccountId>>::Balance;

// Definition of the pallet logic, to be aggregated at runtime definition through
// `construct_runtime`.
#[frame_support::pallet]
pub mod pallet {
	// Import various types used to declare pallet in scope.
	use super::*;
	use frame_support::{
		traits::{
			fungibles::{Inspect, Mutate},
			Currency, ReservableCurrency,
		},
		PalletId,
	};
	use ias_verify::{verify_ias_report, SgxStatus};
	use polkadex_primitives::{
		assets::AssetId,
		ocex::{AccountInfo, TradingPairConfig},
		snapshot::{EnclaveSnapshot, Fees},
		withdrawal::Withdrawal,
		AssetsLimit, ProxyLimit, WithdrawalLimit,
	};
	use sp_runtime::{
		traits::{IdentifyAccount, Verify},
		SaturatedConversion,
	};
	use sp_std::vec::Vec;

	/// Our pallet's configuration trait. All our types and constants go in here. If the
	/// pallet is dependent on specific other pallets, then their configuration traits
	/// should be added to our implied traits list.
	///
	/// `frame_system::Config` should always be included.
	#[pallet::config]
	pub trait Config: frame_system::Config + timestamp::Config {
		/// The overarching event type.
		type Event: From<Event<Self>> + IsType<<Self as frame_system::Config>::Event>;

		/// Address which holds the customer funds.
		#[pallet::constant]
		type PalletId: Get<PalletId>;

		/// Balances Pallet
		type NativeCurrency: Currency<Self::AccountId> + ReservableCurrency<Self::AccountId>;

		/// Assets Pallet
		type OtherAssets: Mutate<
				<Self as frame_system::Config>::AccountId,
				Balance = BalanceOf<Self>,
				AssetId = u128,
			> + Inspect<<Self as frame_system::Config>::AccountId>;

		/// Origin that can send orderbook snapshots and
		/// withdrawal requests
		type EnclaveOrigin: EnsureOrigin<Self::Origin>;
		type Public: Clone
			+ PartialEq
			+ IdentifyAccount<AccountId = Self::AccountId>
			+ core::fmt::Debug
			+ codec::Codec
			+ Ord
			+ scale_info::TypeInfo;

		/// A matching `Signature` type.
		type Signature: Verify<Signer = Self::Public>
			+ Clone
			+ PartialEq
			+ core::fmt::Debug
			+ codec::Codec
			+ scale_info::TypeInfo;

		/// Type representing the weight of this pallet
		type WeightInfo: WeightInfo;

		// declared number of milliseconds per day and is used to determine
		// enclave's report validity time.
		// standard 24h in ms = 86_400_000
		type MsPerDay: Get<Self::Moment>;
	}

	// Simple declaration of the `Pallet` type. It is placeholder we use to implement traits and
	// method.
	#[pallet::pallet]
	#[pallet::generate_store(pub(super) trait Store)]
	#[pallet::without_storage_info]
	pub struct Pallet<T>(_);

	#[pallet::error]
	pub enum Error<T> {
		RegisterationShouldBeSignedByMainAccount,
		/// Caller is not authorized to claim the withdrawal.
		/// Normally, when Sender != main_account.
		SenderNotAuthorizedToWithdraw,
		InvalidWithdrawalIndex,
		TradingPairIsNotOperational,
		MainAccountAlreadyRegistered,
		SnapshotNonceError,
		EnclaveSignatureVerificationFailed,
		MainAccountNotFound,
		ProxyLimitExceeded,
		TradingPairAlreadyRegistered,
		BothAssetsCannotBeSame,
		TradingPairNotFound,
		/// Provided Report Value is invalid
		InvalidReportValue,
		/// IAS attestation verification failed:
		/// a) certificate[s] outdated;
		/// b) enclave is not properly signed it's report with IAS service;
		RemoteAttestationVerificationFailed,
		/// Sender has not been attested
		SenderIsNotAttestedEnclave,
		/// RA status is insufficient
		InvalidSgxReportStatus,
		/// Storage overflow ocurred
		StorageOverflow,
	}

	#[pallet::hooks]
	impl<T: Config> Hooks<BlockNumberFor<T>> for Pallet<T> {
		/// What to do at the end of each block.
		///
		/// Clean IngressMessages
		fn on_initialize(_n: T::BlockNumber) -> Weight {
			// When block's been initialized - clean up expired registrations of enclaves
			//Self::unregister_timed_out_enclaves(); FIXME: Commented out for testing. Should be restored before mainnet launch
			if let Some(snapshot_nonce) = <SnapshotNonce<T>>::get() {
				if let Some(snapshot) = <Snapshots<T>>::get(snapshot_nonce.saturating_sub(1)) {
					<IngressMessages<T>>::put(Vec::<
						polkadex_primitives::ingress::IngressMessages<T::AccountId, BalanceOf<T>>,
					>::from([
						polkadex_primitives::ingress::IngressMessages::LastestSnapshot(
							snapshot.merkle_root,
							snapshot.snapshot_number,
						),
					]));
				} else {
					<IngressMessages<T>>::put(Vec::<
						polkadex_primitives::ingress::IngressMessages<T::AccountId, BalanceOf<T>>,
					>::new());
				}
			} else {
				<IngressMessages<T>>::put(Vec::<
					polkadex_primitives::ingress::IngressMessages<T::AccountId, BalanceOf<T>>,
				>::new());
			}
			// TODO: Benchmark on initialize
			0
		}
	}

	#[pallet::call]
	impl<T: Config> Pallet<T> {
		/// Registers a new account in orderbook
		#[pallet::weight(10000)]
		pub fn register_main_account(origin: OriginFor<T>, proxy: T::AccountId) -> DispatchResult {
			let main_account = ensure_signed(origin)?;
			ensure!(
				!<Accounts<T>>::contains_key(&main_account),
				Error::<T>::MainAccountAlreadyRegistered
			);
			<Accounts<T>>::insert(&main_account, AccountInfo::new(proxy.clone()));
			<IngressMessages<T>>::mutate(|ingress_messages| {
				ingress_messages.push(polkadex_primitives::ingress::IngressMessages::RegisterUser(
					main_account.clone(),
					proxy.clone(),
				));
			});
			Self::deposit_event(Event::MainAccountRegistered { main: main_account, proxy });
			Ok(())
		}

		/// Adds a proxy account to a pre-registered main acocunt
		#[pallet::weight(10000)]
		pub fn add_proxy_account(origin: OriginFor<T>, proxy: T::AccountId) -> DispatchResult {
			let main_account = ensure_signed(origin)?;
			ensure!(<Accounts<T>>::contains_key(&main_account), Error::<T>::MainAccountNotFound);
			if let Some(mut account_info) = <Accounts<T>>::get(&main_account) {
				ensure!(
					account_info.add_proxy(proxy.clone()).is_ok(),
					Error::<T>::ProxyLimitExceeded
				);

				<IngressMessages<T>>::mutate(|ingress_messages| {
					ingress_messages.push(polkadex_primitives::ingress::IngressMessages::AddProxy(
						main_account.clone(),
						proxy.clone(),
					));
				});
				<Accounts<T>>::insert(&main_account, account_info);
				Self::deposit_event(Event::MainAccountRegistered { main: main_account, proxy });
			}
			Ok(())
		}

		/// Registers a new trading pair
		#[pallet::weight(10000)]
		pub fn close_trading_pair(
			origin: OriginFor<T>,
			base: AssetId,
			quote: AssetId,
		) -> DispatchResult {
			ensure_root(origin)?;
			ensure!(base != quote, Error::<T>::BothAssetsCannotBeSame);
			ensure!(
				<TradingPairs<T>>::contains_key(&base, &quote),
				Error::<T>::TradingPairNotFound
			);

			if let Some(trading_pair) = <TradingPairs<T>>::get(&base, &quote) {
				<TradingPairsStatus<T>>::mutate(&base, &quote, |status| *status = false);
				<IngressMessages<T>>::mutate(|ingress_messages| {
					ingress_messages.push(
						polkadex_primitives::ingress::IngressMessages::CloseTradingPair(
							trading_pair.clone(),
						),
					);
				});
				Self::deposit_event(Event::ShutdownTradingPair { pair: trading_pair });
			}
			Ok(())
		}

		/// Registers a new trading pair
		#[pallet::weight(10000)]
		pub fn open_trading_pair(
			origin: OriginFor<T>,
			base: AssetId,
			quote: AssetId,
		) -> DispatchResult {
			ensure_root(origin)?;
			ensure!(base != quote, Error::<T>::BothAssetsCannotBeSame);
			ensure!(
				<TradingPairs<T>>::contains_key(&base, &quote),
				Error::<T>::TradingPairNotFound
			);

			if let Some(trading_pair) = <TradingPairs<T>>::get(&base, &quote) {
				<TradingPairsStatus<T>>::mutate(&base, &quote, |status| *status = true);
				<IngressMessages<T>>::mutate(|ingress_messages| {
					ingress_messages.push(
						polkadex_primitives::ingress::IngressMessages::OpenTradingPair(
							trading_pair.clone(),
						),
					);
				});
				Self::deposit_event(Event::OpenTradingPair { pair: trading_pair });
			}
			Ok(())
		}

		/// Registers a new trading pair
		#[pallet::weight(10000)]
		pub fn register_trading_pair(
			origin: OriginFor<T>,
			base: AssetId,
			quote: AssetId,
			min_trade_amount: BalanceOf<T>,
			max_trade_amount: BalanceOf<T>,
			min_order_qty: BalanceOf<T>,
			max_order_qty: BalanceOf<T>,
			max_spread: BalanceOf<T>,
			min_depth: BalanceOf<T>,
		) -> DispatchResult {
			ensure_root(origin)?;
			ensure!(base != quote, Error::<T>::BothAssetsCannotBeSame);
			ensure!(
				!<TradingPairs<T>>::contains_key(&base, &quote),
				Error::<T>::TradingPairAlreadyRegistered
			);
			ensure!(
				!<TradingPairs<T>>::contains_key(&quote, &base),
				Error::<T>::TradingPairAlreadyRegistered
			);

			// TODO: Check if base and quote assets are enabled for deposits
			let trading_pair_info = TradingPairConfig {
				base_asset: base,
				quote_asset: quote,
				min_trade_amount,
				max_trade_amount,
				min_order_qty,
				max_order_qty,
				max_spread,
				min_depth,
			};
			<TradingPairs<T>>::insert(&base, &quote, trading_pair_info.clone());
			<TradingPairsStatus<T>>::insert(&base, &quote, true);
			<IngressMessages<T>>::mutate(|ingress_messages| {
				ingress_messages.push(
					polkadex_primitives::ingress::IngressMessages::OpenTradingPair(
						trading_pair_info,
					),
				);
			});
			Self::deposit_event(Event::TradingPairRegistered { base, quote });
			Ok(())
		}

		/// Deposit Assets to Orderbook
		#[pallet::weight(10000)]
		pub fn deposit(
			origin: OriginFor<T>,
			asset: AssetId,
			amount: BalanceOf<T>,
		) -> DispatchResult {
			let user = ensure_signed(origin)?;
			// TODO: Check if asset is enabled for deposit
			Self::transfer_asset(&user, &Self::get_custodian_account(), amount, asset)?;
			<IngressMessages<T>>::mutate(|ingress_messages| {
				ingress_messages.push(polkadex_primitives::ingress::IngressMessages::Deposit(
					user.clone(),
					asset,
					amount,
				));
			});
			Self::deposit_event(Event::DepositSuccessful { user, asset, amount });
			Ok(())
		}

		/// Extrinsic used by enclave to submit balance snapshot and withdrawal requests
		#[pallet::weight(10000)]
		pub fn submit_snapshot(
			origin: OriginFor<T>,
<<<<<<< HEAD
			mut snapshot: EnclaveSnapshot<T::AccountId, BalanceOf<T>, WithdrawalLimit, AssetsLimit>,
			enclave: T::AccountId,
=======
			mut snapshot: EnclaveSnapshot<T::AccountId, BalanceOf<T>, WithdrawalLimit,AssetsLimit>,
>>>>>>> 1ac3058b
			signature: T::Signature,
		) -> DispatchResult {
			let enclave = ensure_signed(origin)?;
			ensure!(
				<RegisteredEnclaves<T>>::contains_key(&enclave),
				Error::<T>::SenderIsNotAttestedEnclave
			);

			let last_snapshot_serial_number =
				if let Some(last_snapshot_number) = <SnapshotNonce<T>>::get() {
					last_snapshot_number
				} else {
					0
				};
			ensure!(
				snapshot.snapshot_number.eq(&last_snapshot_serial_number),
				Error::<T>::SnapshotNonceError
			);
			let bytes = snapshot.encode();
			ensure!(
				signature.verify(bytes.as_slice(), &enclave),
				Error::<T>::EnclaveSignatureVerificationFailed
			);
			<Withdrawals<T>>::insert(snapshot.snapshot_number, snapshot.withdrawals);
			<FeesCollected<T>>::insert(snapshot.snapshot_number, snapshot.fees.clone());
			snapshot.withdrawals =
				BoundedVec::<Withdrawal<T::AccountId, BalanceOf<T>>, WithdrawalLimit>::default();
			<Snapshots<T>>::insert(snapshot.snapshot_number, snapshot);
			<SnapshotNonce<T>>::put(last_snapshot_serial_number.saturating_add(1));
			Ok(())
		}

		// FIXME Only for testing will be removed before mainnet launch
		/// Insert Enclave
		#[pallet::weight(10000 + T::DbWeight::get().writes(1))]
		pub fn insert_enclave(
			origin: OriginFor<T>,
		    encalve: T::AccountId
		) -> DispatchResult {
			ensure_root(origin)?;
			<RegisteredEnclaves<T>>::insert(encalve, T::Moment::from(T::MsPerDay::get() * T::Moment::from(10000u32)));
			Ok(())
		}

		/// Withdraws Fees Collected
		///
		/// params:  snapshot_number: u32
		#[pallet::weight(10000 + T::DbWeight::get().writes(1))]
		pub fn collect_fees(
			origin: OriginFor<T>,
			snapshot_id: u32,
			beneficiary: T::AccountId,
		) -> DispatchResult {
			// TODO: The caller should be of operational council
			let _sender = ensure_signed(origin)?;

			let fees: Vec<Fees<BalanceOf<T>>> =
				<FeesCollected<T>>::get(snapshot_id).iter().cloned().collect();
			for fee in fees {
				Self::transfer_asset(
					&Self::get_custodian_account(),
					&beneficiary,
					fee.amount,
					fee.asset,
				)?;
			}
			Self::deposit_event(Event::FeesClaims { beneficiary, snapshot_id });
			Ok(())
		}

		/// Extrinsic used to shutdown the orderbook
		#[pallet::weight(10000)]
		pub fn shutdown(origin: OriginFor<T>) -> DispatchResult {
			ensure_root(origin)?;
			<ExchangeState<T>>::put(false);
			<IngressMessages<T>>::mutate(|ingress_messages| {
				ingress_messages.push(polkadex_primitives::ingress::IngressMessages::Shutdown);
			});
			Ok(())
		}

		/// Withdraws user balance
		///
		/// params: pair: (base,quote), snapshot_number: u32
		#[pallet::weight(10000 + T::DbWeight::get().writes(1))]
		pub fn withdraw(
			origin: OriginFor<T>,
			snapshot_id: u32,
			withdrawal_index: u32,
		) -> DispatchResult {
			// Anyone can claim the withdrawal for any user
			// This is to build services that can enable free withdrawals similar to CEXes.
			let _sender = ensure_signed(origin)?;

			let mut withdrawals = <Withdrawals<T>>::get(snapshot_id);
			ensure!(
				withdrawals.len() > withdrawal_index as usize,
				Error::<T>::InvalidWithdrawalIndex
			);
			let withdrawal = withdrawals.remove(withdrawal_index as usize);
			// TODO: check if this asset is enabled for withdrawals
			Self::transfer_asset(
				&Self::get_custodian_account(),
				&withdrawal.main_account,
				withdrawal.amount,
				withdrawal.asset,
			)?;
			<Withdrawals<T>>::insert(snapshot_id, withdrawals);
			Self::deposit_event(Event::WithdrawalClaimed {
				main: withdrawal.main_account,
				asset: withdrawal.asset,
				amount: withdrawal.amount,
				snapshot_id,
				withdrawal_index,
			});
			Ok(())
		}

		/// In order to register itself - enclave must send it's own report to this extrinsic
		#[pallet::weight(0 + T::DbWeight::get().writes(1))]
		pub fn register_enclave(origin: OriginFor<T>, ias_report: Vec<u8>) -> DispatchResult {
			let relayer = ensure_signed(origin)?;
			if cfg!(not(debug_assertions)) {
				let report = verify_ias_report(&ias_report)
					.map_err(|_| <Error<T>>::RemoteAttestationVerificationFailed)?;

				// TODO: attested key verification enabled
				let enclave_signer = T::AccountId::decode(&mut &report.pubkey[..])
					.map_err(|_| <Error<T>>::SenderIsNotAttestedEnclave)?;

				// TODO: any other checks we want to run?
				ensure!(
				(report.status == SgxStatus::Ok) |
					(report.status == SgxStatus::ConfigurationNeeded),
				<Error<T>>::InvalidSgxReportStatus
			);
				<RegisteredEnclaves<T>>::mutate(&enclave_signer, |v| {
					*v = Some(T::Moment::saturated_from(report.timestamp));
				});
				Self::deposit_event(Event::EnclaveRegistered(enclave_signer));
			} else {
				<RegisteredEnclaves<T>>::mutate(&relayer, |v| {
					*v = Some(T::Moment::default());
				});
				Self::deposit_event(Event::EnclaveRegistered(relayer));
			}
			Ok(())
		}
	}

	impl<T: Config> Pallet<T> {
		// clean-up function - should be called on each block
		fn unregister_timed_out_enclaves() {
			use sp_runtime::traits::CheckedSub;
			let mut enclave_to_remove = sp_std::vec![];
			let iter = <RegisteredEnclaves<T>>::iter();
			iter.for_each(|(enclave, attested_ts)| {
				if <timestamp::Pallet<T>>::get().checked_sub(&attested_ts).unwrap() >=
					T::MsPerDay::get()
				{
					enclave_to_remove.push(enclave);
				}
			});
			for enclave in &enclave_to_remove {
				<RegisteredEnclaves<T>>::remove(enclave);
			}
			Self::deposit_event(Event::EnclaveCleanup(enclave_to_remove));
		}
	}

	/// Events are a simple means of reporting specific conditions and
	/// circumstances that have happened that users, Dapps and/or chain explorers would find
	/// interesting and otherwise difficult to detect.
	#[pallet::event]
	#[pallet::generate_deposit(pub(super) fn deposit_event)]
	pub enum Event<T: Config> {
		FeesClaims {
			beneficiary: T::AccountId,
			snapshot_id: u32,
		},
		MainAccountRegistered {
			main: T::AccountId,
			proxy: T::AccountId,
		},
		TradingPairRegistered {
			base: AssetId,
			quote: AssetId,
		},
		DepositSuccessful {
			user: T::AccountId,
			asset: AssetId,
			amount: BalanceOf<T>,
		},
		ShutdownTradingPair {
			pair: TradingPairConfig<BalanceOf<T>>,
		},
		OpenTradingPair {
			pair: TradingPairConfig<BalanceOf<T>>,
		},
		EnclaveRegistered(T::AccountId),
		EnclaveCleanup(Vec<T::AccountId>),
		TradingPairIsNotOperational,
		WithdrawalClaimed {
			main: T::AccountId,
			asset: AssetId,
			amount: BalanceOf<T>,
			snapshot_id: u32,
			withdrawal_index: u32,
		},
	}

	// A map that has enumerable entries.
	#[pallet::storage]
	#[pallet::getter(fn accounts)]
	pub(super) type Accounts<T: Config> = StorageMap<
		_,
		Blake2_128Concat,
		T::AccountId,
		AccountInfo<T::AccountId, BalanceOf<T>, ProxyLimit>,
		OptionQuery,
	>;

	// Trading pairs registered as Base, Quote => TradingPairInfo
	#[pallet::storage]
	#[pallet::getter(fn trading_pairs)]
	pub(super) type TradingPairs<T: Config> = StorageDoubleMap<
		_,
		Blake2_128Concat,
		AssetId,
		Blake2_128Concat,
		AssetId,
		TradingPairConfig<BalanceOf<T>>,
		OptionQuery,
	>;

	// Operational Status of registered trading pairs
	#[pallet::storage]
	#[pallet::getter(fn trading_pairs_status)]
	pub(super) type TradingPairsStatus<T: Config> =
		StorageDoubleMap<_, Blake2_128Concat, AssetId, Blake2_128Concat, AssetId, bool, ValueQuery>;

	// Snapshots Storage
	#[pallet::storage]
	#[pallet::getter(fn snapshots)]
	pub(super) type Snapshots<T: Config> = StorageMap<
		_,
		Blake2_128Concat,
		u32,
		EnclaveSnapshot<T::AccountId, BalanceOf<T>, WithdrawalLimit, AssetsLimit>,
		OptionQuery,
	>;

	// Snapshots Nonce
	#[pallet::storage]
	#[pallet::getter(fn snapshot_nonce)]
	pub(super) type SnapshotNonce<T: Config> = StorageValue<_, u32, OptionQuery>;

	// Exchange Operation State
	#[pallet::storage]
	#[pallet::getter(fn orderbook_operational_state)]
	pub(super) type ExchangeState<T: Config> = StorageValue<_, bool, ValueQuery>;

	// Fees collected
	#[pallet::storage]
	#[pallet::getter(fn fees_collected)]
	pub(super) type FeesCollected<T: Config> = StorageMap<
		_,
		Blake2_128Concat,
		u32,
		BoundedVec<Fees<BalanceOf<T>>, AssetsLimit>,
		ValueQuery,
	>;

	// Withdrawals mapped by their trading pairs and snapshot numbers
	#[pallet::storage]
	#[pallet::getter(fn withdrawals)]
	pub(super) type Withdrawals<T: Config> = StorageMap<
		_,
		Blake2_128Concat,
		u32,
		BoundedVec<Withdrawal<T::AccountId, BalanceOf<T>>, WithdrawalLimit>,
		ValueQuery,
	>;

	// Queue for enclave ingress messages
	#[pallet::storage]
	#[pallet::getter(fn ingress_messages)]
	pub(super) type IngressMessages<T: Config> = StorageValue<
		_,
		Vec<polkadex_primitives::ingress::IngressMessages<T::AccountId, BalanceOf<T>>>,
		ValueQuery,
	>;

	// Vector of registered enclaves
	#[pallet::storage]
	#[pallet::getter(fn get_registered_enclaves)]
	pub(super) type RegisteredEnclaves<T: Config> =
		StorageMap<_, Blake2_128Concat, T::AccountId, T::Moment, OptionQuery>;
}

// The main implementation block for the pallet. Functions here fall into three broad
// categories:
// - Public interface. These are functions that are `pub` and generally fall into inspector
// functions that do not write to storage and operation functions that do.
// - Private functions. These are your usual private utilities unavailable to other pallets.
impl<T: Config> Pallet<T> {
	/// Returns the AccountId to hold user funds, note this account has no private keys and
	/// can accessed using on-chain logic.
	fn get_custodian_account() -> T::AccountId {
		T::PalletId::get().into_account()
	}

	fn transfer_asset(
		payer: &T::AccountId,
		payee: &T::AccountId,
		amount: BalanceOf<T>,
		asset: AssetId,
	) -> DispatchResult {
		match asset {
			AssetId::polkadex => {
				T::NativeCurrency::transfer(
					payer,
					payee,
					amount.unique_saturated_into(),
					ExistenceRequirement::KeepAlive,
				)?;
			},
			AssetId::asset(id) => {
				T::OtherAssets::teleport(id, payer, payee, amount.unique_saturated_into())?;
			},
		}
		Ok(())
	}
}<|MERGE_RESOLUTION|>--- conflicted
+++ resolved
@@ -173,7 +173,8 @@
 		/// Clean IngressMessages
 		fn on_initialize(_n: T::BlockNumber) -> Weight {
 			// When block's been initialized - clean up expired registrations of enclaves
-			//Self::unregister_timed_out_enclaves(); FIXME: Commented out for testing. Should be restored before mainnet launch
+			//Self::unregister_timed_out_enclaves(); FIXME: Commented out for testing. Should be
+			// restored before mainnet launch
 			if let Some(snapshot_nonce) = <SnapshotNonce<T>>::get() {
 				if let Some(snapshot) = <Snapshots<T>>::get(snapshot_nonce.saturating_sub(1)) {
 					<IngressMessages<T>>::put(Vec::<
@@ -372,12 +373,7 @@
 		#[pallet::weight(10000)]
 		pub fn submit_snapshot(
 			origin: OriginFor<T>,
-<<<<<<< HEAD
 			mut snapshot: EnclaveSnapshot<T::AccountId, BalanceOf<T>, WithdrawalLimit, AssetsLimit>,
-			enclave: T::AccountId,
-=======
-			mut snapshot: EnclaveSnapshot<T::AccountId, BalanceOf<T>, WithdrawalLimit,AssetsLimit>,
->>>>>>> 1ac3058b
 			signature: T::Signature,
 		) -> DispatchResult {
 			let enclave = ensure_signed(origin)?;
@@ -413,12 +409,12 @@
 		// FIXME Only for testing will be removed before mainnet launch
 		/// Insert Enclave
 		#[pallet::weight(10000 + T::DbWeight::get().writes(1))]
-		pub fn insert_enclave(
-			origin: OriginFor<T>,
-		    encalve: T::AccountId
-		) -> DispatchResult {
+		pub fn insert_enclave(origin: OriginFor<T>, encalve: T::AccountId) -> DispatchResult {
 			ensure_root(origin)?;
-			<RegisteredEnclaves<T>>::insert(encalve, T::Moment::from(T::MsPerDay::get() * T::Moment::from(10000u32)));
+			<RegisteredEnclaves<T>>::insert(
+				encalve,
+				T::Moment::from(T::MsPerDay::get() * T::Moment::from(10000u32)),
+			);
 			Ok(())
 		}
 
@@ -510,10 +506,10 @@
 
 				// TODO: any other checks we want to run?
 				ensure!(
-				(report.status == SgxStatus::Ok) |
-					(report.status == SgxStatus::ConfigurationNeeded),
-				<Error<T>>::InvalidSgxReportStatus
-			);
+					(report.status == SgxStatus::Ok) |
+						(report.status == SgxStatus::ConfigurationNeeded),
+					<Error<T>>::InvalidSgxReportStatus
+				);
 				<RegisteredEnclaves<T>>::mutate(&enclave_signer, |v| {
 					*v = Some(T::Moment::saturated_from(report.timestamp));
 				});
