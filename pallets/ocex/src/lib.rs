--- conflicted
+++ resolved
@@ -34,7 +34,6 @@
 
 #[cfg(test)]
 mod mock;
-<<<<<<< HEAD
 
 #[cfg(test)]
 mod test;
@@ -47,20 +46,6 @@
     proxies: Vec<T::AccountId>,
 }
 
-=======
-
-#[cfg(test)]
-mod test;
-
-#[derive(Encode, Decode, Clone, PartialEq, Eq, Debug)]
-pub struct LinkedAccount<T: Config> {
-    prev: T::AccountId,
-    current: T::AccountId,
-    next: Option<T::AccountId>,
-    proxies: Vec<T::AccountId>,
-}
-
->>>>>>> 22119990
 impl<T: Config> LinkedAccount<T> {
     fn from(prev: T::AccountId, current: T::AccountId) -> Self {
         LinkedAccount {
@@ -109,10 +94,7 @@
     {
         TokenDeposited(AssetId, AccountId, Balance),
         TokenWithdrawn(AssetId, AccountId, Balance),
-<<<<<<< HEAD
-=======
 		TokenRelease(AssetId, AccountId, Balance),
->>>>>>> 22119990
         MainAccountRegistered(AccountId),
         ProxyAdded(AccountId,AccountId),
         ProxyRemoved(AccountId,AccountId),
@@ -139,19 +121,8 @@
     add_extra_genesis {
         config(genesis_account): T::AccountId;
         build( |config: &GenesisConfig<T>| {
-<<<<<<< HEAD
-            // let linked_account_object = LinkedAccount<T>{
-            //     prev: &config.genesis_account,
-            //     current: &config.genesis_account,
-            //     next: None,
-            //     proxies: vec![]
-            // };
+
             let linked_account_object = LinkedAccount::from(config.genesis_account.clone(), config.genesis_account.clone());
-            //let linked_account_object = LinkedAccount::default();
-=======
-
-            let linked_account_object = LinkedAccount::from(config.genesis_account.clone(), config.genesis_account.clone());
->>>>>>> 22119990
             <MainAccounts<T>>::insert(&config.genesis_account, linked_account_object);
         });
     }
@@ -208,48 +179,28 @@
 		/// * `asset_id`: Asset Id
 		/// * `amount`: Amount to be notified to Enclave
         #[weight = 10000]
-<<<<<<< HEAD
-        pub fn withdraw(origin,  main: T::AccountId, asset_id:  AssetId,amount: T::Balance) -> DispatchResult{
+        pub fn withdraw(origin,  main: T::AccountId, asset_id:  AssetId, amount: T::Balance) -> DispatchResult{
             let sender: T::AccountId = ensure_signed(origin)?;
             ensure!(main==sender, Error::<T>::MainAccountSignatureNotFound);
             Self::deposit_event(RawEvent::TokenWithdrawn(asset_id, sender, amount));
             Ok(())
         }
 
-        /// Register MainAccount
+    /// Registers main Account.
+		///
+		/// # Parameter
+		///
+		/// * `main`: Main Account to be registered
         #[weight = 10000]
         pub fn register(origin, main: T::AccountId) -> DispatchResult{
             let sender: T::AccountId = ensure_signed(origin)?;
             ensure!(main==sender, Error::<T>::MainAccountSignatureNotFound);
-=======
-        pub fn withdraw(origin,  main: T::AccountId, asset_id:  AssetId, amount: T::Balance) -> DispatchResult{
-            let sender: T::AccountId = ensure_signed(origin)?;
-            ensure!(main==sender, Error::<T>::MainAccountSignatureNotFound);
-            Self::deposit_event(RawEvent::TokenWithdrawn(asset_id, sender, amount));
-            Ok(())
-        }
-
-    /// Registers main Account.
-		///
-		/// # Parameter
-		///
-		/// * `main`: Main Account to be registered
-        #[weight = 10000]
-        pub fn register(origin, main: T::AccountId) -> DispatchResult{
-            let sender: T::AccountId = ensure_signed(origin)?;
-            ensure!(main==sender, Error::<T>::MainAccountSignatureNotFound);
->>>>>>> 22119990
             ensure!(!<MainAccounts<T>>::contains_key(&sender), Error::<T>::AlreadyRegistered);
             Self::register_acc(sender.clone())?;
             Self::deposit_event(RawEvent::MainAccountRegistered(sender));
             Ok(())
         }
 
-<<<<<<< HEAD
-        /// Add Proxy
-        #[weight = 10000]
-        pub fn add_proxy(origin, main: T::AccountId, proxy: T::AccountId,) -> DispatchResult{
-=======
     /// Adds Proxy Account for given Main Account.
 		///
 		/// # Parameter
@@ -258,7 +209,6 @@
 		/// * `proxy`: Proxy Account to be added
         #[weight = 10000]
         pub fn add_proxy(origin, main: T::AccountId, proxy: T::AccountId) -> DispatchResult{
->>>>>>> 22119990
             let sender: T::AccountId = ensure_signed(origin)?;
             ensure!(main==sender, Error::<T>::MainAccountSignatureNotFound);
             ensure!(<MainAccounts<T>>::contains_key(&sender), Error::<T>::NotARegisteredMainAccount);
@@ -267,16 +217,12 @@
             Ok(())
         }
 
-<<<<<<< HEAD
-        /// Remove Proxy
-=======
     /// Removes Proxy Account for given Main Account.
 		///
 		/// # Parameter
 		///
 		/// * `main`: Main Account for which Proxy Account is to be removed
 		/// * `proxy`: Proxy Account to be removed
->>>>>>> 22119990
         #[weight = 10000]
         pub fn remove_proxy(origin, main: T::AccountId, proxy: T::AccountId) -> DispatchResult{
             let sender: T::AccountId = ensure_signed(origin)?;
