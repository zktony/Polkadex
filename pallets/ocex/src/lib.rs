--- conflicted
+++ resolved
@@ -595,15 +595,9 @@
 				);
 			}
 			withdrawals.remove(&sender);
-<<<<<<< HEAD
 			<Withdrawals<T>>::insert(snapshot_id, withdrawals); 
 			Ok(Pays::No.into())
 		} 
-=======
-			<Withdrawals<T>>::insert(snapshot_id, withdrawals);
-			Ok(())
-		}
->>>>>>> ba0fa3fb
 
 		/// In order to register itself - enclave must send it's own report to this extrinsic
 		#[pallet::weight(<T as Config>::WeightInfo::register_enclave())]
