--- conflicted
+++ resolved
@@ -89,11 +89,7 @@
 	};
 	use rust_decimal::{prelude::ToPrimitive, Decimal};
 	use sp_runtime::{
-<<<<<<< HEAD
 		traits::{IdentifyAccount, One, Verify},
-=======
-		traits::{IdentifyAccount, Verify},
->>>>>>> 0baca2b5
 		BoundedBTreeSet, SaturatedConversion,
 	};
 	use sp_std::vec::Vec;
