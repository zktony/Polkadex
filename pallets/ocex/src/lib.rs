// This file is part of Polkadex.
//
// Copyright (c) 2022-2023 Polkadex oü.
// SPDX-License-Identifier: GPL-3.0-or-later WITH Classpath-exception-2.0
//
// This program is free software: you can redistribute it and/or modify
// it under the terms of the GNU General Public License as published by
// the Free Software Foundation, either version 3 of the License, or
// (at your option) any later version.
//
// This program is distributed in the hope that it will be useful,
// but WITHOUT ANY WARRANTY; without even the implied warranty of
// MERCHANTABILITY or FITNESS FOR A PARTICULAR PURPOSE. See the
// GNU General Public License for more details.
//
// You should have received a copy of the GNU General Public License
// along with this program. If not, see <https://www.gnu.org/licenses/>.

//! # Off Chain EXchange Pallet.
//!
//! The OCEX pallet is the foundation for the fund security. This pallet handles all the critical
//! operational tasks.

// Ensure we're `no_std` when compiling for Wasm.
#![cfg_attr(not(feature = "std"), no_std)]
#![deny(unused_crate_dependencies)]

extern crate core;

use frame_support::{
    dispatch::DispatchResult,
    pallet_prelude::{InvalidTransaction, TransactionValidity, ValidTransaction, Weight},
    traits::{
        fungibles::{Inspect, Mutate},
        tokens::{Fortitude, Preservation},
        Currency, ExistenceRequirement, Get, OneSessionHandler,
    },
};
use frame_system::ensure_signed;
use num_traits::Zero;
pub use pallet::*;
use pallet_timestamp as timestamp;
use parity_scale_codec::Encode;
use polkadex_primitives::{assets::AssetId, auction::FeeDistribution, AccountId, UNIT_BALANCE};
use rust_decimal::Decimal;
use sp_application_crypto::RuntimeAppPublic;
use sp_core::crypto::KeyTypeId;
use sp_runtime::{
    traits::{AccountIdConversion, UniqueSaturatedInto},
    Percent, SaturatedConversion, Saturating,
};
use sp_std::{ops::Div, prelude::*};
// Re-export pallet items so that they can be accessed from the crate namespace.
use frame_support::traits::fungible::Inspect as InspectNative;
use frame_system::pallet_prelude::BlockNumberFor;
use orderbook_primitives::lmp::LMPMarketConfig;
use orderbook_primitives::ocex::TradingPairConfig;
use orderbook_primitives::{
    types::{AccountAsset, TradingPair},
    SnapshotSummary, ValidatorSet, GENESIS_AUTHORITY_SET_ID,
};
use sp_std::vec::Vec;

#[cfg(test)]
mod mock;

#[cfg(test)]
mod mock_aggregator;
#[cfg(test)]
pub mod tests;

#[cfg(test)]
mod integration_tests;

pub mod weights;

pub const OCEX: KeyTypeId = KeyTypeId(*b"ocex");

pub mod sr25519 {
    mod app_sr25519 {
        use super::super::OCEX;
        use sp_application_crypto::{app_crypto, sr25519};
        app_crypto!(sr25519, OCEX);
    }

    sp_application_crypto::with_pair! {
        /// An OCEX keypair using sr25519 as its crypto.
        pub type AuthorityPair = app_sr25519::Pair;
    }

    /// An OCEX signature using sr25519 as its crypto.
    pub type AuthoritySignature = app_sr25519::Signature;

    /// An OCEX identifier using sr25519 as its crypto.
    pub type AuthorityId = app_sr25519::Public;
}

pub mod aggregator;
#[cfg(feature = "runtime-benchmarks")]
mod benchmarking;
mod lmp;
pub mod rpc;
mod session;
mod settlement;
mod snapshot;
pub mod storage;
pub mod validator;

/// A type alias for the balance type from this pallet's point of view.
type BalanceOf<T> =
    <<T as Config>::NativeCurrency as Currency<<T as frame_system::Config>::AccountId>>::Balance;

const DEPOSIT_MAX: u128 = 1_000_000_000_000_000_000_000_000_000;
const WITHDRAWAL_MAX: u128 = 1_000_000_000_000_000_000_000_000_000;
const TRADE_OPERATION_MIN_VALUE: u128 = 10000;

/// Weight abstraction required for "ocex" pallet.
pub trait OcexWeightInfo {
    fn register_main_account(_b: u32) -> Weight;
    fn add_proxy_account(x: u32) -> Weight;
    fn close_trading_pair(_x: u32) -> Weight;
    fn open_trading_pair(_x: u32) -> Weight;
    fn register_trading_pair(_x: u32) -> Weight;
    fn update_trading_pair(_x: u32) -> Weight;
    fn deposit(_x: u32) -> Weight;
    fn remove_proxy_account(x: u32) -> Weight;
    fn submit_snapshot() -> Weight;
    fn set_exchange_state(_x: u32) -> Weight;
    fn claim_withdraw(_x: u32) -> Weight;
    fn allowlist_token(_x: u32) -> Weight;
    fn remove_allowlisted_token(_x: u32) -> Weight;
    fn set_snapshot() -> Weight;
    fn whitelist_orderbook_operator() -> Weight;
    fn claim_lmp_rewards() -> Weight;
    fn set_lmp_epoch_config() -> Weight;
    fn set_fee_distribution() -> Weight;
    fn place_bid() -> Weight;
    fn on_initialize() -> Weight;
}

// Definition of the pallet logic, to be aggregated at runtime definition through
// `construct_runtime`.
#[allow(clippy::too_many_arguments)]
#[frame_support::pallet(dev_mode)]
pub mod pallet {
<<<<<<< HEAD
    use orderbook_primitives::traits::LiquidityMiningCrowdSourcePallet;
    use sp_std::collections::btree_map::BTreeMap;
    // Import various types used to declare pallet in scope.
    use super::*;
    use crate::lmp::get_fees_paid_by_main_account_in_quote;
    use crate::storage::OffchainState;
    use crate::validator::WORKER_STATUS;
    use frame_support::traits::WithdrawReasons;
    use frame_support::{
        pallet_prelude::*,
        traits::{
            fungibles::{Create, Inspect, Mutate},
            Currency, ReservableCurrency,
        },
        transactional, PalletId,
    };
    use frame_system::{offchain::SendTransactionTypes, pallet_prelude::*};
    use orderbook_primitives::lmp::LMPMarketConfigWrapper;
    use orderbook_primitives::ocex::{AccountInfo, TradingPairConfig};
    use orderbook_primitives::{
        constants::FEE_POT_PALLET_ID, ingress::EgressMessages, lmp::LMPEpochConfig, Fees,
        ObCheckpointRaw, SnapshotSummary, TradingPairMetricsMap,
    };
    use parity_scale_codec::Compact;
    use polkadex_primitives::auction::AuctionInfo;
    use polkadex_primitives::{assets::AssetId, withdrawal::Withdrawal, ProxyLimit, UNIT_BALANCE};
    use rust_decimal::{prelude::ToPrimitive, Decimal};
    use sp_application_crypto::RuntimeAppPublic;
    use sp_runtime::{
        offchain::storage::StorageValueRef, traits::BlockNumberProvider, BoundedBTreeSet,
        SaturatedConversion,
    };
    use sp_std::vec::Vec;

    type WithdrawalsMap<T> = BTreeMap<
        <T as frame_system::Config>::AccountId,
        Vec<Withdrawal<<T as frame_system::Config>::AccountId>>,
    >;

    pub type BatchProcessResult<T> = (
        Vec<Withdrawal<<T as frame_system::Config>::AccountId>>,
        Vec<EgressMessages<<T as frame_system::Config>::AccountId>>,
        Option<
            BTreeMap<
                TradingPair,
                (
                    BTreeMap<<T as frame_system::Config>::AccountId, (Decimal, Decimal)>,
                    (Decimal, Decimal),
                ),
            >,
        >,
    );

    pub struct AllowlistedTokenLimit;

    impl Get<u32> for AllowlistedTokenLimit {
        fn get() -> u32 {
            50 // TODO: Arbitrary value
        }
    }

    #[pallet::validate_unsigned]
    impl<T: Config> frame_support::unsigned::ValidateUnsigned for Pallet<T> {
        type Call = Call<T>;

        fn validate_unsigned(_: TransactionSource, call: &Self::Call) -> TransactionValidity {
            sp_runtime::print("Validating unsigned transactions...");
            match call {
                Call::submit_snapshot {
                    summary,
                    signatures,
                } => Self::validate_snapshot(summary, signatures),
                _ => InvalidTransaction::Call.into(),
            }
        }
    }

    /// Our pallet's configuration trait. All our types and constants go in here. If the
    /// pallet is dependent on specific other pallets, then their configuration traits
    /// should be added to our implied traits list.
    ///
    /// `frame_system::Config` should always be included.
    #[pallet::config]
    pub trait Config:
        frame_system::Config + timestamp::Config + SendTransactionTypes<Call<Self>>
    {
        /// The overarching event type.
        type RuntimeEvent: From<Event<Self>> + IsType<<Self as frame_system::Config>::RuntimeEvent>;

        /// Address which holds the customer funds.
        #[pallet::constant]
        type PalletId: Get<PalletId>;

        /// Address of Polkadex Treasury
        #[pallet::constant]
        type TreasuryPalletId: Get<PalletId>;

        /// LMP Rewards address
        #[pallet::constant]
        type LMPRewardsPalletId: Get<PalletId>;

        /// Balances Pallet
        type NativeCurrency: Currency<Self::AccountId>
            + ReservableCurrency<Self::AccountId>
            + InspectNative<Self::AccountId>;

        /// Assets Pallet
        type OtherAssets: Mutate<
                <Self as frame_system::Config>::AccountId,
                Balance = BalanceOf<Self>,
                AssetId = u128,
            > + Inspect<<Self as frame_system::Config>::AccountId>
            + Create<<Self as frame_system::Config>::AccountId>;

        /// Origin that can send orderbook snapshots and withdrawal requests
        type EnclaveOrigin: EnsureOrigin<<Self as frame_system::Config>::RuntimeOrigin>;
        /// The identifier type for an authority.
        type AuthorityId: Member
            + Parameter
            + RuntimeAppPublic
            + Ord
            + MaybeSerializeDeserialize
            + MaxEncodedLen;

        /// Governance Origin
        type GovernanceOrigin: EnsureOrigin<<Self as frame_system::Config>::RuntimeOrigin>;

        /// Liquidity Crowd Sourcing pallet
        type CrowdSourceLiqudityMining: LiquidityMiningCrowdSourcePallet<
            <Self as frame_system::Config>::AccountId,
        >;

        /// Type representing the weight of this pallet
        type WeightInfo: OcexWeightInfo;
    }

    // Simple declaration of the `Pallet` type. It is placeholder we use to implement traits and
    // method.
    #[pallet::pallet]
    #[pallet::without_storage_info]
    pub struct Pallet<T>(_);

    #[pallet::error]
    pub enum Error<T> {
        /// Unable to convert given balance to internal Decimal data type
        FailedToConvertDecimaltoBalance,
        RegisterationShouldBeSignedByMainAccount,
        /// Caller is not authorized to claim the withdrawal.
        /// Normally, when Sender != main_account.
        SenderNotAuthorizedToWithdraw,
        /// Account is not registered with the exchange
        AccountNotRegistered,
        InvalidWithdrawalIndex,
        /// Amount within withdrawal can not be converted to Decimal
        InvalidWithdrawalAmount,
        /// The trading pair is not currently Operational
        TradingPairIsNotOperational,
        /// the trading pair is currently in operation
        TradingPairIsNotClosed,
        MainAccountAlreadyRegistered,
        SnapshotNonceError,
        /// Proxy is already in use
        ProxyAlreadyRegistered,
        EnclaveSignatureVerificationFailed,
        MainAccountNotFound,
        ProxyLimitExceeded,
        TradingPairAlreadyRegistered,
        BothAssetsCannotBeSame,
        TradingPairNotFound,
        /// Storage overflow ocurred
        AmountOverflow,
        ///ProxyNotFound
        ProxyNotFound,
        /// MinimumOneProxyRequried
        MinimumOneProxyRequired,
        /// Onchain Events vector is full
        OnchainEventsBoundedVecOverflow,
        /// Overflow of Deposit amount
        DepositOverflow,
        /// Trading Pair is not registed for updating
        TradingPairNotRegistered,
        /// Trading Pair config value cannot be set to zero
        TradingPairConfigCannotBeZero,
        /// Limit reached to add allowlisted token
        AllowlistedTokenLimitReached,
        /// Given token is not allowlisted
        TokenNotAllowlisted,
        /// Given allowlisted token is removed
        AllowlistedTokenRemoved,
        /// Trading Pair config value cannot be set to zero
        TradingPairConfigUnderflow,
        /// Exchange is down
        ExchangeNotOperational,
        /// Unable to transfer fee
        UnableToTransferFee,
        /// Unable to execute collect fees fully
        FeesNotCollectedFully,
        /// Exchange is up
        ExchangeOperational,
        /// Can not write into withdrawal bounded structure
        /// limit reached
        WithdrawalBoundOverflow,
        /// Unable to aggregrate the signature
        InvalidSignatureAggregation,
        /// Unable to get signer index
        SignerIndexNotFound,
        /// Snapshot in invalid state
        InvalidSnapshotState,
        /// AccountId cannot be decoded
        AccountIdCannotBeDecoded,
        /// Withdrawal called with in disputation period is live
        WithdrawStillInDisputationPeriod,
        /// Snapshot is disputed by validators
        WithdrawBelongsToDisputedSnapshot,
        ///Cannot query SnapshotDisputeCloseBlockMap
        SnapshotDisputeCloseBlockStorageQueryError,
        ///Cannot find close block for snapshot
        CannotFindCloseBlockForSnapshot,
        /// Dispute Interval not set
        DisputeIntervalNotSet,
        /// Worker not Idle
        WorkerNotIdle,
        /// Invalid reward weightage for markets
        InvalidMarketWeightage,
        /// LMPConfig is not defined for this epoch
        LMPConfigNotFound,
        /// LMP Rewards is still in Safety period
        RewardsNotReady,
        /// Invalid LMP config
        InvalidLMPConfig,
        /// Rewards are already claimed
        RewardAlreadyClaimed,
        /// Base token not allowlisted for deposits
        BaseNotAllowlisted,
        /// Quote token not allowlisted for deposits
        QuoteNotAllowlisted,
        /// Min volume cannot be greater than Max volume
        MinVolGreaterThanMaxVolume,
        /// Fee Distribution Config Not Found
        FeeDistributionConfigNotFound,
        /// Auction not found
        AuctionNotFound,
        /// Invalid bid amount
        InvalidBidAmount,
        /// InsufficientBalance
        InsufficientBalance,
        /// Withdrawal fee burn failed
        WithdrawalFeeBurnFailed,
        /// Trading fees burn failed
        TradingFeesBurnFailed,
    }

    #[pallet::hooks]
    impl<T: Config> Hooks<BlockNumberFor<T>> for Pallet<T> {
        fn on_initialize(n: BlockNumberFor<T>) -> Weight {
            if Self::should_start_new_epoch(n) {
                Self::start_new_epoch(n)
            }

            if Self::should_stop_accepting_lmp_withdrawals(n) {
                Self::stop_accepting_lmp_withdrawals()
            }

            let len = <OnChainEvents<T>>::get().len();
            if let Some(auction_block) = <AuctionBlockNumber<T>>::get() {
                if n == auction_block {
                    if let Err(err) = Self::close_auction() {
                        log::error!(target:"ocex","Error consuming auction: {:?}",err);
                        Self::deposit_event(Event::<T>::FailedToConsumeAuction);
                    }
                    if let Err(err) = Self::create_auction() {
                        log::error!(target:"ocex","Error creating auction: {:?}",err);
                        Self::deposit_event(Event::<T>::FailedToCreateAuction);
                    }
                }
            } else if let Err(err) = Self::create_auction() {
                log::error!(target:"ocex","Error creating auction: {:?}",err);
                Self::deposit_event(Event::<T>::FailedToCreateAuction);
            }

            if len > 0 {
                <OnChainEvents<T>>::kill();
                Weight::default()
                    .saturating_add(T::DbWeight::get().reads(1)) // we've read length
                    .saturating_add(T::DbWeight::get().writes(1)) // kill places None once into Value
            } else {
                Weight::zero().saturating_add(T::DbWeight::get().reads(1)) // justh length was read
            }
        }

        fn offchain_worker(block_number: BlockNumberFor<T>) {
            log::debug!(target:"ocex", "offchain worker started");

            match Self::run_on_chain_validation(block_number) {
                Ok(exit_flag) => {
                    // If exit flag is false, then another worker is online
                    if !exit_flag {
                        return;
                    }
                }
                Err(err) => {
                    log::error!(target:"ocex","OCEX worker error: {}",err);
                }
            }
            // Set worker status to false
            let s_info = StorageValueRef::persistent(&WORKER_STATUS);
            s_info.set(&false);
            log::debug!(target:"ocex", "OCEX worker exiting...");
        }
    }

    #[pallet::call]
    impl<T: Config> Pallet<T> {
        /// Registers a new account in orderbook.
        #[pallet::call_index(0)]
        #[pallet::weight(< T as Config >::WeightInfo::register_main_account(1))]
        pub fn register_main_account(origin: OriginFor<T>, proxy: T::AccountId) -> DispatchResult {
            let main_account = ensure_signed(origin)?;
            Self::register_user(main_account, proxy)?;
            Ok(())
        }

        /// Adds a proxy account to a pre-registered main account.
        #[pallet::call_index(1)]
        #[pallet::weight(< T as Config >::WeightInfo::add_proxy_account(1))]
        pub fn add_proxy_account(origin: OriginFor<T>, proxy: T::AccountId) -> DispatchResult {
            let main_account = ensure_signed(origin)?;
            ensure!(
                Self::orderbook_operational_state(),
                Error::<T>::ExchangeNotOperational
            );
            ensure!(
                <Accounts<T>>::contains_key(&main_account),
                Error::<T>::MainAccountNotFound
            );
            // Avoid duplicate Proxy accounts
            ensure!(
                !<Proxies<T>>::contains_key(&proxy),
                Error::<T>::ProxyAlreadyRegistered
            );
            if let Some(mut account_info) = <Accounts<T>>::get(&main_account) {
                ensure!(
                    account_info.add_proxy(proxy.clone()).is_ok(),
                    Error::<T>::ProxyLimitExceeded
                );
                let current_blk = frame_system::Pallet::<T>::current_block_number();
                <IngressMessages<T>>::mutate(current_blk, |ingress_messages| {
                    ingress_messages.push(
                        orderbook_primitives::ingress::IngressMessages::AddProxy(
                            main_account.clone(),
                            proxy.clone(),
                        ),
                    );
                });
                <Accounts<T>>::insert(&main_account, account_info);
                <Proxies<T>>::insert(&proxy, main_account.clone());
                Self::deposit_event(Event::NewProxyAdded {
                    main: main_account,
                    proxy,
                });
            }
            Ok(())
        }

        /// Closes trading pair.
        #[pallet::call_index(2)]
        #[pallet::weight(< T as Config >::WeightInfo::close_trading_pair(1))]
        pub fn close_trading_pair(
            origin: OriginFor<T>,
            base: AssetId,
            quote: AssetId,
        ) -> DispatchResult {
            T::GovernanceOrigin::ensure_origin(origin)?;
            ensure!(
                Self::orderbook_operational_state(),
                Error::<T>::ExchangeNotOperational
            );
            ensure!(base != quote, Error::<T>::BothAssetsCannotBeSame);
            ensure!(
                <TradingPairs<T>>::contains_key(base, quote),
                Error::<T>::TradingPairNotFound
            );
            <TradingPairs<T>>::mutate(base, quote, |value| {
                if let Some(trading_pair) = value {
                    trading_pair.operational_status = false;
                    let current_blk = frame_system::Pallet::<T>::current_block_number();
                    <IngressMessages<T>>::mutate(current_blk, |ingress_messages| {
                        ingress_messages.push(
                            orderbook_primitives::ingress::IngressMessages::CloseTradingPair(
                                *trading_pair,
                            ),
                        );
                    });
                    Self::deposit_event(Event::ShutdownTradingPair {
                        pair: *trading_pair,
                    });
                } else {
                    //scope never executed, already ensured if trading pair exits above
                }
            });
            Ok(())
        }

        /// Opens a new trading pair.
        #[pallet::call_index(3)]
        #[pallet::weight(< T as Config >::WeightInfo::open_trading_pair(1))]
        pub fn open_trading_pair(
            origin: OriginFor<T>,
            base: AssetId,
            quote: AssetId,
        ) -> DispatchResult {
            T::GovernanceOrigin::ensure_origin(origin)?;
            ensure!(
                Self::orderbook_operational_state(),
                Error::<T>::ExchangeNotOperational
            );
            ensure!(base != quote, Error::<T>::BothAssetsCannotBeSame);
            ensure!(
                <TradingPairs<T>>::contains_key(base, quote),
                Error::<T>::TradingPairNotFound
            );
            //update the operational status of the trading pair as true.
            <TradingPairs<T>>::mutate(base, quote, |value| {
                if let Some(trading_pair) = value {
                    trading_pair.operational_status = true;
                    let current_blk = frame_system::Pallet::<T>::current_block_number();
                    <IngressMessages<T>>::mutate(current_blk, |ingress_messages| {
                        ingress_messages.push(
                            orderbook_primitives::ingress::IngressMessages::OpenTradingPair(
                                *trading_pair,
                            ),
                        );
                    });
                    Self::deposit_event(Event::OpenTradingPair {
                        pair: *trading_pair,
                    });
                } else {
                    //scope never executed, already ensured if trading pair exits above
                }
            });
            Ok(())
        }

        /// Registers a new trading pair.
        #[pallet::call_index(4)]
        #[pallet::weight(< T as Config >::WeightInfo::register_trading_pair(1))]
        pub fn register_trading_pair(
            origin: OriginFor<T>,
            base: AssetId,
            quote: AssetId,
            #[pallet::compact] min_volume: BalanceOf<T>,
            #[pallet::compact] max_volume: BalanceOf<T>,
            #[pallet::compact] price_tick_size: BalanceOf<T>,
            #[pallet::compact] qty_step_size: BalanceOf<T>,
        ) -> DispatchResult {
            T::GovernanceOrigin::ensure_origin(origin)?;
            ensure!(
                Self::orderbook_operational_state(),
                Error::<T>::ExchangeNotOperational
            );

            ensure!(base != quote, Error::<T>::BothAssetsCannotBeSame);
            ensure!(
                !<TradingPairs<T>>::contains_key(base, quote),
                Error::<T>::TradingPairAlreadyRegistered
            );
            ensure!(
                !<TradingPairs<T>>::contains_key(quote, base),
                Error::<T>::TradingPairAlreadyRegistered
            );

            Self::validate_trading_pair_config(
                min_volume,
                max_volume,
                price_tick_size,
                qty_step_size,
            )?;

            // Check if base and quote assets are enabled for deposits
            ensure!(
                <AllowlistedToken<T>>::get().contains(&base),
                Error::<T>::BaseNotAllowlisted
            );
            ensure!(
                <AllowlistedToken<T>>::get().contains(&quote),
                Error::<T>::QuoteNotAllowlisted
            );
            // Decimal::from() here is infallable as we ensure provided parameters do not exceed
            // Decimal::MAX
            match (
                Decimal::from(min_volume.saturated_into::<u128>())
                    .checked_div(Decimal::from(UNIT_BALANCE)),
                Decimal::from(max_volume.saturated_into::<u128>())
                    .checked_div(Decimal::from(UNIT_BALANCE)),
                Decimal::from(price_tick_size.saturated_into::<u128>())
                    .checked_div(Decimal::from(UNIT_BALANCE)),
                Decimal::from(qty_step_size.saturated_into::<u128>())
                    .checked_div(Decimal::from(UNIT_BALANCE)),
            ) {
                (
                    Some(min_volume),
                    Some(max_volume),
                    Some(price_tick_size),
                    Some(qty_step_size),
                ) => {
                    let trading_pair_info = TradingPairConfig {
                        base_asset: base,
                        quote_asset: quote,
                        min_volume,
                        max_volume,
                        price_tick_size,
                        qty_step_size,
                        operational_status: true,
                        base_asset_precision: qty_step_size.scale() as u8,
                        quote_asset_precision: price_tick_size.scale() as u8,
                    };

                    <TradingPairs<T>>::insert(base, quote, trading_pair_info);
                    let current_blk = frame_system::Pallet::<T>::current_block_number();
                    <IngressMessages<T>>::mutate(current_blk, |ingress_messages| {
                        ingress_messages.push(
                            orderbook_primitives::ingress::IngressMessages::OpenTradingPair(
                                trading_pair_info,
                            ),
                        );
                    });
                    Self::deposit_event(Event::TradingPairRegistered { base, quote });
                    Ok(())
                }
                //passing Underflow error if checked_div fails
                _ => Err(Error::<T>::TradingPairConfigUnderflow.into()),
            }
        }

        /// Updates the trading pair configuration.
        #[pallet::call_index(5)]
        #[pallet::weight(< T as Config >::WeightInfo::update_trading_pair(1))]
        pub fn update_trading_pair(
            origin: OriginFor<T>,
            base: AssetId,
            quote: AssetId,
            #[pallet::compact] min_volume: BalanceOf<T>,
            #[pallet::compact] max_volume: BalanceOf<T>,
            #[pallet::compact] price_tick_size: BalanceOf<T>,
            #[pallet::compact] qty_step_size: BalanceOf<T>,
        ) -> DispatchResult {
            T::GovernanceOrigin::ensure_origin(origin)?;
            ensure!(
                Self::orderbook_operational_state(),
                Error::<T>::ExchangeNotOperational
            );
            ensure!(base != quote, Error::<T>::BothAssetsCannotBeSame);
            ensure!(
                <TradingPairs<T>>::contains_key(base, quote),
                Error::<T>::TradingPairNotRegistered
            );
            let is_pair_in_operation = match <TradingPairs<T>>::get(base, quote) {
                Some(config) => config.operational_status,
                None => false,
            };
            ensure!(!is_pair_in_operation, Error::<T>::TradingPairIsNotClosed);
            // Va
            Self::validate_trading_pair_config(
                min_volume,
                max_volume,
                price_tick_size,
                qty_step_size,
            )?;

            match (
                Decimal::from(min_volume.saturated_into::<u128>())
                    .checked_div(Decimal::from(UNIT_BALANCE)),
                Decimal::from(max_volume.saturated_into::<u128>())
                    .checked_div(Decimal::from(UNIT_BALANCE)),
                Decimal::from(price_tick_size.saturated_into::<u128>())
                    .checked_div(Decimal::from(UNIT_BALANCE)),
                Decimal::from(qty_step_size.saturated_into::<u128>())
                    .checked_div(Decimal::from(UNIT_BALANCE)),
            ) {
                (
                    Some(min_volume),
                    Some(max_volume),
                    Some(price_tick_size),
                    Some(qty_step_size),
                ) => {
                    let trading_pair_info = TradingPairConfig {
                        base_asset: base,
                        quote_asset: quote,
                        min_volume,
                        max_volume,
                        price_tick_size,
                        qty_step_size,
                        operational_status: true,
                        base_asset_precision: price_tick_size.scale().saturated_into(),
                        quote_asset_precision: qty_step_size.scale().saturated_into(),
                    };

                    <TradingPairs<T>>::insert(base, quote, trading_pair_info);
                    let current_blk = frame_system::Pallet::<T>::current_block_number();
                    <IngressMessages<T>>::mutate(current_blk, |ingress_messages| {
                        ingress_messages.push(
                            orderbook_primitives::ingress::IngressMessages::UpdateTradingPair(
                                trading_pair_info,
                            ),
                        );
                    });
                    Self::deposit_event(Event::TradingPairUpdated { base, quote });

                    Ok(())
                }
                _ => Err(Error::<T>::TradingPairConfigUnderflow.into()),
            }
        }

        /// Deposit Assets to the Orderbook.
        #[pallet::call_index(6)]
        #[pallet::weight(< T as Config >::WeightInfo::deposit(1))]
        pub fn deposit(
            origin: OriginFor<T>,
            asset: AssetId,
            #[pallet::compact] amount: BalanceOf<T>,
        ) -> DispatchResult {
            let user = ensure_signed(origin)?;
            Self::do_deposit(user, asset, amount)?;
            Ok(())
        }

        /// Removes a proxy account from pre-registered main account.
        #[pallet::call_index(7)]
        #[pallet::weight(< T as Config >::WeightInfo::remove_proxy_account(1))]
        pub fn remove_proxy_account(origin: OriginFor<T>, proxy: T::AccountId) -> DispatchResult {
            let main_account = ensure_signed(origin)?;
            ensure!(
                Self::orderbook_operational_state(),
                Error::<T>::ExchangeNotOperational
            );
            ensure!(
                <Accounts<T>>::contains_key(&main_account),
                Error::<T>::MainAccountNotFound
            );
            <Accounts<T>>::try_mutate(&main_account, |account_info| {
                if let Some(account_info) = account_info {
                    ensure!(
                        account_info.proxies.len() > 1,
                        Error::<T>::MinimumOneProxyRequired
                    );
                    let proxy_positon = account_info
                        .proxies
                        .iter()
                        .position(|account| *account == proxy)
                        .ok_or(Error::<T>::ProxyNotFound)?;
                    account_info.proxies.remove(proxy_positon);
                    let current_blk = frame_system::Pallet::<T>::current_block_number();
                    <IngressMessages<T>>::mutate(current_blk, |ingress_messages| {
                        ingress_messages.push(
                            orderbook_primitives::ingress::IngressMessages::RemoveProxy(
                                main_account.clone(),
                                proxy.clone(),
                            ),
                        );
                    });
                    <Proxies<T>>::remove(proxy.clone());
                    Self::deposit_event(Event::ProxyRemoved {
                        main: main_account.clone(),
                        proxy,
                    });
                }
                Ok(())
            })
        }

        /// Sets snapshot id as current. Callable by governance only.
        ///
        /// # Parameters
        ///
        /// * `origin`: signed member of T::GovernanceOrigin.
        /// * `new_snapshot_id`: u64 id of new *current* snapshot.
        #[pallet::call_index(8)]
        #[pallet::weight(< T as Config >::WeightInfo::set_snapshot())]
        pub fn set_snapshot(origin: OriginFor<T>, new_snapshot_id: u64) -> DispatchResult {
            T::GovernanceOrigin::ensure_origin(origin)?;
            <SnapshotNonce<T>>::put(new_snapshot_id);
            Ok(())
        }

        /// This extrinsic will pause/resume the exchange according to flag.
        /// If flag is set to false it will stop the exchange.
        /// If flag is set to true it will resume the exchange.
        #[pallet::call_index(12)]
        #[pallet::weight(< T as Config >::WeightInfo::set_exchange_state(1))]
        pub fn set_exchange_state(origin: OriginFor<T>, state: bool) -> DispatchResult {
            T::GovernanceOrigin::ensure_origin(origin)?;
            <ExchangeState<T>>::put(state);
            let current_blk = frame_system::Pallet::<T>::current_block_number();
            //SetExchangeState Ingress message store in queue
            <IngressMessages<T>>::mutate(current_blk, |ingress_messages| {
                ingress_messages
                    .push(orderbook_primitives::ingress::IngressMessages::SetExchangeState(state))
            });

            Self::deposit_event(Event::ExchangeStateUpdated(state));
            Ok(())
        }

        /// Withdraws user balance.
        ///
        /// # Parameters
        ///
        /// * `snapshot_id`: Key of the withdrawal in the storage map.
        /// * `account`: Account identifier.
        #[pallet::call_index(14)]
        #[pallet::weight(< T as Config >::WeightInfo::claim_withdraw(1))]
        pub fn claim_withdraw(
            origin: OriginFor<T>,
            snapshot_id: u64,
            account: T::AccountId,
        ) -> DispatchResultWithPostInfo {
            // Anyone can claim the withdrawal for any user
            // This is to build services that can enable free withdrawals similar to CEXes.
            let _ = ensure_signed(origin)?;
            // This vector will keep track of withdrawals processed already
            let mut processed_withdrawals = vec![];
            let mut failed_withdrawals = vec![];
            ensure!(
                <Withdrawals<T>>::contains_key(snapshot_id),
                Error::<T>::InvalidWithdrawalIndex
            );

            // This entire block of code is put inside ensure as some of the nested functions will
            // return Err
            <Withdrawals<T>>::mutate(snapshot_id, |btree_map| {
                // Get mutable reference to the withdrawals vector
                if let Some(withdrawal_vector) = btree_map.get_mut(&account) {
                    while !withdrawal_vector.is_empty() {
                        // Perform pop operation to ensure we do not leave any withdrawal left
                        // for a double spend
                        if let Some(withdrawal) = withdrawal_vector.pop() {
                            if Self::on_idle_withdrawal_processor(withdrawal.clone()) {
                                processed_withdrawals.push(withdrawal.to_owned());
                            } else {
                                // Storing the failed withdrawals back into the storage item
                                failed_withdrawals.push(withdrawal.to_owned());
                                Self::deposit_event(Event::WithdrawalFailed(withdrawal.to_owned()));
                            }
                        } else {
                            return Err(Error::<T>::InvalidWithdrawalAmount);
                        }
                    }
                    // Not removing key from BtreeMap so that failed withdrawals can still be
                    // tracked
                    btree_map.insert(account.clone(), failed_withdrawals);
                    Ok(())
                } else {
                    // This allows us to ensure we do not have someone with an invalid account
                    Err(Error::<T>::InvalidWithdrawalIndex)
                }
            })?;
            if !processed_withdrawals.is_empty() {
                Self::deposit_event(Event::WithdrawalClaimed {
                    main: account.clone(),
                    withdrawals: processed_withdrawals.clone(),
                });
                <OnChainEvents<T>>::mutate(|onchain_events| {
                    onchain_events.push(
                        orderbook_primitives::ocex::OnChainEvents::OrderBookWithdrawalClaimed(
                            snapshot_id,
                            account.clone(),
                            processed_withdrawals,
                        ),
                    );
                });
                Ok(Pays::No.into())
            } else {
                // If someone withdraws nothing successfully - should pay for such transaction
                Ok(Pays::Yes.into())
            }
        }

        /// Allowlist Token
        #[pallet::call_index(15)]
        #[pallet::weight(< T as Config >::WeightInfo::allowlist_token(1))]
        pub fn allowlist_token(origin: OriginFor<T>, token: AssetId) -> DispatchResult {
            T::GovernanceOrigin::ensure_origin(origin)?;
            let mut allowlisted_tokens = <AllowlistedToken<T>>::get();
            allowlisted_tokens
                .try_insert(token)
                .map_err(|_| Error::<T>::AllowlistedTokenLimitReached)?;
            <AllowlistedToken<T>>::put(allowlisted_tokens);
            Self::deposit_event(Event::<T>::TokenAllowlisted(token));
            Ok(())
        }

        /// Remove Allowlisted Token
        #[pallet::call_index(16)]
        #[pallet::weight(< T as Config >::WeightInfo::remove_allowlisted_token(1))]
        pub fn remove_allowlisted_token(origin: OriginFor<T>, token: AssetId) -> DispatchResult {
            T::GovernanceOrigin::ensure_origin(origin)?;
            let mut allowlisted_tokens = <AllowlistedToken<T>>::get();
            allowlisted_tokens.remove(&token);
            <AllowlistedToken<T>>::put(allowlisted_tokens);
            Self::deposit_event(Event::<T>::AllowlistedTokenRemoved(token));
            Ok(())
        }

        /// Submit Snapshot Summary
        #[pallet::call_index(17)]
        #[pallet::weight(< T as Config >::WeightInfo::submit_snapshot())]
        #[transactional]
        pub fn submit_snapshot(
            origin: OriginFor<T>,
            summary: SnapshotSummary<T::AccountId>,
            _signatures: Vec<(u16, <T::AuthorityId as RuntimeAppPublic>::Signature)>,
        ) -> DispatchResult {
            ensure_none(origin)?;
            // Update the trader's performance on-chain
            if let Some(ref metrics) = summary.trader_metrics {
                Self::update_lmp_scores(metrics)?;
            }
            // Process egress messages from summary.
            Self::process_egress_msg(summary.egress_messages.as_ref())?;
            if !summary.withdrawals.is_empty() {
                let withdrawal_map = Self::create_withdrawal_tree(&summary.withdrawals);
                <Withdrawals<T>>::insert(summary.snapshot_id, withdrawal_map);
                let fees = summary.get_fees();
                Self::settle_withdrawal_fees(fees)?;
                <OnChainEvents<T>>::mutate(|onchain_events| {
                    onchain_events.push(
                        orderbook_primitives::ocex::OnChainEvents::OrderbookWithdrawalProcessed(
                            summary.snapshot_id,
                            summary.withdrawals.clone(),
                        ),
                    );
                });
            }
            let id = summary.snapshot_id;
            <SnapshotNonce<T>>::put(id);
            <Snapshots<T>>::insert(id, summary);
            // Instruct engine to withdraw all the trading fees
            let current_blk = frame_system::Pallet::<T>::current_block_number();
            <IngressMessages<T>>::mutate(current_blk, |ingress_messages| {
                ingress_messages
                    .push(orderbook_primitives::ingress::IngressMessages::WithdrawTradingFees)
            });
            Self::deposit_event(Event::<T>::SnapshotProcessed(id));
            Ok(())
        }

        /// Submit Snapshot Summary
        #[pallet::call_index(18)]
        #[pallet::weight(< T as Config >::WeightInfo::whitelist_orderbook_operator())]
        pub fn whitelist_orderbook_operator(
            origin: OriginFor<T>,
            operator_public_key: sp_core::ecdsa::Public,
        ) -> DispatchResult {
            T::GovernanceOrigin::ensure_origin(origin)?;
            <OrderbookOperatorPublicKey<T>>::put(operator_public_key);
            Self::deposit_event(Event::<T>::OrderbookOperatorKeyWhitelisted(
                operator_public_key,
            ));
            Ok(())
        }

        /// Claim LMP rewards
        #[pallet::call_index(19)]
        #[pallet::weight(< T as Config >::WeightInfo::claim_lmp_rewards())]
        pub fn claim_lmp_rewards(
            origin: OriginFor<T>,
            epoch: u16,
            market: TradingPair,
        ) -> DispatchResult {
            let main = ensure_signed(origin)?;
            Self::do_claim_lmp_rewards(main, epoch, market)?;
            Ok(())
        }

        #[pallet::call_index(20)]
        #[pallet::weight(< T as Config >::WeightInfo::set_lmp_epoch_config())]
        pub fn set_lmp_epoch_config(
            origin: OriginFor<T>,
            total_liquidity_mining_rewards: Option<Compact<u128>>,
            total_trading_rewards: Option<Compact<u128>>,
            lmp_config: Vec<LMPMarketConfigWrapper>,
            max_accounts_rewarded: Option<u16>,
            claim_safety_period: Option<u32>,
        ) -> DispatchResult {
            T::GovernanceOrigin::ensure_origin(origin)?;
            let mut config = if let Some(config) = <ExpectedLMPConfig<T>>::get() {
                config
            } else {
                LMPEpochConfig::default()
            };
            let unit: Decimal = Decimal::from(UNIT_BALANCE);
            if let Some(total_liquidity_mining_rewards) = total_liquidity_mining_rewards {
                config.total_liquidity_mining_rewards =
                    Decimal::from(total_liquidity_mining_rewards.0).div(unit);
            }
            if let Some(total_trading_rewards) = total_trading_rewards {
                config.total_trading_rewards = Decimal::from(total_trading_rewards.0).div(unit);
            }
            let mut total_percent: u128 = 0u128;
            for market_config in lmp_config {
                ensure!(
                    <TradingPairs<T>>::get(
                        market_config.trading_pair.base,
                        market_config.trading_pair.quote
                    )
                    .is_some(),
                    Error::<T>::TradingPairNotRegistered
                );
                total_percent = total_percent.saturating_add(market_config.market_weightage);

                config.config.insert(
                    market_config.trading_pair,
                    LMPMarketConfig {
                        weightage: Decimal::from(market_config.market_weightage).div(unit),
                        min_fees_paid: Decimal::from(market_config.min_fees_paid).div(unit),
                        min_maker_volume: Decimal::from(market_config.min_maker_volume).div(unit),
                        max_spread: Decimal::from(market_config.max_spread).div(unit),
                        min_depth: Decimal::from(market_config.min_depth).div(unit),
                    },
                );
            }
            ensure!(
                total_percent == UNIT_BALANCE,
                Error::<T>::InvalidMarketWeightage
            );
            if let Some(max_accounts_rewarded) = max_accounts_rewarded {
                config.max_accounts_rewarded = max_accounts_rewarded;
            }
            if let Some(claim_safety_period) = claim_safety_period {
                config.claim_safety_period = claim_safety_period;
            }
            ensure!(config.verify(), Error::<T>::InvalidLMPConfig);
            <ExpectedLMPConfig<T>>::put(config.clone());
            let current_blk = frame_system::Pallet::<T>::current_block_number();
            <IngressMessages<T>>::mutate(current_blk, |ingress_messages| {
                ingress_messages.push(orderbook_primitives::ingress::IngressMessages::LMPConfig(
                    config,
                ))
            });
            Ok(())
        }

        // /// Set Incentivised markets
        // #[pallet::call_index(20)]
        // #[pallet::weight(10_000)]
        // pub fn set_lmp_epoch_config(
        // 	origin: OriginFor<T>,
        // 	total_liquidity_mining_rewards: Option<Compact<u128>>,
        // 	total_trading_rewards: Option<Compact<u128>>,
        // 	market_weightage: Option<BTreeMap<TradingPair, u128>>,
        // 	min_fees_paid: Option<BTreeMap<TradingPair, u128>>,
        // 	min_maker_volume: Option<BTreeMap<TradingPair, u128>>,
        // 	max_accounts_rewarded: Option<u16>,
        // 	claim_safety_period: Option<u32>,
        // ) -> DispatchResult {
        // 	T::GovernanceOrigin::ensure_origin(origin)?;
        // 	let mut config = <ExpectedLMPConfig<T>>::get();
        // 	let unit: Decimal = Decimal::from(UNIT_BALANCE);
        // 	if let Some(total_liquidity_mining_rewards) = total_liquidity_mining_rewards {
        // 		config.total_liquidity_mining_rewards =
        // 			Decimal::from(total_liquidity_mining_rewards.0).div(unit);
        // 	}
        // 	if let Some(total_trading_rewards) = total_trading_rewards {
        // 		config.total_trading_rewards = Decimal::from(total_trading_rewards.0).div(unit);
        // 	}
        // 	if let Some(market_weightage) = market_weightage {
        // 		let mut total_percent: u128 = 0u128;
        // 		let mut weightage_map = BTreeMap::new();
        // 		for (market, percent) in market_weightage {
        // 			// Check if market is registered
        // 			ensure!(
        // 				<TradingPairs<T>>::get(market.base, market.quote).is_some(),
        // 				Error::<T>::TradingPairNotRegistered
        // 			);
        // 			// Add market weightage to total percent
        // 			total_percent = total_percent.saturating_add(percent);
        // 			weightage_map.insert(market, Decimal::from(percent).div(unit));
        // 		}
        // 		ensure!(total_percent == UNIT_BALANCE, Error::<T>::InvalidMarketWeightage);
        // 		config.market_weightage = weightage_map;
        // 	}
        // 	if let Some(min_fees_paid) = min_fees_paid {
        // 		let mut fees_map = BTreeMap::new();
        // 		for (market, fees_in_quote) in min_fees_paid {
        // 			fees_map.insert(market, Decimal::from(fees_in_quote).div(unit));
        // 		}
        // 		config.min_fees_paid = fees_map;
        // 	}
        //
        // 	if let Some(min_maker_volume) = min_maker_volume {
        // 		let mut volume_map = BTreeMap::new();
        // 		for (market, volume_in_quote) in min_maker_volume {
        // 			volume_map.insert(market, Decimal::from(volume_in_quote).div(unit));
        // 		}
        // 		config.min_maker_volume = volume_map;
        // 	}
        // 	if let Some(max_accounts_rewarded) = max_accounts_rewarded {
        // 		config.max_accounts_rewarded = max_accounts_rewarded;
        // 	}
        // 	if let Some(claim_safety_period) = claim_safety_period {
        // 		config.claim_safety_period = claim_safety_period;
        // 	}
        // 	ensure!(config.verify(), Error::<T>::InvalidLMPConfig);
        // 	<ExpectedLMPConfig<T>>::put(config);
        // 	Ok(())
        // }

        /// Set Fee Distribution
        #[pallet::call_index(21)]
        #[pallet::weight(< T as Config >::WeightInfo::set_fee_distribution())]
        pub fn set_fee_distribution(
            origin: OriginFor<T>,
            fee_distribution: FeeDistribution<T::AccountId, BlockNumberFor<T>>,
        ) -> DispatchResult {
            T::GovernanceOrigin::ensure_origin(origin)?;
            <FeeDistributionConfig<T>>::put(fee_distribution);
            Ok(())
        }

        /// Place Bid
        #[pallet::call_index(22)]
        #[pallet::weight(< T as Config >::WeightInfo::place_bid())]
        pub fn place_bid(origin: OriginFor<T>, bid_amount: BalanceOf<T>) -> DispatchResult {
            let bidder = ensure_signed(origin)?;
            let mut auction_info = <Auction<T>>::get().ok_or(Error::<T>::AuctionNotFound)?;
            ensure!(bid_amount > Zero::zero(), Error::<T>::InvalidBidAmount);
            ensure!(
                bid_amount > auction_info.highest_bid,
                Error::<T>::InvalidBidAmount
            );
            ensure!(
                T::NativeCurrency::can_reserve(&bidder, bid_amount),
                Error::<T>::InsufficientBalance
            );
            T::NativeCurrency::reserve(&bidder, bid_amount)?;
            if let Some(old_bidder) = auction_info.highest_bidder {
                // Un-reserve the old bidder
                T::NativeCurrency::unreserve(&old_bidder, auction_info.highest_bid);
            }
            auction_info.highest_bid = bid_amount;
            auction_info.highest_bidder = Some(bidder);
            <Auction<T>>::put(auction_info);
            Ok(())
        }
    }

    /// Events are a simple means of reporting specific conditions and
    /// circumstances that have happened that users, Dapps and/or chain explorers would find
    /// interesting and otherwise difficult to detect.
    #[pallet::event]
    #[pallet::generate_deposit(pub (super) fn deposit_event)]
    pub enum Event<T: Config> {
        SnapshotProcessed(u64),
        UserActionsBatchSubmitted(u64),
        FeesClaims {
            beneficiary: T::AccountId,
            snapshot_id: u64,
        },
        MainAccountRegistered {
            main: T::AccountId,
            proxy: T::AccountId,
        },
        TradingPairRegistered {
            base: AssetId,
            quote: AssetId,
        },
        TradingPairUpdated {
            base: AssetId,
            quote: AssetId,
        },
        DepositSuccessful {
            user: T::AccountId,
            asset: AssetId,
            amount: BalanceOf<T>,
        },
        ShutdownTradingPair {
            pair: TradingPairConfig,
        },
        OpenTradingPair {
            pair: TradingPairConfig,
        },
        EnclaveRegistered(T::AccountId),
        EnclaveAllowlisted(T::AccountId),
        EnclaveCleanup(Vec<T::AccountId>),
        TradingPairIsNotOperational,
        WithdrawalClaimed {
            main: T::AccountId,
            withdrawals: Vec<Withdrawal<T::AccountId>>,
        },
        NewProxyAdded {
            main: T::AccountId,
            proxy: T::AccountId,
        },
        ProxyRemoved {
            main: T::AccountId,
            proxy: T::AccountId,
        },
        /// TokenAllowlisted
        TokenAllowlisted(AssetId),
        /// AllowlistedTokenRemoved
        AllowlistedTokenRemoved(AssetId),
        /// Withdrawal failed
        WithdrawalFailed(Withdrawal<T::AccountId>),
        /// Exchange state has been updated
        ExchangeStateUpdated(bool),
        /// DisputePeriod has been updated
        DisputePeriodUpdated(BlockNumberFor<T>),
        /// Withdraw Assets from Orderbook
        WithdrawFromOrderbook(T::AccountId, AssetId, BalanceOf<T>),
        /// Orderbook Operator Key Whitelisted
        OrderbookOperatorKeyWhitelisted(sp_core::ecdsa::Public),
        /// Failed do consume auction
        FailedToConsumeAuction,
        /// Failed to create Auction
        FailedToCreateAuction,
        /// Trading Fees burned
        TradingFeesBurned {
            asset: AssetId,
            amount: Compact<BalanceOf<T>>,
        },
        /// Auction closed
        AuctionClosed {
            bidder: T::AccountId,
            burned: Compact<BalanceOf<T>>,
            paid_to_operator: Compact<BalanceOf<T>>,
        },
        /// LMP Scores updated
        LMPScoresUpdated(u16),
    }

    ///Allowlisted tokens
    #[pallet::storage]
    #[pallet::getter(fn get_allowlisted_token)]
    pub(super) type AllowlistedToken<T: Config> =
        StorageValue<_, BoundedBTreeSet<AssetId, AllowlistedTokenLimit>, ValueQuery>;

    // A map that has enumerable entries.
    #[pallet::storage]
    #[pallet::getter(fn accounts)]
    pub(super) type Accounts<T: Config> = StorageMap<
        _,
        Blake2_128Concat,
        T::AccountId,
        AccountInfo<T::AccountId, ProxyLimit>,
        OptionQuery,
    >;

    // Proxy to main account map
    #[pallet::storage]
    #[pallet::getter(fn proxies)]
    pub(super) type Proxies<T: Config> =
        StorageMap<_, Blake2_128Concat, T::AccountId, T::AccountId, OptionQuery>;

    /// Trading pairs registered as Base, Quote => TradingPairInfo
    #[pallet::storage]
    #[pallet::getter(fn trading_pairs)]
    pub(super) type TradingPairs<T: Config> = StorageDoubleMap<
        _,
        Blake2_128Concat,
        AssetId,
        Blake2_128Concat,
        AssetId,
        TradingPairConfig,
        OptionQuery,
    >;

    // Snapshots Storage
    #[pallet::storage]
    #[pallet::getter(fn snapshots)]
    pub type Snapshots<T: Config> =
        StorageMap<_, Blake2_128Concat, u64, SnapshotSummary<T::AccountId>, OptionQuery>;

    // Snapshots Nonce
    #[pallet::storage]
    #[pallet::getter(fn snapshot_nonce)]
    pub type SnapshotNonce<T: Config> = StorageValue<_, u64, ValueQuery>;

    // Exchange Operation State
    #[pallet::storage]
    #[pallet::getter(fn orderbook_operational_state)]
    pub(super) type ExchangeState<T: Config> = StorageValue<_, bool, ValueQuery>;

    // Withdrawals mapped by their trading pairs and snapshot numbers
    #[pallet::storage]
    #[pallet::getter(fn withdrawals)]
    pub(super) type Withdrawals<T: Config> =
        StorageMap<_, Blake2_128Concat, u64, WithdrawalsMap<T>, ValueQuery>;

    // Queue for enclave ingress messages
    #[pallet::storage]
    #[pallet::getter(fn ingress_messages)]
    pub(super) type IngressMessages<T: Config> = StorageMap<
        _,
        Identity,
        BlockNumberFor<T>,
        Vec<orderbook_primitives::ingress::IngressMessages<T::AccountId>>,
        ValueQuery,
    >;

    // Queue for onchain events
    #[pallet::storage]
    #[pallet::getter(fn onchain_events)]
    pub(super) type OnChainEvents<T: Config> =
        StorageValue<_, Vec<orderbook_primitives::ocex::OnChainEvents<T::AccountId>>, ValueQuery>;

    // Total Assets present in orderbook
    #[pallet::storage]
    #[pallet::getter(fn total_assets)]
    pub(super) type TotalAssets<T: Config> =
        StorageMap<_, Blake2_128Concat, AssetId, Decimal, ValueQuery>;

    #[pallet::storage]
    #[pallet::getter(fn get_authorities)]
    pub(super) type Authorities<T: Config> = StorageMap<
        _,
        Identity,
        orderbook_primitives::ValidatorSetId,
        ValidatorSet<T::AuthorityId>,
        ValueQuery,
    >;

    #[pallet::storage]
    #[pallet::getter(fn get_next_authorities)]
    pub(super) type NextAuthorities<T: Config> =
        StorageValue<_, ValidatorSet<T::AuthorityId>, ValueQuery>;

    #[pallet::storage]
    #[pallet::getter(fn validator_set_id)]
    pub(super) type ValidatorSetId<T: Config> =
        StorageValue<_, orderbook_primitives::ValidatorSetId, ValueQuery>;

    #[pallet::storage]
    #[pallet::getter(fn get_orderbook_operator_public_key)]
    pub(super) type OrderbookOperatorPublicKey<T: Config> =
        StorageValue<_, sp_core::ecdsa::Public, OptionQuery>;

    /// Storage related to LMP
    #[pallet::storage]
    #[pallet::getter(fn lmp_epoch)]
    pub(super) type LMPEpoch<T: Config> = StorageValue<_, u16, ValueQuery>;

    #[pallet::storage]
    #[pallet::getter(fn trader_metrics)]
    pub(super) type TraderMetrics<T: Config> = StorageNMap<
        _,
        (
            NMapKey<Identity, u16>,
            NMapKey<Identity, TradingPair>,
            NMapKey<Identity, T::AccountId>,
        ),
        (Decimal, Decimal, bool),
        ValueQuery,
    >;

    #[pallet::storage]
    #[pallet::getter(fn total_scores)]
    pub(super) type TotalScores<T: Config> =
        StorageDoubleMap<_, Identity, u16, Identity, TradingPair, (Decimal, Decimal), ValueQuery>;

    /// FinalizeLMPScore will be set to Some(epoch score to finalize)
    #[pallet::storage]
    #[pallet::getter(fn finalize_lmp_scores_flag)]
    pub(super) type FinalizeLMPScore<T: Config> = StorageValue<_, u16, OptionQuery>;

    /// Configuration for LMP for each epoch
    #[pallet::storage]
    #[pallet::getter(fn lmp_config)]
    pub(super) type LMPConfig<T: Config> =
        StorageMap<_, Identity, u16, LMPEpochConfig, OptionQuery>;

    /// Expected Configuration for LMP for next epoch
    #[pallet::storage]
    #[pallet::getter(fn expected_lmp_config)]
    pub(super) type ExpectedLMPConfig<T: Config> = StorageValue<_, LMPEpochConfig, OptionQuery>;

    /// Block at which rewards for each epoch can be claimed
    #[pallet::storage]
    #[pallet::getter(fn lmp_claim_blk)]
    pub(super) type LMPClaimBlk<T: Config> =
        StorageMap<_, Identity, u16, BlockNumberFor<T>, OptionQuery>;

    /// Price Map showing the average prices ( value = (avg_price, ticks)
    #[pallet::storage]
    pub type PriceOracle<T: Config> =
        StorageValue<_, BTreeMap<(AssetId, AssetId), (Decimal, Decimal)>, ValueQuery>;

    #[pallet::storage]
    pub type FeeDistributionConfig<T: Config> =
        StorageValue<_, FeeDistribution<T::AccountId, BlockNumberFor<T>>, OptionQuery>;

    #[pallet::storage]
    pub type AuctionBlockNumber<T: Config> = StorageValue<_, BlockNumberFor<T>, OptionQuery>;

    #[pallet::storage]
    pub type Auction<T: Config> =
        StorageValue<_, AuctionInfo<T::AccountId, BalanceOf<T>>, OptionQuery>;

    impl<T: crate::pallet::Config> crate::pallet::Pallet<T> {
        pub fn do_claim_lmp_rewards(
            main: T::AccountId,
            epoch: u16,
            market: TradingPair,
        ) -> Result<BalanceOf<T>, DispatchError> {
            // Check if the Safety period for this epoch is over
            let claim_blk =
                <crate::pallet::LMPClaimBlk<T>>::get(epoch).ok_or(Error::<T>::RewardsNotReady)?;
            let current_blk = frame_system::Pallet::<T>::current_block_number();
            ensure!(
                current_blk >= claim_blk.saturated_into(),
                Error::<T>::RewardsNotReady
            );
            let config: LMPEpochConfig =
                <LMPConfig<T>>::get(epoch).ok_or(Error::<T>::LMPConfigNotFound)?;
            // Calculate the total eligible rewards
            let (mm_rewards, trading_rewards, is_claimed) =
                Self::calculate_lmp_rewards(&main, epoch, market, config);
            ensure!(!is_claimed, Error::<T>::RewardAlreadyClaimed);
            let total = mm_rewards.saturating_add(trading_rewards);
            let total_in_u128 = total
                .saturating_mul(Decimal::from(UNIT_BALANCE))
                .to_u128()
                .ok_or(Error::<T>::FailedToConvertDecimaltoBalance)?
                .saturated_into();
            // Transfer it to main from pallet account.
            let rewards_account: T::AccountId =
                T::LMPRewardsPalletId::get().into_account_truncating();
            T::NativeCurrency::transfer(
                &rewards_account,
                &main,
                total_in_u128,
                ExistenceRequirement::AllowDeath,
            )?;
            Ok(total_in_u128)
        }

        pub fn settle_withdrawal_fees(fees: Vec<Fees>) -> DispatchResult {
            for fee in fees {
                match fee.asset {
                    AssetId::Polkadex => {
                        // Burn the fee
                        let imbalance = T::NativeCurrency::burn(fee.amount().saturated_into());
                        T::NativeCurrency::settle(
                            &Self::get_pallet_account(),
                            imbalance,
                            WithdrawReasons::all(),
                            ExistenceRequirement::KeepAlive,
                        )
                        .map_err(|_| Error::<T>::WithdrawalFeeBurnFailed)?;
                    }
                    _ => {
                        T::NativeCurrency::transfer(
                            &Self::get_pallet_account(),
                            &Self::get_pot_account(),
                            fee.amount().saturated_into(),
                            ExistenceRequirement::KeepAlive,
                        )?;
                    }
                }
            }
            Ok(())
        }

        pub fn validate_trading_pair_config(
            min_volume: BalanceOf<T>,
            max_volume: BalanceOf<T>,
            price_tick_size: BalanceOf<T>,
            qty_step_size: BalanceOf<T>,
        ) -> DispatchResult {
            // We need to also check if provided values are not zero
            ensure!(
                min_volume.saturated_into::<u128>() > 0
                    && max_volume.saturated_into::<u128>() > 0
                    && price_tick_size.saturated_into::<u128>() > 0
                    && qty_step_size.saturated_into::<u128>() > 0,
                Error::<T>::TradingPairConfigCannotBeZero
            );

            // We need to check if the provided parameters are not exceeding 10^27 so that there
            // will not be an overflow upon performing calculations
            ensure!(
                min_volume.saturated_into::<u128>() <= DEPOSIT_MAX
                    && max_volume.saturated_into::<u128>() <= DEPOSIT_MAX
                    && price_tick_size.saturated_into::<u128>() <= DEPOSIT_MAX
                    && qty_step_size.saturated_into::<u128>() <= DEPOSIT_MAX,
                Error::<T>::AmountOverflow
            );

            //enclave will only support min volume of 10^-8
            //if trading pairs volume falls below it will pass a UnderFlow Error
            ensure!(
                min_volume.saturated_into::<u128>() >= TRADE_OPERATION_MIN_VALUE
                    && max_volume.saturated_into::<u128>() > TRADE_OPERATION_MIN_VALUE,
                Error::<T>::TradingPairConfigUnderflow
            );
            // min volume cannot be greater than max volume
            ensure!(
                min_volume < max_volume,
                Error::<T>::MinVolGreaterThanMaxVolume
            );

            Ok(())
        }

        pub fn update_lmp_scores(
            trader_metrics: &TradingPairMetricsMap<T::AccountId>,
        ) -> DispatchResult {
            // Remove  and process FinalizeLMPScore flag.
            if let Some(finalizing_epoch) = <FinalizeLMPScore<T>>::take() {
                if finalizing_epoch == 0 {
                    return Ok(());
                }
                let config =
                    <LMPConfig<T>>::get(finalizing_epoch).ok_or(Error::<T>::LMPConfigNotFound)?;
                let mut max_account_counter = config.max_accounts_rewarded;
                for (pair, (map, (total_score, total_fees_paid))) in trader_metrics {
                    for (main, (score, fees_paid)) in map {
                        <TraderMetrics<T>>::insert(
                            (finalizing_epoch, pair, main),
                            (score, fees_paid, false),
                        );
                        max_account_counter = max_account_counter.saturating_sub(1);
                        if max_account_counter == 0 {
                            break;
                        }
                    }
                    <TotalScores<T>>::insert(
                        finalizing_epoch,
                        pair,
                        (total_score, total_fees_paid),
                    );
                }
                let current_blk = frame_system::Pallet::<T>::current_block_number();
                <LMPClaimBlk<T>>::insert(
                    finalizing_epoch,
                    current_blk.saturating_add(config.claim_safety_period.saturated_into()),
                ); // Seven days of block
                let current_epoch = <LMPEpoch<T>>::get();
                let next_finalizing_epoch = finalizing_epoch.saturating_add(1);
                if next_finalizing_epoch < current_epoch {
                    // This is required if engine is offline for more than an epoch duration
                    <FinalizeLMPScore<T>>::put(next_finalizing_epoch);
                }
                Self::deposit_event(Event::<T>::LMPScoresUpdated(finalizing_epoch));
            }
            Ok(())
        }

        pub fn get_pot_account() -> T::AccountId {
            FEE_POT_PALLET_ID.into_account_truncating()
        }

        pub fn process_egress_msg(msgs: &Vec<EgressMessages<T::AccountId>>) -> DispatchResult {
            for msg in msgs {
                // Process egress messages
                match msg {
                    EgressMessages::TradingFees(fees_map) => {
                        let pot_account: T::AccountId = Self::get_pot_account();
                        for (asset, fees) in fees_map {
                            let fees = fees
                                .saturating_mul(Decimal::from(UNIT_BALANCE))
                                .to_u128()
                                .ok_or(Error::<T>::FailedToConvertDecimaltoBalance)?;
                            match asset {
                                AssetId::Asset(_) => {
                                    Self::transfer_asset(
                                        &Self::get_pallet_account(),
                                        &pot_account,
                                        fees.saturated_into(),
                                        *asset,
                                    )?;
                                }
                                AssetId::Polkadex => {
                                    if let Some(distribution) = <FeeDistributionConfig<T>>::get() {
                                        ensure!(
                                            T::NativeCurrency::reducible_balance(
                                                &Self::get_pallet_account(),
                                                Preservation::Preserve,
                                                Fortitude::Polite
                                            ) > fees.saturated_into(),
                                            Error::<T>::AmountOverflow
                                        );
                                        let fee_to_be_burnt =
                                            Percent::from_percent(distribution.burn_ration) * fees;
                                        let fee_to_be_distributed = fees - fee_to_be_burnt;
                                        // Burn the fee
                                        let imbalance = T::NativeCurrency::burn(
                                            fee_to_be_burnt.saturated_into(),
                                        );
                                        T::NativeCurrency::settle(
                                            &Self::get_pallet_account(),
                                            imbalance,
                                            WithdrawReasons::all(),
                                            ExistenceRequirement::KeepAlive,
                                        )
                                        .map_err(|_| Error::<T>::TradingFeesBurnFailed)?;
                                        Self::transfer_asset(
                                            &Self::get_pallet_account(),
                                            &distribution.recipient_address,
                                            fee_to_be_distributed.saturated_into(),
                                            *asset,
                                        )?;
                                    } else {
                                        // Burn here itself
                                        let imbalance =
                                            T::NativeCurrency::burn(fees.saturated_into());
                                        T::NativeCurrency::settle(
                                            &Self::get_pallet_account(),
                                            imbalance,
                                            WithdrawReasons::all(),
                                            ExistenceRequirement::KeepAlive,
                                        )
                                        .map_err(|_| Error::<T>::TradingFeesBurnFailed)?;
                                    }
                                }
                            }
                            // Emit an event here
                            Self::deposit_event(Event::<T>::TradingFeesBurned {
                                asset: *asset,
                                amount: Compact::from(fees.saturated_into::<BalanceOf<T>>()),
                            })
                        }
                    }
                    EgressMessages::AddLiquidityResult(
                        market,
                        pool,
                        lp,
                        shared_issued,
                        price,
                        total_inventory,
                    ) => T::CrowdSourceLiqudityMining::add_liquidity_success(
                        TradingPair::from(market.quote_asset, market.base_asset),
                        pool,
                        lp,
                        *shared_issued,
                        *price,
                        *total_inventory,
                    )?,
                    EgressMessages::RemoveLiquidityResult(
                        market,
                        pool,
                        lp,
                        base_free,
                        quote_free,
                    ) => {
                        let unit = Decimal::from(UNIT_BALANCE);
                        // Transfer the assets from exchange to pool_id
                        let base_amount = base_free
                            .saturating_mul(unit)
                            .to_u128()
                            .ok_or(Error::<T>::FailedToConvertDecimaltoBalance)?;
                        let quote_amount = quote_free
                            .saturating_mul(unit)
                            .to_u128()
                            .ok_or(Error::<T>::FailedToConvertDecimaltoBalance)?;
                        Self::transfer_asset(
                            &Self::get_pallet_account(),
                            pool,
                            base_amount.saturated_into(),
                            market.base_asset,
                        )?;
                        Self::transfer_asset(
                            &Self::get_pallet_account(),
                            pool,
                            quote_amount.saturated_into(),
                            market.quote_asset,
                        )?;
                        // TODO: Emit events for indexer and frontend @Emmanuel.
                        T::CrowdSourceLiqudityMining::remove_liquidity_success(
                            TradingPair::from(market.quote_asset, market.base_asset),
                            pool,
                            lp,
                            *base_free,
                            *quote_free,
                        )?;
                    }
                    EgressMessages::RemoveLiquidityFailed(
                        market,
                        pool,
                        lp,
                        frac,
                        total_shares,
                        base_free,
                        quote_free,
                        base_reserved,
                        quote_reserved,
                    ) => {
                        T::CrowdSourceLiqudityMining::remove_liquidity_failed(
                            TradingPair::from(market.quote_asset, market.base_asset),
                            pool,
                            lp,
                            *frac,
                            *total_shares,
                            *base_free,
                            *quote_free,
                            *base_reserved,
                            *quote_reserved,
                        )?;
                    }
                    EgressMessages::PoolForceClosed(market, pool, base_freed, quote_freed) => {
                        let unit = Decimal::from(UNIT_BALANCE);
                        // Transfer the assets from exchange to pool_id
                        let base_amount = base_freed
                            .saturating_mul(unit)
                            .to_u128()
                            .ok_or(Error::<T>::FailedToConvertDecimaltoBalance)?;
                        let quote_amount = quote_freed
                            .saturating_mul(unit)
                            .to_u128()
                            .ok_or(Error::<T>::FailedToConvertDecimaltoBalance)?;
                        Self::transfer_asset(
                            &Self::get_pallet_account(),
                            pool,
                            base_amount.saturated_into(),
                            market.base_asset,
                        )?;
                        Self::transfer_asset(
                            &Self::get_pallet_account(),
                            pool,
                            quote_amount.saturated_into(),
                            market.quote_asset,
                        )?;
                        // TODO: Emit events for indexer and frontend @Emmanuel.
                        let market = TradingPair::from(market.quote_asset, market.base_asset);
                        T::CrowdSourceLiqudityMining::pool_force_close_success(
                            market,
                            pool,
                            *base_freed,
                            *quote_freed,
                        )?;
                    }
                    EgressMessages::PriceOracle(price_map) => {
                        let mut old_price_map = <PriceOracle<T>>::get();
                        for (pair, price) in price_map {
                            old_price_map
                                .entry(*pair)
                                .and_modify(|(old_price, ticks)| {
                                    // Update the price
                                    let sum =
                                        old_price.saturating_mul(*ticks).saturating_add(*price);
                                    *ticks = ticks.saturating_add(Decimal::from(1));
                                    *old_price = sum.checked_div(*ticks).unwrap_or(*old_price);
                                })
                                .or_insert((*price, Decimal::from(1)));
                        }
                        <PriceOracle<T>>::put(old_price_map);
                    }
                }
            }
            Ok(())
        }

        pub fn do_deposit(
            user: T::AccountId,
            asset: AssetId,
            amount: BalanceOf<T>,
        ) -> DispatchResult {
            ensure!(
                Self::orderbook_operational_state(),
                Error::<T>::ExchangeNotOperational
            );
            ensure!(
                <AllowlistedToken<T>>::get().contains(&asset),
                Error::<T>::TokenNotAllowlisted
            );
            // Check if account is registered
            ensure!(
                <Accounts<T>>::contains_key(&user),
                Error::<T>::AccountNotRegistered
            );
            ensure!(
                amount.saturated_into::<u128>() <= DEPOSIT_MAX,
                Error::<T>::AmountOverflow
            );
            let converted_amount = Decimal::from(amount.saturated_into::<u128>())
                .checked_div(Decimal::from(UNIT_BALANCE))
                .ok_or(Error::<T>::FailedToConvertDecimaltoBalance)?;
            Self::transfer_asset(&user, &Self::get_pallet_account(), amount, asset)?;
            // Get Storage Map Value
            if let Some(expected_total_amount) =
                converted_amount.checked_add(Self::total_assets(asset))
            {
                <TotalAssets<T>>::insert(asset, expected_total_amount);
            } else {
                return Err(Error::<T>::AmountOverflow.into());
            }
            let current_blk = frame_system::Pallet::<T>::current_block_number();
            <IngressMessages<T>>::mutate(current_blk, |ingress_messages| {
                ingress_messages.push(orderbook_primitives::ingress::IngressMessages::Deposit(
                    user.clone(),
                    asset,
                    converted_amount,
                ));
            });
            Self::deposit_event(Event::DepositSuccessful {
                user,
                asset,
                amount,
            });
            Ok(())
        }

        pub fn register_user(main_account: T::AccountId, proxy: T::AccountId) -> DispatchResult {
            ensure!(
                Self::orderbook_operational_state(),
                Error::<T>::ExchangeNotOperational
            );
            ensure!(
                !<Accounts<T>>::contains_key(&main_account),
                Error::<T>::MainAccountAlreadyRegistered
            );
            // Avoid duplicate Proxy accounts
            ensure!(
                !<Proxies<T>>::contains_key(&proxy),
                Error::<T>::ProxyAlreadyRegistered
            );

            let mut account_info = AccountInfo::new(main_account.clone());
            ensure!(
                account_info.add_proxy(proxy.clone()).is_ok(),
                Error::<T>::ProxyLimitExceeded
            );
            <Accounts<T>>::insert(&main_account, account_info);

            let current_blk = frame_system::Pallet::<T>::current_block_number();
            <IngressMessages<T>>::mutate(current_blk, |ingress_messages| {
                ingress_messages.push(
                    orderbook_primitives::ingress::IngressMessages::RegisterUser(
                        main_account.clone(),
                        proxy.clone(),
                    ),
                );
            });
            <Proxies<T>>::insert(&proxy, main_account.clone());
            Self::deposit_event(Event::MainAccountRegistered {
                main: main_account,
                proxy,
            });
            Ok(())
        }

        pub fn withdrawal_from_orderbook(
            user: T::AccountId,
            proxy_account: T::AccountId,
            asset: AssetId,
            amount: BalanceOf<T>,
            do_force_withdraw: bool,
        ) -> DispatchResult {
            ensure!(
                Self::orderbook_operational_state(),
                Error::<T>::ExchangeNotOperational
            );
            ensure!(
                <AllowlistedToken<T>>::get().contains(&asset),
                Error::<T>::TokenNotAllowlisted
            );
            // Check if account is registered
            ensure!(
                <Accounts<T>>::contains_key(&user),
                Error::<T>::AccountNotRegistered
            );
            ensure!(
                amount.saturated_into::<u128>() <= WITHDRAWAL_MAX,
                Error::<T>::AmountOverflow
            );
            let converted_amount = Decimal::from(amount.saturated_into::<u128>())
                .checked_div(Decimal::from(UNIT_BALANCE))
                .ok_or(Error::<T>::FailedToConvertDecimaltoBalance)?;
            let current_blk = frame_system::Pallet::<T>::current_block_number();
            <IngressMessages<T>>::mutate(current_blk, |ingress_messages| {
                ingress_messages.push(
                    orderbook_primitives::ingress::IngressMessages::DirectWithdrawal(
                        proxy_account,
                        asset,
                        converted_amount,
                        do_force_withdraw,
                    ),
                );
            });
            Self::deposit_event(Event::WithdrawFromOrderbook(user, asset, amount));
            Ok(())
        }

        fn create_withdrawal_tree(
            pending_withdrawals: impl AsRef<[Withdrawal<T::AccountId>]>,
        ) -> WithdrawalsMap<T> {
            let mut withdrawal_map: WithdrawalsMap<T> = WithdrawalsMap::<T>::new();
            for withdrawal in pending_withdrawals.as_ref() {
                let recipient_account: T::AccountId = withdrawal.main_account.clone();
                if let Some(pending_withdrawals) = withdrawal_map.get_mut(&recipient_account) {
                    pending_withdrawals.push(withdrawal.to_owned())
                } else {
                    let pending_withdrawals = sp_std::vec![withdrawal.to_owned()];
                    withdrawal_map.insert(recipient_account, pending_withdrawals);
                }
            }
            withdrawal_map
        }

        /// Performs actual transfer of assets from pallet account to target destination
        /// Used to finalize withdrawals in extrinsic or on_idle
        fn on_idle_withdrawal_processor(
            withdrawal: Withdrawal<<T as frame_system::Config>::AccountId>,
        ) -> bool {
            if let Some(converted_withdrawal) = withdrawal
                .amount
                .saturating_mul(Decimal::from(UNIT_BALANCE))
                .to_u128()
            {
                Self::transfer_asset(
                    &Self::get_pallet_account(),
                    &withdrawal.main_account,
                    converted_withdrawal.saturated_into(),
                    withdrawal.asset,
                )
                .is_ok()
            } else {
                false
            }
        }

        /// Collects onchain registered main and proxy accounts
        /// for each of main accounts collects balances from offchain storage
        /// adds other required for recovery properties
        /// Returned tuple resembles `orderbook_primitives::recovery::ObRecoveryState`
        /// FIXME: use solid type here instead of tuple
        pub fn get_ob_recover_state() -> Result<
            (
                u64,
                BTreeMap<AccountId, Vec<AccountId>>,
                BTreeMap<AccountAsset, Decimal>,
                u32,
                u64,
                u64,
            ),
            DispatchError,
        > {
            let account_id =
                <Accounts<T>>::iter().fold(vec![], |mut ids_accum, (acc, acc_info)| {
                    ids_accum.push((acc.clone(), acc_info.proxies));
                    ids_accum
                });

            let mut balances: BTreeMap<AccountAsset, Decimal> = BTreeMap::new();
            let mut account_ids: BTreeMap<AccountId, Vec<AccountId>> = BTreeMap::new();
            // all offchain balances for main accounts
            for account in account_id {
                let main = Self::transform_account(account.0)?;
                let b = Self::get_offchain_balance(&main)?;
                for (asset, balance) in b.into_iter() {
                    balances.insert(
                        AccountAsset {
                            main: main.clone(),
                            asset,
                        },
                        balance,
                    );
                }
                let proxies = account.1.into_iter().try_fold(vec![], |mut accum, proxy| {
                    accum.push(Self::transform_account(proxy)?);
                    Ok::<Vec<AccountId>, DispatchError>(accum)
                })?;
                account_ids.insert(main, proxies);
            }

            let state_info = Self::get_state_info().map_err(|_err| DispatchError::Corruption)?;
            let last_processed_block_number = state_info.last_block;
            let worker_nonce = state_info.worker_nonce;
            let snapshot_id = state_info.snapshot_id;
            let state_change_id = state_info.stid;

            Ok((
                snapshot_id,
                account_ids,
                balances,
                last_processed_block_number,
                state_change_id,
                worker_nonce,
            ))
        }

        /// Fetch checkpoint for recovery
        pub fn fetch_checkpoint() -> Result<ObCheckpointRaw, DispatchError> {
            log::debug!(target:"ocex", "fetch_checkpoint called");
            let account_id =
                <Accounts<T>>::iter().fold(vec![], |mut ids_accum, (acc, acc_info)| {
                    ids_accum.push((acc.clone(), acc_info.proxies));
                    ids_accum
                });

            let mut balances: BTreeMap<AccountAsset, Decimal> = BTreeMap::new();
            // all offchain balances for main accounts
            for account in account_id {
                let main = Self::transform_account(account.0)?;
                let b = Self::get_offchain_balance(&main)?;
                for (asset, balance) in b.into_iter() {
                    balances.insert(
                        AccountAsset {
                            main: main.clone(),
                            asset,
                        },
                        balance,
                    );
                }
            }
            let state_info = Self::get_state_info().map_err(|_err| DispatchError::Corruption)?;
            let last_processed_block_number = state_info.last_block;
            let snapshot_id = state_info.snapshot_id;
            let state_change_id = state_info.stid;
            log::debug!(target:"ocex", "fetch_checkpoint returning");
            Ok(ObCheckpointRaw::new(
                snapshot_id,
                balances,
                last_processed_block_number,
                state_change_id,
            ))
        }

        /// Fetches balance of given `AssetId` for given `AccountId` from offchain storage
        /// If nothing found - returns `Decimal::Zero`
        pub fn get_balance(from: T::AccountId, of: AssetId) -> Result<Decimal, DispatchError> {
            Ok(Self::get_offchain_balance(&Self::transform_account(from)?)
                .unwrap_or_else(|_| BTreeMap::new())
                .get(&of)
                .unwrap_or(&Decimal::ZERO)
                .to_owned())
        }

        // Converts `T::AccountId` into `polkadex_primitives::AccountId`
        fn transform_account(
            account: T::AccountId,
        ) -> Result<polkadex_primitives::AccountId, DispatchError> {
            Decode::decode(&mut &account.encode()[..])
                .map_err(|_| Error::<T>::AccountIdCannotBeDecoded.into())
        }

        /// Calculate Rewards for LMP
        pub fn calculate_lmp_rewards(
            main: &T::AccountId,
            epoch: u16,
            market: TradingPair,
            config: LMPEpochConfig,
        ) -> (Decimal, Decimal, bool) {
            // Get the score and fees paid portion of this 'main' account
            let (total_score, total_fees_paid) = <TotalScores<T>>::get(epoch, market);
            let (score, fees_paid, is_claimed) =
                <TraderMetrics<T>>::get((epoch, market, main.clone()));
            let market_making_portion = score.checked_div(total_score).unwrap_or_default();
            let trading_rewards_portion =
                fees_paid.checked_div(total_fees_paid).unwrap_or_default();
            let mm_rewards = config
                .total_liquidity_mining_rewards
                .saturating_mul(market_making_portion);
            let trading_rewards = config
                .total_trading_rewards
                .saturating_mul(trading_rewards_portion);
            (mm_rewards, trading_rewards, is_claimed)
        }

        /// Returns Rewards for LMP - called by RPC
        pub fn get_lmp_rewards(
            main: &T::AccountId,
            epoch: u16,
            market: TradingPair,
        ) -> (Decimal, Decimal, bool) {
            let config = match <LMPConfig<T>>::get(epoch) {
                Some(config) => config,
                None => return (Decimal::zero(), Decimal::zero(), false),
            };

            // Get the score and fees paid portion of this 'main' account
            let (total_score, total_fees_paid) = <TotalScores<T>>::get(epoch, market);
            let (score, fees_paid, is_claimed) =
                <TraderMetrics<T>>::get((epoch, market, main.clone()));
            let market_making_portion = score.checked_div(total_score).unwrap_or_default();
            let trading_rewards_portion =
                fees_paid.checked_div(total_fees_paid).unwrap_or_default();
            let mm_rewards = config
                .total_liquidity_mining_rewards
                .saturating_mul(market_making_portion);
            let trading_rewards = config
                .total_trading_rewards
                .saturating_mul(trading_rewards_portion);
            (mm_rewards, trading_rewards, is_claimed)
        }

        pub fn get_fees_paid_by_user_per_epoch(
            epoch: u32,
            market: TradingPair,
            main: AccountId,
        ) -> Decimal {
            let mut root = crate::storage::load_trie_root();
            let mut storage = crate::storage::State;
            let mut state = OffchainState::load(&mut storage, &mut root);

            crate::lmp::get_fees_paid_by_main_account_in_quote(
                &mut state,
                epoch.saturated_into(),
                &market,
                &main,
            )
            .unwrap_or_default()
        }

        pub fn get_volume_by_user_per_epoch(
            epoch: u32,
            market: TradingPair,
            main: AccountId,
        ) -> Decimal {
            let mut root = crate::storage::load_trie_root();
            let mut storage = crate::storage::State;
            let mut state = OffchainState::load(&mut storage, &mut root);

            crate::lmp::get_trade_volume_by_main_account(
                &mut state,
                epoch.saturated_into(),
                &market,
                &main,
            )
            .unwrap_or_default()
        }

        pub fn get_total_score(epoch: u16, market: TradingPair) -> (Decimal, Decimal) {
            let mut total_score: Decimal = Decimal::zero();
            let mut total_trading_fees: Decimal = Decimal::zero();
            let mut root = crate::storage::load_trie_root();
            let mut storage = crate::storage::State;
            let mut state = OffchainState::load(&mut storage, &mut root);

            for (main, _) in <Accounts<T>>::iter() {
                let (score, fees, _) =
                    Self::get_trader_metrics_inner(&mut state, market, main, epoch);
                total_score = total_score.saturating_add(score);
                total_trading_fees = total_trading_fees.saturating_add(fees);
            }
            (total_score, total_trading_fees)
        }

        pub fn get_trader_metrics(
            epoch: u16,
            market: TradingPair,
            main: T::AccountId,
        ) -> (Decimal, Decimal, bool) {
            let mut root = crate::storage::load_trie_root();
            let mut storage = crate::storage::State;
            let mut state = OffchainState::load(&mut storage, &mut root);
            Self::get_trader_metrics_inner(&mut state, market, main, epoch)
        }

        pub fn get_trader_metrics_inner(
            state: &mut OffchainState,
            market: TradingPair,
            main: T::AccountId,
            epoch: u16,
        ) -> (Decimal, Decimal, bool) {
            let current_epoch = <LMPEpoch<T>>::get();
            if epoch <= current_epoch {
                let main_concrete: AccountId = Decode::decode(&mut &main.encode()[..]).unwrap();
                // Read from offchain storage
                let current_score = Self::compute_score(state, &main_concrete, market, epoch)
=======
	use orderbook_primitives::traits::LiquidityMiningCrowdSourcePallet;
	use sp_std::collections::btree_map::BTreeMap;
	// Import various types used to declare pallet in scope.
	use super::*;
	use crate::lmp::get_fees_paid_by_main_account_in_quote;
	use crate::storage::OffchainState;
	use crate::validator::WORKER_STATUS;
	use frame_support::traits::WithdrawReasons;
	use frame_support::{
		pallet_prelude::*,
		traits::{
			fungibles::{Create, Inspect, Mutate},
			Currency, ReservableCurrency,
		},
		transactional, PalletId,
	};
	use frame_system::{offchain::SendTransactionTypes, pallet_prelude::*};
	use orderbook_primitives::lmp::LMPMarketConfigWrapper;
	use orderbook_primitives::ocex::{AccountInfo, TradingPairConfig};
	use orderbook_primitives::{
		constants::FEE_POT_PALLET_ID, ingress::EgressMessages, lmp::LMPEpochConfig, Fees,
		ObCheckpointRaw, SnapshotSummary, TradingPairMetricsMap,
	};
	use parity_scale_codec::Compact;
	use polkadex_primitives::auction::AuctionInfo;
	use polkadex_primitives::{assets::AssetId, withdrawal::Withdrawal, ProxyLimit, UNIT_BALANCE};
	use rust_decimal::{prelude::ToPrimitive, Decimal};
	use sp_application_crypto::RuntimeAppPublic;
	use sp_runtime::{
		offchain::storage::StorageValueRef, traits::BlockNumberProvider, BoundedBTreeSet,
		SaturatedConversion,
	};
	use sp_std::vec::Vec;

	type WithdrawalsMap<T> = BTreeMap<
		<T as frame_system::Config>::AccountId,
		Vec<Withdrawal<<T as frame_system::Config>::AccountId>>,
	>;

	pub type BatchProcessResult<T> = (
		Vec<Withdrawal<<T as frame_system::Config>::AccountId>>,
		Vec<EgressMessages<<T as frame_system::Config>::AccountId>>,
		Option<
			BTreeMap<
				TradingPair,
				(
					BTreeMap<<T as frame_system::Config>::AccountId, (Decimal, Decimal)>,
					(Decimal, Decimal),
				),
			>,
		>,
	);

	pub struct AllowlistedTokenLimit;

	impl Get<u32> for AllowlistedTokenLimit {
		fn get() -> u32 {
			50 // TODO: Arbitrary value
		}
	}

	#[pallet::validate_unsigned]
	impl<T: Config> frame_support::unsigned::ValidateUnsigned for Pallet<T> {
		type Call = Call<T>;

		fn validate_unsigned(_: TransactionSource, call: &Self::Call) -> TransactionValidity {
			sp_runtime::print("Validating unsigned transactions...");
			match call {
				Call::submit_snapshot { summary, signatures } => {
					Self::validate_snapshot(summary, signatures)
				},
				_ => InvalidTransaction::Call.into(),
			}
		}
	}

	/// Our pallet's configuration trait. All our types and constants go in here. If the
	/// pallet is dependent on specific other pallets, then their configuration traits
	/// should be added to our implied traits list.
	///
	/// `frame_system::Config` should always be included.
	#[pallet::config]
	pub trait Config:
		frame_system::Config + timestamp::Config + SendTransactionTypes<Call<Self>>
	{
		/// The overarching event type.
		type RuntimeEvent: From<Event<Self>> + IsType<<Self as frame_system::Config>::RuntimeEvent>;

		/// Address which holds the customer funds.
		#[pallet::constant]
		type PalletId: Get<PalletId>;

		/// Address of Polkadex Treasury
		#[pallet::constant]
		type TreasuryPalletId: Get<PalletId>;

		/// LMP Rewards address
		#[pallet::constant]
		type LMPRewardsPalletId: Get<PalletId>;

		/// Balances Pallet
		type NativeCurrency: Currency<Self::AccountId>
			+ ReservableCurrency<Self::AccountId>
			+ InspectNative<Self::AccountId>;

		/// Assets Pallet
		type OtherAssets: Mutate<
				<Self as frame_system::Config>::AccountId,
				Balance = BalanceOf<Self>,
				AssetId = u128,
			> + Inspect<<Self as frame_system::Config>::AccountId>
			+ Create<<Self as frame_system::Config>::AccountId>;

		/// Origin that can send orderbook snapshots and withdrawal requests
		type EnclaveOrigin: EnsureOrigin<<Self as frame_system::Config>::RuntimeOrigin>;
		/// The identifier type for an authority.
		type AuthorityId: Member
			+ Parameter
			+ RuntimeAppPublic
			+ Ord
			+ MaybeSerializeDeserialize
			+ MaxEncodedLen;

		/// Governance Origin
		type GovernanceOrigin: EnsureOrigin<<Self as frame_system::Config>::RuntimeOrigin>;

		/// Liquidity Crowd Sourcing pallet
		type CrowdSourceLiqudityMining: LiquidityMiningCrowdSourcePallet<
			<Self as frame_system::Config>::AccountId,
		>;

		/// Type representing the weight of this pallet
		type WeightInfo: OcexWeightInfo;
	}

	// Simple declaration of the `Pallet` type. It is placeholder we use to implement traits and
	// method.
	#[pallet::pallet]
	#[pallet::without_storage_info]
	pub struct Pallet<T>(_);

	#[pallet::error]
	pub enum Error<T> {
		/// Unable to convert given balance to internal Decimal data type
		FailedToConvertDecimaltoBalance,
		RegisterationShouldBeSignedByMainAccount,
		/// Caller is not authorized to claim the withdrawal.
		/// Normally, when Sender != main_account.
		SenderNotAuthorizedToWithdraw,
		/// Account is not registered with the exchange
		AccountNotRegistered,
		InvalidWithdrawalIndex,
		/// Amount within withdrawal can not be converted to Decimal
		InvalidWithdrawalAmount,
		/// The trading pair is not currently Operational
		TradingPairIsNotOperational,
		/// the trading pair is currently in operation
		TradingPairIsNotClosed,
		MainAccountAlreadyRegistered,
		SnapshotNonceError,
		/// Proxy is already in use
		ProxyAlreadyRegistered,
		EnclaveSignatureVerificationFailed,
		MainAccountNotFound,
		ProxyLimitExceeded,
		TradingPairAlreadyRegistered,
		BothAssetsCannotBeSame,
		TradingPairNotFound,
		/// Storage overflow ocurred
		AmountOverflow,
		///ProxyNotFound
		ProxyNotFound,
		/// MinimumOneProxyRequried
		MinimumOneProxyRequired,
		/// Onchain Events vector is full
		OnchainEventsBoundedVecOverflow,
		/// Overflow of Deposit amount
		DepositOverflow,
		/// Trading Pair is not registed for updating
		TradingPairNotRegistered,
		/// Trading Pair config value cannot be set to zero
		TradingPairConfigCannotBeZero,
		/// Limit reached to add allowlisted token
		AllowlistedTokenLimitReached,
		/// Given token is not allowlisted
		TokenNotAllowlisted,
		/// Given allowlisted token is removed
		AllowlistedTokenRemoved,
		/// Trading Pair config value cannot be set to zero
		TradingPairConfigUnderflow,
		/// Exchange is down
		ExchangeNotOperational,
		/// Unable to transfer fee
		UnableToTransferFee,
		/// Unable to execute collect fees fully
		FeesNotCollectedFully,
		/// Exchange is up
		ExchangeOperational,
		/// Can not write into withdrawal bounded structure
		/// limit reached
		WithdrawalBoundOverflow,
		/// Unable to aggregrate the signature
		InvalidSignatureAggregation,
		/// Unable to get signer index
		SignerIndexNotFound,
		/// Snapshot in invalid state
		InvalidSnapshotState,
		/// AccountId cannot be decoded
		AccountIdCannotBeDecoded,
		/// Withdrawal called with in disputation period is live
		WithdrawStillInDisputationPeriod,
		/// Snapshot is disputed by validators
		WithdrawBelongsToDisputedSnapshot,
		///Cannot query SnapshotDisputeCloseBlockMap
		SnapshotDisputeCloseBlockStorageQueryError,
		///Cannot find close block for snapshot
		CannotFindCloseBlockForSnapshot,
		/// Dispute Interval not set
		DisputeIntervalNotSet,
		/// Worker not Idle
		WorkerNotIdle,
		/// Invalid reward weightage for markets
		InvalidMarketWeightage,
		/// LMPConfig is not defined for this epoch
		LMPConfigNotFound,
		/// LMP Rewards is still in Safety period
		RewardsNotReady,
		/// Invalid LMP config
		InvalidLMPConfig,
		/// Rewards are already claimed
		RewardAlreadyClaimed,
		/// Base token not allowlisted for deposits
		BaseNotAllowlisted,
		/// Quote token not allowlisted for deposits
		QuoteNotAllowlisted,
		/// Min volume cannot be greater than Max volume
		MinVolGreaterThanMaxVolume,
		/// Fee Distribution Config Not Found
		FeeDistributionConfigNotFound,
		/// Auction not found
		AuctionNotFound,
		/// Invalid bid amount
		InvalidBidAmount,
		/// InsufficientBalance
		InsufficientBalance,
		/// Withdrawal fee burn failed
		WithdrawalFeeBurnFailed,
		/// Trading fees burn failed
		TradingFeesBurnFailed,
	}

	#[pallet::hooks]
	impl<T: Config> Hooks<BlockNumberFor<T>> for Pallet<T> {
		fn on_initialize(n: BlockNumberFor<T>) -> Weight {
			if Self::should_start_new_epoch(n) {
				Self::start_new_epoch(n)
			}

			if Self::should_stop_accepting_lmp_withdrawals(n) {
				Self::stop_accepting_lmp_withdrawals()
			}

			let len = <OnChainEvents<T>>::get().len();
			if let Some(auction_block) = <AuctionBlockNumber<T>>::get() {
				if n == auction_block {
					if let Err(err) = Self::close_auction() {
						log::error!(target:"ocex","Error consuming auction: {:?}",err);
						Self::deposit_event(Event::<T>::FailedToConsumeAuction);
					}
					if let Err(err) = Self::create_auction() {
						log::error!(target:"ocex","Error creating auction: {:?}",err);
						Self::deposit_event(Event::<T>::FailedToCreateAuction);
					}
				}
			} else if let Err(err) = Self::create_auction() {
				log::error!(target:"ocex","Error creating auction: {:?}",err);
				Self::deposit_event(Event::<T>::FailedToCreateAuction);
			}

			if len > 0 {
				<OnChainEvents<T>>::kill();
				Weight::default()
					.saturating_add(T::DbWeight::get().reads(1)) // we've read length
					.saturating_add(T::DbWeight::get().writes(1)) // kill places None once into Value
			} else {
				Weight::zero().saturating_add(T::DbWeight::get().reads(1)) // justh length was read
			}
		}

		fn offchain_worker(block_number: BlockNumberFor<T>) {
			log::debug!(target:"ocex", "offchain worker started");

			match Self::run_on_chain_validation(block_number) {
				Ok(exit_flag) => {
					// If exit flag is false, then another worker is online
					if !exit_flag {
						return;
					}
				},
				Err(err) => {
					log::error!(target:"ocex","OCEX worker error: {}",err);
				},
			}
			// Set worker status to false
			let s_info = StorageValueRef::persistent(&WORKER_STATUS);
			s_info.set(&false);
			log::debug!(target:"ocex", "OCEX worker exiting...");
		}
	}

	#[pallet::call]
	impl<T: Config> Pallet<T> {
		/// Registers a new account in orderbook.
		#[pallet::call_index(0)]
		#[pallet::weight(< T as Config >::WeightInfo::register_main_account(1))]
		pub fn register_main_account(origin: OriginFor<T>, proxy: T::AccountId) -> DispatchResult {
			let main_account = ensure_signed(origin)?;
			Self::register_user(main_account, proxy)?;
			Ok(())
		}

		/// Adds a proxy account to a pre-registered main account.
		#[pallet::call_index(1)]
		#[pallet::weight(< T as Config >::WeightInfo::add_proxy_account(1))]
		pub fn add_proxy_account(origin: OriginFor<T>, proxy: T::AccountId) -> DispatchResult {
			let main_account = ensure_signed(origin)?;
			ensure!(Self::orderbook_operational_state(), Error::<T>::ExchangeNotOperational);
			ensure!(<Accounts<T>>::contains_key(&main_account), Error::<T>::MainAccountNotFound);
			// Avoid duplicate Proxy accounts
			ensure!(!<Proxies<T>>::contains_key(&proxy), Error::<T>::ProxyAlreadyRegistered);
			if let Some(mut account_info) = <Accounts<T>>::get(&main_account) {
				ensure!(
					account_info.add_proxy(proxy.clone()).is_ok(),
					Error::<T>::ProxyLimitExceeded
				);
				let current_blk = frame_system::Pallet::<T>::current_block_number();
				<IngressMessages<T>>::mutate(current_blk, |ingress_messages| {
					ingress_messages.push(
						orderbook_primitives::ingress::IngressMessages::AddProxy(
							main_account.clone(),
							proxy.clone(),
						),
					);
				});
				<Accounts<T>>::insert(&main_account, account_info);
				<Proxies<T>>::insert(&proxy, main_account.clone());
				Self::deposit_event(Event::NewProxyAdded { main: main_account, proxy });
			}
			Ok(())
		}

		/// Closes trading pair.
		#[pallet::call_index(2)]
		#[pallet::weight(< T as Config >::WeightInfo::close_trading_pair(1))]
		pub fn close_trading_pair(
			origin: OriginFor<T>,
			base: AssetId,
			quote: AssetId,
		) -> DispatchResult {
			T::GovernanceOrigin::ensure_origin(origin)?;
			ensure!(Self::orderbook_operational_state(), Error::<T>::ExchangeNotOperational);
			ensure!(base != quote, Error::<T>::BothAssetsCannotBeSame);
			ensure!(<TradingPairs<T>>::contains_key(base, quote), Error::<T>::TradingPairNotFound);
			<TradingPairs<T>>::mutate(base, quote, |value| {
				if let Some(trading_pair) = value {
					trading_pair.operational_status = false;
					let current_blk = frame_system::Pallet::<T>::current_block_number();
					<IngressMessages<T>>::mutate(current_blk, |ingress_messages| {
						ingress_messages.push(
							orderbook_primitives::ingress::IngressMessages::CloseTradingPair(
								*trading_pair,
							),
						);
					});
					Self::deposit_event(Event::ShutdownTradingPair { pair: *trading_pair });
				} else {
					//scope never executed, already ensured if trading pair exits above
				}
			});
			Ok(())
		}

		/// Opens a new trading pair.
		#[pallet::call_index(3)]
		#[pallet::weight(< T as Config >::WeightInfo::open_trading_pair(1))]
		pub fn open_trading_pair(
			origin: OriginFor<T>,
			base: AssetId,
			quote: AssetId,
		) -> DispatchResult {
			T::GovernanceOrigin::ensure_origin(origin)?;
			ensure!(Self::orderbook_operational_state(), Error::<T>::ExchangeNotOperational);
			ensure!(base != quote, Error::<T>::BothAssetsCannotBeSame);
			ensure!(<TradingPairs<T>>::contains_key(base, quote), Error::<T>::TradingPairNotFound);
			//update the operational status of the trading pair as true.
			<TradingPairs<T>>::mutate(base, quote, |value| {
				if let Some(trading_pair) = value {
					trading_pair.operational_status = true;
					let current_blk = frame_system::Pallet::<T>::current_block_number();
					<IngressMessages<T>>::mutate(current_blk, |ingress_messages| {
						ingress_messages.push(
							orderbook_primitives::ingress::IngressMessages::OpenTradingPair(
								*trading_pair,
							),
						);
					});
					Self::deposit_event(Event::OpenTradingPair { pair: *trading_pair });
				} else {
					//scope never executed, already ensured if trading pair exits above
				}
			});
			Ok(())
		}

		/// Registers a new trading pair.
		#[pallet::call_index(4)]
		#[pallet::weight(< T as Config >::WeightInfo::register_trading_pair(1))]
		pub fn register_trading_pair(
			origin: OriginFor<T>,
			base: AssetId,
			quote: AssetId,
			#[pallet::compact] min_volume: BalanceOf<T>,
			#[pallet::compact] max_volume: BalanceOf<T>,
			#[pallet::compact] price_tick_size: BalanceOf<T>,
			#[pallet::compact] qty_step_size: BalanceOf<T>,
		) -> DispatchResult {
			T::GovernanceOrigin::ensure_origin(origin)?;
			ensure!(Self::orderbook_operational_state(), Error::<T>::ExchangeNotOperational);

			ensure!(base != quote, Error::<T>::BothAssetsCannotBeSame);
			ensure!(
				!<TradingPairs<T>>::contains_key(base, quote),
				Error::<T>::TradingPairAlreadyRegistered
			);
			ensure!(
				!<TradingPairs<T>>::contains_key(quote, base),
				Error::<T>::TradingPairAlreadyRegistered
			);

			Self::validate_trading_pair_config(
				min_volume,
				max_volume,
				price_tick_size,
				qty_step_size,
			)?;

			// Check if base and quote assets are enabled for deposits
			ensure!(<AllowlistedToken<T>>::get().contains(&base), Error::<T>::BaseNotAllowlisted);
			ensure!(<AllowlistedToken<T>>::get().contains(&quote), Error::<T>::QuoteNotAllowlisted);
			// Decimal::from() here is infallable as we ensure provided parameters do not exceed
			// Decimal::MAX
			match (
				Decimal::from(min_volume.saturated_into::<u128>())
					.checked_div(Decimal::from(UNIT_BALANCE)),
				Decimal::from(max_volume.saturated_into::<u128>())
					.checked_div(Decimal::from(UNIT_BALANCE)),
				Decimal::from(price_tick_size.saturated_into::<u128>())
					.checked_div(Decimal::from(UNIT_BALANCE)),
				Decimal::from(qty_step_size.saturated_into::<u128>())
					.checked_div(Decimal::from(UNIT_BALANCE)),
			) {
				(
					Some(min_volume),
					Some(max_volume),
					Some(price_tick_size),
					Some(qty_step_size),
				) => {
					let trading_pair_info = TradingPairConfig {
						base_asset: base,
						quote_asset: quote,
						min_volume,
						max_volume,
						price_tick_size,
						qty_step_size,
						operational_status: true,
						base_asset_precision: qty_step_size.scale() as u8,
						quote_asset_precision: price_tick_size.scale() as u8,
					};

					<TradingPairs<T>>::insert(base, quote, trading_pair_info);
					let current_blk = frame_system::Pallet::<T>::current_block_number();
					<IngressMessages<T>>::mutate(current_blk, |ingress_messages| {
						ingress_messages.push(
							orderbook_primitives::ingress::IngressMessages::OpenTradingPair(
								trading_pair_info,
							),
						);
					});
					Self::deposit_event(Event::TradingPairRegistered { base, quote });
					Ok(())
				},
				//passing Underflow error if checked_div fails
				_ => Err(Error::<T>::TradingPairConfigUnderflow.into()),
			}
		}

		/// Updates the trading pair configuration.
		#[pallet::call_index(5)]
		#[pallet::weight(< T as Config >::WeightInfo::update_trading_pair(1))]
		pub fn update_trading_pair(
			origin: OriginFor<T>,
			base: AssetId,
			quote: AssetId,
			#[pallet::compact] min_volume: BalanceOf<T>,
			#[pallet::compact] max_volume: BalanceOf<T>,
			#[pallet::compact] price_tick_size: BalanceOf<T>,
			#[pallet::compact] qty_step_size: BalanceOf<T>,
		) -> DispatchResult {
			T::GovernanceOrigin::ensure_origin(origin)?;
			ensure!(Self::orderbook_operational_state(), Error::<T>::ExchangeNotOperational);
			ensure!(base != quote, Error::<T>::BothAssetsCannotBeSame);
			ensure!(
				<TradingPairs<T>>::contains_key(base, quote),
				Error::<T>::TradingPairNotRegistered
			);
			let is_pair_in_operation = match <TradingPairs<T>>::get(base, quote) {
				Some(config) => config.operational_status,
				None => false,
			};
			ensure!(!is_pair_in_operation, Error::<T>::TradingPairIsNotClosed);
			// Va
			Self::validate_trading_pair_config(
				min_volume,
				max_volume,
				price_tick_size,
				qty_step_size,
			)?;

			match (
				Decimal::from(min_volume.saturated_into::<u128>())
					.checked_div(Decimal::from(UNIT_BALANCE)),
				Decimal::from(max_volume.saturated_into::<u128>())
					.checked_div(Decimal::from(UNIT_BALANCE)),
				Decimal::from(price_tick_size.saturated_into::<u128>())
					.checked_div(Decimal::from(UNIT_BALANCE)),
				Decimal::from(qty_step_size.saturated_into::<u128>())
					.checked_div(Decimal::from(UNIT_BALANCE)),
			) {
				(
					Some(min_volume),
					Some(max_volume),
					Some(price_tick_size),
					Some(qty_step_size),
				) => {
					let trading_pair_info = TradingPairConfig {
						base_asset: base,
						quote_asset: quote,
						min_volume,
						max_volume,
						price_tick_size,
						qty_step_size,
						operational_status: true,
						base_asset_precision: price_tick_size.scale().saturated_into(),
						quote_asset_precision: qty_step_size.scale().saturated_into(),
					};

					<TradingPairs<T>>::insert(base, quote, trading_pair_info);
					let current_blk = frame_system::Pallet::<T>::current_block_number();
					<IngressMessages<T>>::mutate(current_blk, |ingress_messages| {
						ingress_messages.push(
							orderbook_primitives::ingress::IngressMessages::UpdateTradingPair(
								trading_pair_info,
							),
						);
					});
					Self::deposit_event(Event::TradingPairUpdated { base, quote });

					Ok(())
				},
				_ => Err(Error::<T>::TradingPairConfigUnderflow.into()),
			}
		}

		/// Deposit Assets to the Orderbook.
		#[pallet::call_index(6)]
		#[pallet::weight(< T as Config >::WeightInfo::deposit(1))]
		pub fn deposit(
			origin: OriginFor<T>,
			asset: AssetId,
			#[pallet::compact] amount: BalanceOf<T>,
		) -> DispatchResult {
			let user = ensure_signed(origin)?;
			Self::do_deposit(user, asset, amount)?;
			Ok(())
		}

		/// Removes a proxy account from pre-registered main account.
		#[pallet::call_index(7)]
		#[pallet::weight(< T as Config >::WeightInfo::remove_proxy_account(1))]
		pub fn remove_proxy_account(origin: OriginFor<T>, proxy: T::AccountId) -> DispatchResult {
			let main_account = ensure_signed(origin)?;
			ensure!(Self::orderbook_operational_state(), Error::<T>::ExchangeNotOperational);
			ensure!(<Accounts<T>>::contains_key(&main_account), Error::<T>::MainAccountNotFound);
			<Accounts<T>>::try_mutate(&main_account, |account_info| {
				if let Some(account_info) = account_info {
					ensure!(account_info.proxies.len() > 1, Error::<T>::MinimumOneProxyRequired);
					let proxy_positon = account_info
						.proxies
						.iter()
						.position(|account| *account == proxy)
						.ok_or(Error::<T>::ProxyNotFound)?;
					account_info.proxies.remove(proxy_positon);
					let current_blk = frame_system::Pallet::<T>::current_block_number();
					<IngressMessages<T>>::mutate(current_blk, |ingress_messages| {
						ingress_messages.push(
							orderbook_primitives::ingress::IngressMessages::RemoveProxy(
								main_account.clone(),
								proxy.clone(),
							),
						);
					});
					<Proxies<T>>::remove(proxy.clone());
					Self::deposit_event(Event::ProxyRemoved { main: main_account.clone(), proxy });
				}
				Ok(())
			})
		}

		/// Sets snapshot id as current. Callable by governance only.
		///
		/// # Parameters
		///
		/// * `origin`: signed member of T::GovernanceOrigin.
		/// * `new_snapshot_id`: u64 id of new *current* snapshot.
		#[pallet::call_index(8)]
		#[pallet::weight(< T as Config >::WeightInfo::set_snapshot())]
		pub fn set_snapshot(origin: OriginFor<T>, new_snapshot_id: u64) -> DispatchResult {
			T::GovernanceOrigin::ensure_origin(origin)?;
			<SnapshotNonce<T>>::put(new_snapshot_id);
			Ok(())
		}

		/// This extrinsic will pause/resume the exchange according to flag.
		/// If flag is set to false it will stop the exchange.
		/// If flag is set to true it will resume the exchange.
		#[pallet::call_index(12)]
		#[pallet::weight(< T as Config >::WeightInfo::set_exchange_state(1))]
		pub fn set_exchange_state(origin: OriginFor<T>, state: bool) -> DispatchResult {
			T::GovernanceOrigin::ensure_origin(origin)?;
			<ExchangeState<T>>::put(state);
			let current_blk = frame_system::Pallet::<T>::current_block_number();
			//SetExchangeState Ingress message store in queue
			<IngressMessages<T>>::mutate(current_blk, |ingress_messages| {
				ingress_messages
					.push(orderbook_primitives::ingress::IngressMessages::SetExchangeState(state))
			});

			Self::deposit_event(Event::ExchangeStateUpdated(state));
			Ok(())
		}

		/// Withdraws user balance.
		///
		/// # Parameters
		///
		/// * `snapshot_id`: Key of the withdrawal in the storage map.
		/// * `account`: Account identifier.
		#[pallet::call_index(14)]
		#[pallet::weight(< T as Config >::WeightInfo::claim_withdraw(1))]
		pub fn claim_withdraw(
			origin: OriginFor<T>,
			snapshot_id: u64,
			account: T::AccountId,
		) -> DispatchResultWithPostInfo {
			// Anyone can claim the withdrawal for any user
			// This is to build services that can enable free withdrawals similar to CEXes.
			let _ = ensure_signed(origin)?;
			// This vector will keep track of withdrawals processed already
			let mut processed_withdrawals = vec![];
			let mut failed_withdrawals = vec![];
			ensure!(
				<Withdrawals<T>>::contains_key(snapshot_id),
				Error::<T>::InvalidWithdrawalIndex
			);

			// This entire block of code is put inside ensure as some of the nested functions will
			// return Err
			<Withdrawals<T>>::mutate(snapshot_id, |btree_map| {
				// Get mutable reference to the withdrawals vector
				if let Some(withdrawal_vector) = btree_map.get_mut(&account) {
					while !withdrawal_vector.is_empty() {
						// Perform pop operation to ensure we do not leave any withdrawal left
						// for a double spend
						if let Some(withdrawal) = withdrawal_vector.pop() {
							if Self::on_idle_withdrawal_processor(withdrawal.clone()) {
								processed_withdrawals.push(withdrawal.to_owned());
							} else {
								// Storing the failed withdrawals back into the storage item
								failed_withdrawals.push(withdrawal.to_owned());
								Self::deposit_event(Event::WithdrawalFailed(withdrawal.to_owned()));
							}
						} else {
							return Err(Error::<T>::InvalidWithdrawalAmount);
						}
					}
					// Not removing key from BtreeMap so that failed withdrawals can still be
					// tracked
					btree_map.insert(account.clone(), failed_withdrawals);
					Ok(())
				} else {
					// This allows us to ensure we do not have someone with an invalid account
					Err(Error::<T>::InvalidWithdrawalIndex)
				}
			})?;
			if !processed_withdrawals.is_empty() {
				Self::deposit_event(Event::WithdrawalClaimed {
					main: account.clone(),
					withdrawals: processed_withdrawals.clone(),
				});
				<OnChainEvents<T>>::mutate(|onchain_events| {
					onchain_events.push(
						orderbook_primitives::ocex::OnChainEvents::OrderBookWithdrawalClaimed(
							snapshot_id,
							account.clone(),
							processed_withdrawals,
						),
					);
				});
				Ok(Pays::No.into())
			} else {
				// If someone withdraws nothing successfully - should pay for such transaction
				Ok(Pays::Yes.into())
			}
		}

		/// Allowlist Token
		#[pallet::call_index(15)]
		#[pallet::weight(< T as Config >::WeightInfo::allowlist_token(1))]
		pub fn allowlist_token(origin: OriginFor<T>, token: AssetId) -> DispatchResult {
			T::GovernanceOrigin::ensure_origin(origin)?;
			let mut allowlisted_tokens = <AllowlistedToken<T>>::get();
			allowlisted_tokens
				.try_insert(token)
				.map_err(|_| Error::<T>::AllowlistedTokenLimitReached)?;
			<AllowlistedToken<T>>::put(allowlisted_tokens);
			Self::deposit_event(Event::<T>::TokenAllowlisted(token));
			Ok(())
		}

		/// Remove Allowlisted Token
		#[pallet::call_index(16)]
		#[pallet::weight(< T as Config >::WeightInfo::remove_allowlisted_token(1))]
		pub fn remove_allowlisted_token(origin: OriginFor<T>, token: AssetId) -> DispatchResult {
			T::GovernanceOrigin::ensure_origin(origin)?;
			let mut allowlisted_tokens = <AllowlistedToken<T>>::get();
			allowlisted_tokens.remove(&token);
			<AllowlistedToken<T>>::put(allowlisted_tokens);
			Self::deposit_event(Event::<T>::AllowlistedTokenRemoved(token));
			Ok(())
		}

		/// Submit Snapshot Summary
		#[pallet::call_index(17)]
		#[pallet::weight(< T as Config >::WeightInfo::submit_snapshot())]
		#[transactional]
		pub fn submit_snapshot(
			origin: OriginFor<T>,
			summary: SnapshotSummary<T::AccountId>,
			_signatures: Vec<(u16, <T::AuthorityId as RuntimeAppPublic>::Signature)>,
		) -> DispatchResult {
			ensure_none(origin)?;
			// Update the trader's performance on-chain
			if let Some(ref metrics) = summary.trader_metrics {
				Self::update_lmp_scores(metrics)?;
			}
			// Process egress messages from summary.
			Self::process_egress_msg(summary.egress_messages.as_ref())?;
			if !summary.withdrawals.is_empty() {
				let withdrawal_map = Self::create_withdrawal_tree(&summary.withdrawals);
				<Withdrawals<T>>::insert(summary.snapshot_id, withdrawal_map);
				let fees = summary.get_fees();
				Self::settle_withdrawal_fees(fees)?;
				<OnChainEvents<T>>::mutate(|onchain_events| {
					onchain_events.push(
						orderbook_primitives::ocex::OnChainEvents::OrderbookWithdrawalProcessed(
							summary.snapshot_id,
							summary.withdrawals.clone(),
						),
					);
				});
			}
			let id = summary.snapshot_id;
			<SnapshotNonce<T>>::put(id);
			<Snapshots<T>>::insert(id, summary);
			// Instruct engine to withdraw all the trading fees
			let current_blk = frame_system::Pallet::<T>::current_block_number();
			<IngressMessages<T>>::mutate(current_blk, |ingress_messages| {
				ingress_messages
					.push(orderbook_primitives::ingress::IngressMessages::WithdrawTradingFees)
			});
			Self::deposit_event(Event::<T>::SnapshotProcessed(id));
			Ok(())
		}

		/// Submit Snapshot Summary
		#[pallet::call_index(18)]
		#[pallet::weight(< T as Config >::WeightInfo::whitelist_orderbook_operator())]
		pub fn whitelist_orderbook_operator(
			origin: OriginFor<T>,
			operator_public_key: sp_core::ecdsa::Public,
		) -> DispatchResult {
			T::GovernanceOrigin::ensure_origin(origin)?;
			<OrderbookOperatorPublicKey<T>>::put(operator_public_key);
			Self::deposit_event(Event::<T>::OrderbookOperatorKeyWhitelisted(operator_public_key));
			Ok(())
		}

		/// Claim LMP rewards
		#[pallet::call_index(19)]
		#[pallet::weight(< T as Config >::WeightInfo::claim_lmp_rewards())]
		pub fn claim_lmp_rewards(
			origin: OriginFor<T>,
			epoch: u16,
			market: TradingPair,
		) -> DispatchResult {
			let main = ensure_signed(origin)?;
			Self::do_claim_lmp_rewards(main, epoch, market)?;
			Ok(())
		}

		#[pallet::call_index(20)]
		#[pallet::weight(< T as Config >::WeightInfo::set_lmp_epoch_config())]
		pub fn set_lmp_epoch_config(
			origin: OriginFor<T>,
			total_liquidity_mining_rewards: Option<Compact<u128>>,
			total_trading_rewards: Option<Compact<u128>>,
			lmp_config: Vec<LMPMarketConfigWrapper>,
			max_accounts_rewarded: Option<u16>,
			claim_safety_period: Option<u32>,
		) -> DispatchResult {
			T::GovernanceOrigin::ensure_origin(origin)?;
			let mut config = if let Some(config) = <ExpectedLMPConfig<T>>::get() {
				config
			} else {
				LMPEpochConfig::default()
			};
			let unit: Decimal = Decimal::from(UNIT_BALANCE);
			if let Some(total_liquidity_mining_rewards) = total_liquidity_mining_rewards {
				config.total_liquidity_mining_rewards =
					Decimal::from(total_liquidity_mining_rewards.0).div(unit);
			}
			if let Some(total_trading_rewards) = total_trading_rewards {
				config.total_trading_rewards = Decimal::from(total_trading_rewards.0).div(unit);
			}
			let mut total_percent: u128 = 0u128;
			for market_config in lmp_config {
				ensure!(
					<TradingPairs<T>>::get(
						market_config.trading_pair.base,
						market_config.trading_pair.quote
					)
					.is_some(),
					Error::<T>::TradingPairNotRegistered
				);
				total_percent = total_percent.saturating_add(market_config.market_weightage);

				config.config.insert(
					market_config.trading_pair,
					LMPMarketConfig {
						weightage: Decimal::from(market_config.market_weightage).div(unit),
						min_fees_paid: Decimal::from(market_config.min_fees_paid).div(unit),
						min_maker_volume: Decimal::from(market_config.min_maker_volume).div(unit),
						max_spread: Decimal::from(market_config.max_spread).div(unit),
						min_depth: Decimal::from(market_config.min_depth).div(unit),
					},
				);
			}
			ensure!(total_percent == UNIT_BALANCE, Error::<T>::InvalidMarketWeightage);
			if let Some(max_accounts_rewarded) = max_accounts_rewarded {
				config.max_accounts_rewarded = max_accounts_rewarded;
			}
			if let Some(claim_safety_period) = claim_safety_period {
				config.claim_safety_period = claim_safety_period;
			}
			ensure!(config.verify(), Error::<T>::InvalidLMPConfig);
			<ExpectedLMPConfig<T>>::put(config.clone());
			let current_blk = frame_system::Pallet::<T>::current_block_number();
			<IngressMessages<T>>::mutate(current_blk, |ingress_messages| {
				ingress_messages
					.push(orderbook_primitives::ingress::IngressMessages::LMPConfig(config))
			});
			Ok(())
		}

		// /// Set Incentivised markets
		// #[pallet::call_index(20)]
		// #[pallet::weight(10_000)]
		// pub fn set_lmp_epoch_config(
		// 	origin: OriginFor<T>,
		// 	total_liquidity_mining_rewards: Option<Compact<u128>>,
		// 	total_trading_rewards: Option<Compact<u128>>,
		// 	market_weightage: Option<BTreeMap<TradingPair, u128>>,
		// 	min_fees_paid: Option<BTreeMap<TradingPair, u128>>,
		// 	min_maker_volume: Option<BTreeMap<TradingPair, u128>>,
		// 	max_accounts_rewarded: Option<u16>,
		// 	claim_safety_period: Option<u32>,
		// ) -> DispatchResult {
		// 	T::GovernanceOrigin::ensure_origin(origin)?;
		// 	let mut config = <ExpectedLMPConfig<T>>::get();
		// 	let unit: Decimal = Decimal::from(UNIT_BALANCE);
		// 	if let Some(total_liquidity_mining_rewards) = total_liquidity_mining_rewards {
		// 		config.total_liquidity_mining_rewards =
		// 			Decimal::from(total_liquidity_mining_rewards.0).div(unit);
		// 	}
		// 	if let Some(total_trading_rewards) = total_trading_rewards {
		// 		config.total_trading_rewards = Decimal::from(total_trading_rewards.0).div(unit);
		// 	}
		// 	if let Some(market_weightage) = market_weightage {
		// 		let mut total_percent: u128 = 0u128;
		// 		let mut weightage_map = BTreeMap::new();
		// 		for (market, percent) in market_weightage {
		// 			// Check if market is registered
		// 			ensure!(
		// 				<TradingPairs<T>>::get(market.base, market.quote).is_some(),
		// 				Error::<T>::TradingPairNotRegistered
		// 			);
		// 			// Add market weightage to total percent
		// 			total_percent = total_percent.saturating_add(percent);
		// 			weightage_map.insert(market, Decimal::from(percent).div(unit));
		// 		}
		// 		ensure!(total_percent == UNIT_BALANCE, Error::<T>::InvalidMarketWeightage);
		// 		config.market_weightage = weightage_map;
		// 	}
		// 	if let Some(min_fees_paid) = min_fees_paid {
		// 		let mut fees_map = BTreeMap::new();
		// 		for (market, fees_in_quote) in min_fees_paid {
		// 			fees_map.insert(market, Decimal::from(fees_in_quote).div(unit));
		// 		}
		// 		config.min_fees_paid = fees_map;
		// 	}
		//
		// 	if let Some(min_maker_volume) = min_maker_volume {
		// 		let mut volume_map = BTreeMap::new();
		// 		for (market, volume_in_quote) in min_maker_volume {
		// 			volume_map.insert(market, Decimal::from(volume_in_quote).div(unit));
		// 		}
		// 		config.min_maker_volume = volume_map;
		// 	}
		// 	if let Some(max_accounts_rewarded) = max_accounts_rewarded {
		// 		config.max_accounts_rewarded = max_accounts_rewarded;
		// 	}
		// 	if let Some(claim_safety_period) = claim_safety_period {
		// 		config.claim_safety_period = claim_safety_period;
		// 	}
		// 	ensure!(config.verify(), Error::<T>::InvalidLMPConfig);
		// 	<ExpectedLMPConfig<T>>::put(config);
		// 	Ok(())
		// }

		/// Set Fee Distribution
		#[pallet::call_index(21)]
		#[pallet::weight(< T as Config >::WeightInfo::set_fee_distribution())]
		pub fn set_fee_distribution(
			origin: OriginFor<T>,
			fee_distribution: FeeDistribution<T::AccountId, BlockNumberFor<T>>,
		) -> DispatchResult {
			T::GovernanceOrigin::ensure_origin(origin)?;
			<FeeDistributionConfig<T>>::put(fee_distribution);
			Ok(())
		}

		/// Place Bid
		#[pallet::call_index(22)]
		#[pallet::weight(< T as Config >::WeightInfo::place_bid())]
		pub fn place_bid(origin: OriginFor<T>, bid_amount: BalanceOf<T>) -> DispatchResult {
			let bidder = ensure_signed(origin)?;
			let mut auction_info = <Auction<T>>::get().ok_or(Error::<T>::AuctionNotFound)?;
			ensure!(bid_amount > Zero::zero(), Error::<T>::InvalidBidAmount);
			ensure!(bid_amount > auction_info.highest_bid, Error::<T>::InvalidBidAmount);
			ensure!(
				T::NativeCurrency::can_reserve(&bidder, bid_amount),
				Error::<T>::InsufficientBalance
			);
			T::NativeCurrency::reserve(&bidder, bid_amount)?;
			if let Some(old_bidder) = auction_info.highest_bidder {
				// Un-reserve the old bidder
				T::NativeCurrency::unreserve(&old_bidder, auction_info.highest_bid);
			}
			auction_info.highest_bid = bid_amount;
			auction_info.highest_bidder = Some(bidder);
			<Auction<T>>::put(auction_info);
			Ok(())
		}
	}

	/// Events are a simple means of reporting specific conditions and
	/// circumstances that have happened that users, Dapps and/or chain explorers would find
	/// interesting and otherwise difficult to detect.
	#[pallet::event]
	#[pallet::generate_deposit(pub (super) fn deposit_event)]
	pub enum Event<T: Config> {
		SnapshotProcessed(u64),
		UserActionsBatchSubmitted(u64),
		FeesClaims {
			beneficiary: T::AccountId,
			snapshot_id: u64,
		},
		MainAccountRegistered {
			main: T::AccountId,
			proxy: T::AccountId,
		},
		TradingPairRegistered {
			base: AssetId,
			quote: AssetId,
		},
		TradingPairUpdated {
			base: AssetId,
			quote: AssetId,
		},
		DepositSuccessful {
			user: T::AccountId,
			asset: AssetId,
			amount: BalanceOf<T>,
		},
		ShutdownTradingPair {
			pair: TradingPairConfig,
		},
		OpenTradingPair {
			pair: TradingPairConfig,
		},
		EnclaveRegistered(T::AccountId),
		EnclaveAllowlisted(T::AccountId),
		EnclaveCleanup(Vec<T::AccountId>),
		TradingPairIsNotOperational,
		WithdrawalClaimed {
			main: T::AccountId,
			withdrawals: Vec<Withdrawal<T::AccountId>>,
		},
		NewProxyAdded {
			main: T::AccountId,
			proxy: T::AccountId,
		},
		ProxyRemoved {
			main: T::AccountId,
			proxy: T::AccountId,
		},
		/// TokenAllowlisted
		TokenAllowlisted(AssetId),
		/// AllowlistedTokenRemoved
		AllowlistedTokenRemoved(AssetId),
		/// Withdrawal failed
		WithdrawalFailed(Withdrawal<T::AccountId>),
		/// Exchange state has been updated
		ExchangeStateUpdated(bool),
		/// DisputePeriod has been updated
		DisputePeriodUpdated(BlockNumberFor<T>),
		/// Withdraw Assets from Orderbook
		WithdrawFromOrderbook(T::AccountId, AssetId, BalanceOf<T>),
		/// Orderbook Operator Key Whitelisted
		OrderbookOperatorKeyWhitelisted(sp_core::ecdsa::Public),
		/// Failed do consume auction
		FailedToConsumeAuction,
		/// Failed to create Auction
		FailedToCreateAuction,
		/// Trading Fees burned
		TradingFeesBurned {
			asset: AssetId,
			amount: Compact<BalanceOf<T>>,
		},
		/// Auction closed
		AuctionClosed {
			bidder: T::AccountId,
			burned: Compact<BalanceOf<T>>,
			paid_to_operator: Compact<BalanceOf<T>>,
		},
		/// LMP Scores updated
		LMPScoresUpdated(u16),
	}

	///Allowlisted tokens
	#[pallet::storage]
	#[pallet::getter(fn get_allowlisted_token)]
	pub(super) type AllowlistedToken<T: Config> =
		StorageValue<_, BoundedBTreeSet<AssetId, AllowlistedTokenLimit>, ValueQuery>;

	// A map that has enumerable entries.
	#[pallet::storage]
	#[pallet::getter(fn accounts)]
	pub(super) type Accounts<T: Config> = StorageMap<
		_,
		Blake2_128Concat,
		T::AccountId,
		AccountInfo<T::AccountId, ProxyLimit>,
		OptionQuery,
	>;

	// Proxy to main account map
	#[pallet::storage]
	#[pallet::getter(fn proxies)]
	pub(super) type Proxies<T: Config> =
		StorageMap<_, Blake2_128Concat, T::AccountId, T::AccountId, OptionQuery>;

	/// Trading pairs registered as Base, Quote => TradingPairInfo
	#[pallet::storage]
	#[pallet::getter(fn trading_pairs)]
	pub(super) type TradingPairs<T: Config> = StorageDoubleMap<
		_,
		Blake2_128Concat,
		AssetId,
		Blake2_128Concat,
		AssetId,
		TradingPairConfig,
		OptionQuery,
	>;

	// Snapshots Storage
	#[pallet::storage]
	#[pallet::getter(fn snapshots)]
	pub type Snapshots<T: Config> =
		StorageMap<_, Blake2_128Concat, u64, SnapshotSummary<T::AccountId>, OptionQuery>;

	// Snapshots Nonce
	#[pallet::storage]
	#[pallet::getter(fn snapshot_nonce)]
	pub type SnapshotNonce<T: Config> = StorageValue<_, u64, ValueQuery>;

	// Exchange Operation State
	#[pallet::storage]
	#[pallet::getter(fn orderbook_operational_state)]
	pub(super) type ExchangeState<T: Config> = StorageValue<_, bool, ValueQuery>;

	// Withdrawals mapped by their trading pairs and snapshot numbers
	#[pallet::storage]
	#[pallet::getter(fn withdrawals)]
	pub(super) type Withdrawals<T: Config> =
		StorageMap<_, Blake2_128Concat, u64, WithdrawalsMap<T>, ValueQuery>;

	// Queue for enclave ingress messages
	#[pallet::storage]
	#[pallet::getter(fn ingress_messages)]
	pub(super) type IngressMessages<T: Config> = StorageMap<
		_,
		Identity,
		BlockNumberFor<T>,
		Vec<orderbook_primitives::ingress::IngressMessages<T::AccountId>>,
		ValueQuery,
	>;

	// Queue for onchain events
	#[pallet::storage]
	#[pallet::getter(fn onchain_events)]
	pub(super) type OnChainEvents<T: Config> =
		StorageValue<_, Vec<orderbook_primitives::ocex::OnChainEvents<T::AccountId>>, ValueQuery>;

	// Total Assets present in orderbook
	#[pallet::storage]
	#[pallet::getter(fn total_assets)]
	pub(super) type TotalAssets<T: Config> =
		StorageMap<_, Blake2_128Concat, AssetId, Decimal, ValueQuery>;

	#[pallet::storage]
	#[pallet::getter(fn get_authorities)]
	pub(super) type Authorities<T: Config> = StorageMap<
		_,
		Identity,
		orderbook_primitives::ValidatorSetId,
		ValidatorSet<T::AuthorityId>,
		ValueQuery,
	>;

	#[pallet::storage]
	#[pallet::getter(fn get_next_authorities)]
	pub(super) type NextAuthorities<T: Config> =
		StorageValue<_, ValidatorSet<T::AuthorityId>, ValueQuery>;

	#[pallet::storage]
	#[pallet::getter(fn validator_set_id)]
	pub(super) type ValidatorSetId<T: Config> =
		StorageValue<_, orderbook_primitives::ValidatorSetId, ValueQuery>;

	#[pallet::storage]
	#[pallet::getter(fn get_orderbook_operator_public_key)]
	pub(super) type OrderbookOperatorPublicKey<T: Config> =
		StorageValue<_, sp_core::ecdsa::Public, OptionQuery>;

	/// Storage related to LMP
	#[pallet::storage]
	#[pallet::getter(fn lmp_epoch)]
	pub(super) type LMPEpoch<T: Config> = StorageValue<_, u16, ValueQuery>;

	#[pallet::storage]
	#[pallet::getter(fn trader_metrics)]
	pub(super) type TraderMetrics<T: Config> = StorageNMap<
		_,
		(NMapKey<Identity, u16>, NMapKey<Identity, TradingPair>, NMapKey<Identity, T::AccountId>),
		(Decimal, Decimal, bool),
		ValueQuery,
	>;

	#[pallet::storage]
	#[pallet::getter(fn total_scores)]
	pub(super) type TotalScores<T: Config> =
		StorageDoubleMap<_, Identity, u16, Identity, TradingPair, (Decimal, Decimal), ValueQuery>;

	/// FinalizeLMPScore will be set to Some(epoch score to finalize)
	#[pallet::storage]
	#[pallet::getter(fn finalize_lmp_scores_flag)]
	pub(super) type FinalizeLMPScore<T: Config> = StorageValue<_, u16, OptionQuery>;

	/// Configuration for LMP for each epoch
	#[pallet::storage]
	#[pallet::getter(fn lmp_config)]
	pub(super) type LMPConfig<T: Config> =
		StorageMap<_, Identity, u16, LMPEpochConfig, OptionQuery>;

	/// Expected Configuration for LMP for next epoch
	#[pallet::storage]
	#[pallet::getter(fn expected_lmp_config)]
	pub(super) type ExpectedLMPConfig<T: Config> = StorageValue<_, LMPEpochConfig, OptionQuery>;

	/// Block at which rewards for each epoch can be claimed
	#[pallet::storage]
	#[pallet::getter(fn lmp_claim_blk)]
	pub(super) type LMPClaimBlk<T: Config> =
		StorageMap<_, Identity, u16, BlockNumberFor<T>, OptionQuery>;

	/// Price Map showing the average prices ( value = (avg_price, ticks)
	#[pallet::storage]
	pub type PriceOracle<T: Config> =
		StorageValue<_, BTreeMap<(AssetId, AssetId), (Decimal, Decimal)>, ValueQuery>;

	#[pallet::storage]
	pub type FeeDistributionConfig<T: Config> =
		StorageValue<_, FeeDistribution<T::AccountId, BlockNumberFor<T>>, OptionQuery>;

	#[pallet::storage]
	pub type AuctionBlockNumber<T: Config> = StorageValue<_, BlockNumberFor<T>, OptionQuery>;

	#[pallet::storage]
	pub type Auction<T: Config> =
		StorageValue<_, AuctionInfo<T::AccountId, BalanceOf<T>>, OptionQuery>;

	impl<T: crate::pallet::Config> crate::pallet::Pallet<T> {
		pub fn do_claim_lmp_rewards(
			main: T::AccountId,
			epoch: u16,
			market: TradingPair,
		) -> Result<BalanceOf<T>, DispatchError> {
			// Check if the Safety period for this epoch is over
			let claim_blk =
				<crate::pallet::LMPClaimBlk<T>>::get(epoch).ok_or(Error::<T>::RewardsNotReady)?;
			let current_blk = frame_system::Pallet::<T>::current_block_number();
			ensure!(current_blk >= claim_blk.saturated_into(), Error::<T>::RewardsNotReady);
			let config: LMPEpochConfig =
				<LMPConfig<T>>::get(epoch).ok_or(Error::<T>::LMPConfigNotFound)?;
			// Calculate the total eligible rewards
			let (mm_rewards, trading_rewards, is_claimed) =
				Self::calculate_lmp_rewards(&main, epoch, market, config);
			ensure!(!is_claimed, Error::<T>::RewardAlreadyClaimed);
			let total = mm_rewards.saturating_add(trading_rewards);
			let total_in_u128 = total
				.saturating_mul(Decimal::from(UNIT_BALANCE))
				.to_u128()
				.ok_or(Error::<T>::FailedToConvertDecimaltoBalance)?
				.saturated_into();
			// Transfer it to main from pallet account.
			let rewards_account: T::AccountId =
				T::LMPRewardsPalletId::get().into_account_truncating();
			T::NativeCurrency::transfer(
				&rewards_account,
				&main,
				total_in_u128,
				ExistenceRequirement::AllowDeath,
			)?;
			Ok(total_in_u128)
		}

		pub fn settle_withdrawal_fees(fees: Vec<Fees>) -> DispatchResult {
			for fee in fees {
				match fee.asset {
					AssetId::Polkadex => {
						// Burn the fee
						let imbalance = T::NativeCurrency::burn(fee.amount().saturated_into());
						T::NativeCurrency::settle(
							&Self::get_pallet_account(),
							imbalance,
							WithdrawReasons::all(),
							ExistenceRequirement::KeepAlive,
						)
						.map_err(|_| Error::<T>::WithdrawalFeeBurnFailed)?;
					},
					_ => {
						T::NativeCurrency::transfer(
							&Self::get_pallet_account(),
							&Self::get_pot_account(),
							fee.amount().saturated_into(),
							ExistenceRequirement::KeepAlive,
						)?;
					},
				}
			}
			Ok(())
		}

		pub fn validate_trading_pair_config(
			min_volume: BalanceOf<T>,
			max_volume: BalanceOf<T>,
			price_tick_size: BalanceOf<T>,
			qty_step_size: BalanceOf<T>,
		) -> DispatchResult {
			// We need to also check if provided values are not zero
			ensure!(
				min_volume.saturated_into::<u128>() > 0
					&& max_volume.saturated_into::<u128>() > 0
					&& price_tick_size.saturated_into::<u128>() > 0
					&& qty_step_size.saturated_into::<u128>() > 0,
				Error::<T>::TradingPairConfigCannotBeZero
			);

			// We need to check if the provided parameters are not exceeding 10^27 so that there
			// will not be an overflow upon performing calculations
			ensure!(
				min_volume.saturated_into::<u128>() <= DEPOSIT_MAX
					&& max_volume.saturated_into::<u128>() <= DEPOSIT_MAX
					&& price_tick_size.saturated_into::<u128>() <= DEPOSIT_MAX
					&& qty_step_size.saturated_into::<u128>() <= DEPOSIT_MAX,
				Error::<T>::AmountOverflow
			);

			//enclave will only support min volume of 10^-8
			//if trading pairs volume falls below it will pass a UnderFlow Error
			ensure!(
				min_volume.saturated_into::<u128>() >= TRADE_OPERATION_MIN_VALUE
					&& max_volume.saturated_into::<u128>() > TRADE_OPERATION_MIN_VALUE,
				Error::<T>::TradingPairConfigUnderflow
			);
			// min volume cannot be greater than max volume
			ensure!(min_volume < max_volume, Error::<T>::MinVolGreaterThanMaxVolume);

			Ok(())
		}

		pub fn update_lmp_scores(
			trader_metrics: &TradingPairMetricsMap<T::AccountId>,
		) -> DispatchResult {
			// Remove  and process FinalizeLMPScore flag.
			if let Some(finalizing_epoch) = <FinalizeLMPScore<T>>::take() {
				let config =
					<LMPConfig<T>>::get(finalizing_epoch).ok_or(Error::<T>::LMPConfigNotFound)?;
				let mut max_account_counter = config.max_accounts_rewarded;
				for (pair, (map, (total_score, total_fees_paid))) in trader_metrics {
					for (main, (score, fees_paid)) in map {
						<TraderMetrics<T>>::insert(
							(finalizing_epoch, pair, main),
							(score, fees_paid, false),
						);
						max_account_counter = max_account_counter.saturating_sub(1);
						if max_account_counter == 0 {
							break;
						}
					}
					<TotalScores<T>>::insert(
						finalizing_epoch,
						pair,
						(total_score, total_fees_paid),
					);
				}
				let current_blk = frame_system::Pallet::<T>::current_block_number();
				<LMPClaimBlk<T>>::insert(
					finalizing_epoch,
					current_blk.saturating_add(config.claim_safety_period.saturated_into()),
				); // Seven days of block
				let current_epoch = <LMPEpoch<T>>::get();
				let next_finalizing_epoch = finalizing_epoch.saturating_add(1);
				if next_finalizing_epoch < current_epoch {
					// This is required if engine is offline for more than an epoch duration
					<FinalizeLMPScore<T>>::put(next_finalizing_epoch);
				}
				Self::deposit_event(Event::<T>::LMPScoresUpdated(finalizing_epoch));
			}
			Ok(())
		}

		pub fn get_pot_account() -> T::AccountId {
			FEE_POT_PALLET_ID.into_account_truncating()
		}

		pub fn process_egress_msg(msgs: &Vec<EgressMessages<T::AccountId>>) -> DispatchResult {
			for msg in msgs {
				// Process egress messages
				match msg {
					EgressMessages::TradingFees(fees_map) => {
						let pot_account: T::AccountId = Self::get_pot_account();
						for (asset, fees) in fees_map {
							let fees = fees
								.saturating_mul(Decimal::from(UNIT_BALANCE))
								.to_u128()
								.ok_or(Error::<T>::FailedToConvertDecimaltoBalance)?;
							match asset {
								AssetId::Asset(_) => {
									Self::transfer_asset(
										&Self::get_pallet_account(),
										&pot_account,
										fees.saturated_into(),
										*asset,
									)?;
								},
								AssetId::Polkadex => {
									if let Some(distribution) = <FeeDistributionConfig<T>>::get() {
										ensure!(
											T::NativeCurrency::reducible_balance(
												&Self::get_pallet_account(),
												Preservation::Preserve,
												Fortitude::Polite
											) > fees.saturated_into(),
											Error::<T>::AmountOverflow
										);
										let fee_to_be_burnt =
											Percent::from_percent(distribution.burn_ration) * fees;
										let fee_to_be_distributed = fees - fee_to_be_burnt;
										// Burn the fee
										let imbalance = T::NativeCurrency::burn(
											fee_to_be_burnt.saturated_into(),
										);
										T::NativeCurrency::settle(
											&Self::get_pallet_account(),
											imbalance,
											WithdrawReasons::all(),
											ExistenceRequirement::KeepAlive,
										)
										.map_err(|_| Error::<T>::TradingFeesBurnFailed)?;
										Self::transfer_asset(
											&Self::get_pallet_account(),
											&distribution.recipient_address,
											fee_to_be_distributed.saturated_into(),
											*asset,
										)?;
									} else {
										// Burn here itself
										let imbalance =
											T::NativeCurrency::burn(fees.saturated_into());
										T::NativeCurrency::settle(
											&Self::get_pallet_account(),
											imbalance,
											WithdrawReasons::all(),
											ExistenceRequirement::KeepAlive,
										)
										.map_err(|_| Error::<T>::TradingFeesBurnFailed)?;
									}
								},
							}
							// Emit an event here
							Self::deposit_event(Event::<T>::TradingFeesBurned {
								asset: *asset,
								amount: Compact::from(fees.saturated_into::<BalanceOf<T>>()),
							})
						}
					},
					EgressMessages::AddLiquidityResult(
						market,
						pool,
						lp,
						shared_issued,
						price,
						total_inventory,
					) => T::CrowdSourceLiqudityMining::add_liquidity_success(
						TradingPair::from(market.quote_asset, market.base_asset),
						pool,
						lp,
						*shared_issued,
						*price,
						*total_inventory,
					)?,
					EgressMessages::RemoveLiquidityResult(
						market,
						pool,
						lp,
						base_free,
						quote_free,
					) => {
						let unit = Decimal::from(UNIT_BALANCE);
						// Transfer the assets from exchange to pool_id
						let base_amount = base_free
							.saturating_mul(unit)
							.to_u128()
							.ok_or(Error::<T>::FailedToConvertDecimaltoBalance)?;
						let quote_amount = quote_free
							.saturating_mul(unit)
							.to_u128()
							.ok_or(Error::<T>::FailedToConvertDecimaltoBalance)?;
						Self::transfer_asset(
							&Self::get_pallet_account(),
							pool,
							base_amount.saturated_into(),
							market.base_asset,
						)?;
						Self::transfer_asset(
							&Self::get_pallet_account(),
							pool,
							quote_amount.saturated_into(),
							market.quote_asset,
						)?;
						// TODO: Emit events for indexer and frontend @Emmanuel.
						T::CrowdSourceLiqudityMining::remove_liquidity_success(
							TradingPair::from(market.quote_asset, market.base_asset),
							pool,
							lp,
							*base_free,
							*quote_free,
						)?;
					},
					EgressMessages::RemoveLiquidityFailed(
						market,
						pool,
						lp,
						frac,
						total_shares,
						base_free,
						quote_free,
						base_reserved,
						quote_reserved,
					) => {
						T::CrowdSourceLiqudityMining::remove_liquidity_failed(
							TradingPair::from(market.quote_asset, market.base_asset),
							pool,
							lp,
							*frac,
							*total_shares,
							*base_free,
							*quote_free,
							*base_reserved,
							*quote_reserved,
						)?;
					},
					EgressMessages::PoolForceClosed(market, pool, base_freed, quote_freed) => {
						let unit = Decimal::from(UNIT_BALANCE);
						// Transfer the assets from exchange to pool_id
						let base_amount = base_freed
							.saturating_mul(unit)
							.to_u128()
							.ok_or(Error::<T>::FailedToConvertDecimaltoBalance)?;
						let quote_amount = quote_freed
							.saturating_mul(unit)
							.to_u128()
							.ok_or(Error::<T>::FailedToConvertDecimaltoBalance)?;
						Self::transfer_asset(
							&Self::get_pallet_account(),
							pool,
							base_amount.saturated_into(),
							market.base_asset,
						)?;
						Self::transfer_asset(
							&Self::get_pallet_account(),
							pool,
							quote_amount.saturated_into(),
							market.quote_asset,
						)?;
						// TODO: Emit events for indexer and frontend @Emmanuel.
						let market = TradingPair::from(market.quote_asset, market.base_asset);
						T::CrowdSourceLiqudityMining::pool_force_close_success(
							market,
							pool,
							*base_freed,
							*quote_freed,
						)?;
					},
					EgressMessages::PriceOracle(price_map) => {
						let mut old_price_map = <PriceOracle<T>>::get();
						for (pair, price) in price_map {
							old_price_map
								.entry(*pair)
								.and_modify(|(old_price, ticks)| {
									// Update the price
									let sum =
										old_price.saturating_mul(*ticks).saturating_add(*price);
									*ticks = ticks.saturating_add(Decimal::from(1));
									*old_price = sum.checked_div(*ticks).unwrap_or(*old_price);
								})
								.or_insert((*price, Decimal::from(1)));
						}
						<PriceOracle<T>>::put(old_price_map);
					},
				}
			}
			Ok(())
		}

		pub fn do_deposit(
			user: T::AccountId,
			asset: AssetId,
			amount: BalanceOf<T>,
		) -> DispatchResult {
			ensure!(Self::orderbook_operational_state(), Error::<T>::ExchangeNotOperational);
			ensure!(<AllowlistedToken<T>>::get().contains(&asset), Error::<T>::TokenNotAllowlisted);
			// Check if account is registered
			ensure!(<Accounts<T>>::contains_key(&user), Error::<T>::AccountNotRegistered);
			ensure!(amount.saturated_into::<u128>() <= DEPOSIT_MAX, Error::<T>::AmountOverflow);
			let converted_amount = Decimal::from(amount.saturated_into::<u128>())
				.checked_div(Decimal::from(UNIT_BALANCE))
				.ok_or(Error::<T>::FailedToConvertDecimaltoBalance)?;
			Self::transfer_asset(&user, &Self::get_pallet_account(), amount, asset)?;
			// Get Storage Map Value
			if let Some(expected_total_amount) =
				converted_amount.checked_add(Self::total_assets(asset))
			{
				<TotalAssets<T>>::insert(asset, expected_total_amount);
			} else {
				return Err(Error::<T>::AmountOverflow.into());
			}
			let current_blk = frame_system::Pallet::<T>::current_block_number();
			<IngressMessages<T>>::mutate(current_blk, |ingress_messages| {
				ingress_messages.push(orderbook_primitives::ingress::IngressMessages::Deposit(
					user.clone(),
					asset,
					converted_amount,
				));
			});
			Self::deposit_event(Event::DepositSuccessful { user, asset, amount });
			Ok(())
		}

		pub fn register_user(main_account: T::AccountId, proxy: T::AccountId) -> DispatchResult {
			ensure!(Self::orderbook_operational_state(), Error::<T>::ExchangeNotOperational);
			ensure!(
				!<Accounts<T>>::contains_key(&main_account),
				Error::<T>::MainAccountAlreadyRegistered
			);
			// Avoid duplicate Proxy accounts
			ensure!(!<Proxies<T>>::contains_key(&proxy), Error::<T>::ProxyAlreadyRegistered);

			let mut account_info = AccountInfo::new(main_account.clone());
			ensure!(account_info.add_proxy(proxy.clone()).is_ok(), Error::<T>::ProxyLimitExceeded);
			<Accounts<T>>::insert(&main_account, account_info);

			let current_blk = frame_system::Pallet::<T>::current_block_number();
			<IngressMessages<T>>::mutate(current_blk, |ingress_messages| {
				ingress_messages.push(
					orderbook_primitives::ingress::IngressMessages::RegisterUser(
						main_account.clone(),
						proxy.clone(),
					),
				);
			});
			<Proxies<T>>::insert(&proxy, main_account.clone());
			Self::deposit_event(Event::MainAccountRegistered { main: main_account, proxy });
			Ok(())
		}

		pub fn withdrawal_from_orderbook(
			user: T::AccountId,
			proxy_account: T::AccountId,
			asset: AssetId,
			amount: BalanceOf<T>,
			do_force_withdraw: bool,
		) -> DispatchResult {
			ensure!(Self::orderbook_operational_state(), Error::<T>::ExchangeNotOperational);
			ensure!(<AllowlistedToken<T>>::get().contains(&asset), Error::<T>::TokenNotAllowlisted);
			// Check if account is registered
			ensure!(<Accounts<T>>::contains_key(&user), Error::<T>::AccountNotRegistered);
			ensure!(amount.saturated_into::<u128>() <= WITHDRAWAL_MAX, Error::<T>::AmountOverflow);
			let converted_amount = Decimal::from(amount.saturated_into::<u128>())
				.checked_div(Decimal::from(UNIT_BALANCE))
				.ok_or(Error::<T>::FailedToConvertDecimaltoBalance)?;
			let current_blk = frame_system::Pallet::<T>::current_block_number();
			<IngressMessages<T>>::mutate(current_blk, |ingress_messages| {
				ingress_messages.push(
					orderbook_primitives::ingress::IngressMessages::DirectWithdrawal(
						proxy_account,
						asset,
						converted_amount,
						do_force_withdraw,
					),
				);
			});
			Self::deposit_event(Event::WithdrawFromOrderbook(user, asset, amount));
			Ok(())
		}

		fn create_withdrawal_tree(
			pending_withdrawals: impl AsRef<[Withdrawal<T::AccountId>]>,
		) -> WithdrawalsMap<T> {
			let mut withdrawal_map: WithdrawalsMap<T> = WithdrawalsMap::<T>::new();
			for withdrawal in pending_withdrawals.as_ref() {
				let recipient_account: T::AccountId = withdrawal.main_account.clone();
				if let Some(pending_withdrawals) = withdrawal_map.get_mut(&recipient_account) {
					pending_withdrawals.push(withdrawal.to_owned())
				} else {
					let pending_withdrawals = sp_std::vec![withdrawal.to_owned()];
					withdrawal_map.insert(recipient_account, pending_withdrawals);
				}
			}
			withdrawal_map
		}

		/// Performs actual transfer of assets from pallet account to target destination
		/// Used to finalize withdrawals in extrinsic or on_idle
		fn on_idle_withdrawal_processor(
			withdrawal: Withdrawal<<T as frame_system::Config>::AccountId>,
		) -> bool {
			if let Some(converted_withdrawal) =
				withdrawal.amount.saturating_mul(Decimal::from(UNIT_BALANCE)).to_u128()
			{
				Self::transfer_asset(
					&Self::get_pallet_account(),
					&withdrawal.main_account,
					converted_withdrawal.saturated_into(),
					withdrawal.asset,
				)
				.is_ok()
			} else {
				false
			}
		}

		/// Collects onchain registered main and proxy accounts
		/// for each of main accounts collects balances from offchain storage
		/// adds other required for recovery properties
		/// Returned tuple resembles `orderbook_primitives::recovery::ObRecoveryState`
		/// FIXME: use solid type here instead of tuple
		pub fn get_ob_recover_state() -> Result<
			(
				u64,
				BTreeMap<AccountId, Vec<AccountId>>,
				BTreeMap<AccountAsset, Decimal>,
				u32,
				u64,
				u64,
			),
			DispatchError,
		> {
			let account_id =
				<Accounts<T>>::iter().fold(vec![], |mut ids_accum, (acc, acc_info)| {
					ids_accum.push((acc.clone(), acc_info.proxies));
					ids_accum
				});

			let mut balances: BTreeMap<AccountAsset, Decimal> = BTreeMap::new();
			let mut account_ids: BTreeMap<AccountId, Vec<AccountId>> = BTreeMap::new();
			// all offchain balances for main accounts
			for account in account_id {
				let main = Self::transform_account(account.0)?;
				let b = Self::get_offchain_balance(&main)?;
				for (asset, balance) in b.into_iter() {
					balances.insert(AccountAsset { main: main.clone(), asset }, balance);
				}
				let proxies = account.1.into_iter().try_fold(vec![], |mut accum, proxy| {
					accum.push(Self::transform_account(proxy)?);
					Ok::<Vec<AccountId>, DispatchError>(accum)
				})?;
				account_ids.insert(main, proxies);
			}

			let state_info = Self::get_state_info().map_err(|_err| DispatchError::Corruption)?;
			let last_processed_block_number = state_info.last_block;
			let worker_nonce = state_info.worker_nonce;
			let snapshot_id = state_info.snapshot_id;
			let state_change_id = state_info.stid;

			Ok((
				snapshot_id,
				account_ids,
				balances,
				last_processed_block_number,
				state_change_id,
				worker_nonce,
			))
		}

		/// Fetch checkpoint for recovery
		pub fn fetch_checkpoint() -> Result<ObCheckpointRaw, DispatchError> {
			log::debug!(target:"ocex", "fetch_checkpoint called");
			let account_id =
				<Accounts<T>>::iter().fold(vec![], |mut ids_accum, (acc, acc_info)| {
					ids_accum.push((acc.clone(), acc_info.proxies));
					ids_accum
				});

			let mut balances: BTreeMap<AccountAsset, Decimal> = BTreeMap::new();
			// all offchain balances for main accounts
			for account in account_id {
				let main = Self::transform_account(account.0)?;
				let b = Self::get_offchain_balance(&main)?;
				for (asset, balance) in b.into_iter() {
					balances.insert(AccountAsset { main: main.clone(), asset }, balance);
				}
			}
			let state_info = Self::get_state_info().map_err(|_err| DispatchError::Corruption)?;
			let last_processed_block_number = state_info.last_block;
			let snapshot_id = state_info.snapshot_id;
			let state_change_id = state_info.stid;
			log::debug!(target:"ocex", "fetch_checkpoint returning");
			Ok(ObCheckpointRaw::new(
				snapshot_id,
				balances,
				last_processed_block_number,
				state_change_id,
			))
		}

		/// Fetches balance of given `AssetId` for given `AccountId` from offchain storage
		/// If nothing found - returns `Decimal::Zero`
		pub fn get_balance(from: T::AccountId, of: AssetId) -> Result<Decimal, DispatchError> {
			Ok(Self::get_offchain_balance(&Self::transform_account(from)?)
				.unwrap_or_else(|_| BTreeMap::new())
				.get(&of)
				.unwrap_or(&Decimal::ZERO)
				.to_owned())
		}

		// Converts `T::AccountId` into `polkadex_primitives::AccountId`
		fn transform_account(
			account: T::AccountId,
		) -> Result<polkadex_primitives::AccountId, DispatchError> {
			Decode::decode(&mut &account.encode()[..])
				.map_err(|_| Error::<T>::AccountIdCannotBeDecoded.into())
		}

		/// Calculate Rewards for LMP
		pub fn calculate_lmp_rewards(
			main: &T::AccountId,
			epoch: u16,
			market: TradingPair,
			config: LMPEpochConfig,
		) -> (Decimal, Decimal, bool) {
			// Get the score and fees paid portion of this 'main' account
			let (total_score, total_fees_paid) = <TotalScores<T>>::get(epoch, market);
			let (score, fees_paid, is_claimed) =
				<TraderMetrics<T>>::get((epoch, market, main.clone()));
			let market_making_portion = score.checked_div(total_score).unwrap_or_default();
			let trading_rewards_portion =
				fees_paid.checked_div(total_fees_paid).unwrap_or_default();
			let mm_rewards =
				config.total_liquidity_mining_rewards.saturating_mul(market_making_portion);
			let trading_rewards =
				config.total_trading_rewards.saturating_mul(trading_rewards_portion);
			(mm_rewards, trading_rewards, is_claimed)
		}

		/// Returns Rewards for LMP - called by RPC
		pub fn get_lmp_rewards(
			main: &T::AccountId,
			epoch: u16,
			market: TradingPair,
		) -> (Decimal, Decimal, bool) {
			let config = match <LMPConfig<T>>::get(epoch) {
				Some(config) => config,
				None => return (Decimal::zero(), Decimal::zero(), false),
			};

			// Get the score and fees paid portion of this 'main' account
			let (total_score, total_fees_paid) = <TotalScores<T>>::get(epoch, market);
			let (score, fees_paid, is_claimed) =
				<TraderMetrics<T>>::get((epoch, market, main.clone()));
			let market_making_portion = score.checked_div(total_score).unwrap_or_default();
			let trading_rewards_portion =
				fees_paid.checked_div(total_fees_paid).unwrap_or_default();
			let mm_rewards =
				config.total_liquidity_mining_rewards.saturating_mul(market_making_portion);
			let trading_rewards =
				config.total_trading_rewards.saturating_mul(trading_rewards_portion);
			(mm_rewards, trading_rewards, is_claimed)
		}

		pub fn get_fees_paid_by_user_per_epoch(
			epoch: u32,
			market: TradingPair,
			main: AccountId,
		) -> Decimal {
			let mut root = crate::storage::load_trie_root();
			let mut storage = crate::storage::State;
			let mut state = OffchainState::load(&mut storage, &mut root);

			crate::lmp::get_fees_paid_by_main_account_in_quote(
				&mut state,
				epoch.saturated_into(),
				&market,
				&main,
			)
			.unwrap_or_default()
		}

		pub fn get_volume_by_user_per_epoch(
			epoch: u32,
			market: TradingPair,
			main: AccountId,
		) -> Decimal {
			let mut root = crate::storage::load_trie_root();
			let mut storage = crate::storage::State;
			let mut state = OffchainState::load(&mut storage, &mut root);

			crate::lmp::get_trade_volume_by_main_account(
				&mut state,
				epoch.saturated_into(),
				&market,
				&main,
			)
			.unwrap_or_default()
		}

		pub fn get_total_score(epoch: u16, market: TradingPair) -> (Decimal, Decimal) {
			let mut total_score: Decimal = Decimal::zero();
			let mut total_trading_fees: Decimal = Decimal::zero();
			let mut root = crate::storage::load_trie_root();
			let mut storage = crate::storage::State;
			let mut state = OffchainState::load(&mut storage, &mut root);

			for (main, _) in <Accounts<T>>::iter() {
				let (score, fees, _) =
					Self::get_trader_metrics_inner(&mut state, market, main, epoch);
				total_score = total_score.saturating_add(score);
				total_trading_fees = total_trading_fees.saturating_add(fees);
			}
			(total_score, total_trading_fees)
		}

		pub fn get_trader_metrics(
			epoch: u16,
			market: TradingPair,
			main: T::AccountId,
		) -> (Decimal, Decimal, bool) {
			let mut root = crate::storage::load_trie_root();
			let mut storage = crate::storage::State;
			let mut state = OffchainState::load(&mut storage, &mut root);
			Self::get_trader_metrics_inner(&mut state, market, main, epoch)
		}

		pub fn get_trader_metrics_inner(
			state: &mut OffchainState,
			market: TradingPair,
			main: T::AccountId,
			epoch: u16,
		) -> (Decimal, Decimal, bool) {
			let current_epoch = <LMPEpoch<T>>::get();
			if epoch <= current_epoch {
				let main_concrete: AccountId = Decode::decode(&mut &main.encode()[..]).unwrap();
				// Read from offchain storage
				let current_score = Self::compute_score(state, &main_concrete, market, epoch)
>>>>>>> 16f68552
					.map_err(
						|err| log::error!(target:"ocex","Error while computing score for RPC call: {:?}",err),
					)
					.unwrap_or_default();
                let fees_paid =
					get_fees_paid_by_main_account_in_quote(state, epoch, &market, &main_concrete)
						.map_err(
							|err| log::error!(target:"ocex","Error while computing trading fees for RPC call: {:?}",err),
						)
						.unwrap_or_default();
                let (_, _, is_claimed) = <TraderMetrics<T>>::get((epoch, market, main));
                (current_score, fees_paid, is_claimed)
            } else {
                // Future epoch
                (Decimal::zero(), Decimal::zero(), false)
            }
        }

        pub fn create_auction() -> DispatchResult {
            let mut auction_info: AuctionInfo<T::AccountId, BalanceOf<T>> = AuctionInfo::default();
            let tokens = <AllowlistedToken<T>>::get();
            for asset in tokens {
                let asset_id = match asset {
                    AssetId::Polkadex => continue,
                    AssetId::Asset(id) => id,
                };
                let asset_reducible_balance = T::OtherAssets::reducible_balance(
                    asset_id,
                    &Self::get_pot_account(),
                    Preservation::Preserve,
                    Fortitude::Polite,
                );
                if asset_reducible_balance > T::OtherAssets::minimum_balance(asset_id) {
                    auction_info
                        .fee_info
                        .insert(asset_id, asset_reducible_balance);
                }
            }
            let fee_config = <FeeDistributionConfig<T>>::get()
                .ok_or(Error::<T>::FeeDistributionConfigNotFound)?;
            let next_auction_block = frame_system::Pallet::<T>::current_block_number()
                .saturating_add(fee_config.auction_duration);
            <AuctionBlockNumber<T>>::put(next_auction_block);
            <Auction<T>>::put(auction_info);
            Ok(())
        }

        pub fn close_auction() -> DispatchResult {
            let auction_info = <Auction<T>>::get().ok_or(Error::<T>::AuctionNotFound)?;
            if let Some(bidder) = auction_info.highest_bidder {
                let fee_config = <FeeDistributionConfig<T>>::get()
                    .ok_or(Error::<T>::FeeDistributionConfigNotFound)?;
                let fee_info = auction_info.fee_info;
                for (asset_id, fee) in fee_info {
                    T::OtherAssets::transfer(
                        asset_id,
                        &Self::get_pot_account(),
                        &bidder,
                        fee,
                        Preservation::Preserve,
                    )?;
                }
                let total_bidder_reserve_balance = auction_info.highest_bid;
                let _ = T::NativeCurrency::unreserve(&bidder, total_bidder_reserve_balance);
                let amount_to_be_burnt =
                    Percent::from_percent(fee_config.burn_ration) * total_bidder_reserve_balance;
                let trasnferable_amount = total_bidder_reserve_balance - amount_to_be_burnt;
                T::NativeCurrency::transfer(
                    &bidder,
                    &fee_config.recipient_address,
                    trasnferable_amount,
                    ExistenceRequirement::KeepAlive,
                )?;

                // Burn the fee
                let imbalance = T::NativeCurrency::burn(amount_to_be_burnt.saturated_into());
                T::NativeCurrency::settle(
                    &bidder,
                    imbalance,
                    WithdrawReasons::all(),
                    ExistenceRequirement::KeepAlive,
                )
                .map_err(|_| Error::<T>::TradingFeesBurnFailed)?;
                // Emit an event
                Self::deposit_event(Event::<T>::AuctionClosed {
                    bidder,
                    burned: Compact::from(amount_to_be_burnt),
                    paid_to_operator: Compact::from(trasnferable_amount),
                })
            }
            Ok(())
        }
    }
}

// The main implementation block for the pallet. Functions here fall into three broad
// categories:
// - Public interface. These are functions that are `pub` and generally fall into inspector
// functions that do not write to storage and operation functions that do.
// - Private functions. These are your usual private utilities unavailable to other pallets.
impl<T: Config + frame_system::offchain::SendTransactionTypes<Call<T>>> Pallet<T> {
    pub fn validate_snapshot(
        snapshot_summary: &SnapshotSummary<T::AccountId>,
        signatures: &Vec<(u16, <T::AuthorityId as RuntimeAppPublic>::Signature)>,
    ) -> TransactionValidity {
        sp_runtime::print("Validating submit_snapshot....");

        // Verify if snapshot is already processed
        if <SnapshotNonce<T>>::get().saturating_add(1) != snapshot_summary.snapshot_id {
            return InvalidTransaction::Custom(10).into();
        }

        // Check if this validator was part of that authority set
        let authorities = <Authorities<T>>::get(snapshot_summary.validator_set_id).validators;

        //Check threshold

        const MAJORITY: u8 = 67;
        let p = Percent::from_percent(MAJORITY);
        let threshold = p * authorities.len();

        if threshold > signatures.len() {
            return InvalidTransaction::Custom(11).into();
        }

        // Check signatures
        for (index, signature) in signatures {
            match authorities.get(*index as usize) {
                None => return InvalidTransaction::Custom(12).into(),
                Some(auth) => {
                    if !auth.verify(&snapshot_summary.encode(), signature) {
                        return InvalidTransaction::Custom(12).into();
                    }
                }
            }
        }

        sp_runtime::print("submit_snapshot validated!");
        ValidTransaction::with_tag_prefix("orderbook")
            .and_provides([&snapshot_summary.state_hash])
            .longevity(10)
            .propagate(true)
            .build()
    }

    pub fn validator_set() -> ValidatorSet<T::AuthorityId> {
        let id = Self::validator_set_id();
        <Authorities<T>>::get(id)
    }

    // Returns all main accounts and corresponding proxies for it at this point in time
    pub fn get_all_accounts_and_proxies() -> Vec<(T::AccountId, Vec<T::AccountId>)> {
        <Accounts<T>>::iter()
            .map(|(main, info)| (main, info.proxies.to_vec()))
            .collect::<Vec<(T::AccountId, Vec<T::AccountId>)>>()
    }

    /// Returns a vector of allowlisted asset IDs.
    ///
    /// # Returns
    /// `Vec<AssetId>`: A vector of allowlisted asset IDs.
    pub fn get_allowlisted_assets() -> Vec<AssetId> {
        <AllowlistedToken<T>>::get()
            .iter()
            .copied()
            .collect::<Vec<AssetId>>()
    }

    /// Returns the AccountId to hold user funds, note this account has no private keys and
    /// can accessed using on-chain logic.
    fn get_pallet_account() -> T::AccountId {
        T::PalletId::get().into_account_truncating()
    }

    pub fn read_trading_pair_configs() -> Vec<(TradingPair, TradingPairConfig)> {
        let iterator = <TradingPairs<T>>::iter();
        let mut configs = Vec::new();
        for (base, quote, config) in iterator {
            configs.push((TradingPair { base, quote }, config))
        }
        configs
    }

    fn transfer_asset(
        payer: &T::AccountId,
        payee: &T::AccountId,
        amount: BalanceOf<T>,
        asset: AssetId,
    ) -> DispatchResult {
        match asset {
            AssetId::Polkadex => {
                T::NativeCurrency::transfer(
                    payer,
                    payee,
                    amount.unique_saturated_into(),
                    ExistenceRequirement::KeepAlive,
                )?;
            }
            AssetId::Asset(id) => {
                T::OtherAssets::transfer(
                    id,
                    payer,
                    payee,
                    amount.unique_saturated_into(),
                    Preservation::Expendable,
                )?;
            }
        }
        Ok(())
    }

    fn get_onchain_balance(asset: AssetId) -> Decimal {
        let balance = match asset {
            AssetId::Polkadex => T::NativeCurrency::free_balance(&Self::get_pallet_account()),
            AssetId::Asset(id) => T::OtherAssets::reducible_balance(
                id,
                &Self::get_pallet_account(),
                Preservation::Expendable,
                Fortitude::Force,
            ),
        };

        // div will not panic since denominator is a constant
        Decimal::from(balance.saturated_into::<u128>()).div(Decimal::from(UNIT_BALANCE))
    }
}

impl<T: Config> sp_application_crypto::BoundToRuntimeAppPublic for Pallet<T> {
    type Public = T::AuthorityId;
}

impl<T: Config> OneSessionHandler<T::AccountId> for Pallet<T> {
    type Key = T::AuthorityId;

    fn on_genesis_session<'a, I: 'a>(authorities: I)
    where
        I: Iterator<Item = (&'a T::AccountId, Self::Key)>,
    {
        let authorities = authorities.map(|(_, k)| k).collect::<Vec<_>>();
        <Authorities<T>>::insert(
            GENESIS_AUTHORITY_SET_ID,
            ValidatorSet::new(authorities, GENESIS_AUTHORITY_SET_ID),
        );
    }

    fn on_new_session<'a, I: 'a>(_changed: bool, authorities: I, queued_authorities: I)
    where
        I: Iterator<Item = (&'a T::AccountId, Self::Key)>,
    {
        let next_authorities = authorities.map(|(_, k)| k).collect::<Vec<_>>();
        let next_queued_authorities = queued_authorities.map(|(_, k)| k).collect::<Vec<_>>();

        let id = Self::validator_set_id();
        let new_id = id + 1u64;

        <Authorities<T>>::insert(new_id, ValidatorSet::new(next_authorities, new_id));
        <NextAuthorities<T>>::put(ValidatorSet::new(next_queued_authorities, new_id + 1));
        <ValidatorSetId<T>>::put(new_id);
    }

    fn on_disabled(_i: u32) {}
}<|MERGE_RESOLUTION|>--- conflicted
+++ resolved
@@ -143,7 +143,6 @@
 #[allow(clippy::too_many_arguments)]
 #[frame_support::pallet(dev_mode)]
 pub mod pallet {
-<<<<<<< HEAD
     use orderbook_primitives::traits::LiquidityMiningCrowdSourcePallet;
     use sp_std::collections::btree_map::BTreeMap;
     // Import various types used to declare pallet in scope.
@@ -1553,9 +1552,7 @@
         ) -> DispatchResult {
             // Remove  and process FinalizeLMPScore flag.
             if let Some(finalizing_epoch) = <FinalizeLMPScore<T>>::take() {
-                if finalizing_epoch == 0 {
-                    return Ok(());
-                }
+
                 let config =
                     <LMPConfig<T>>::get(finalizing_epoch).ok_or(Error::<T>::LMPConfigNotFound)?;
                 let mut max_account_counter = config.max_accounts_rewarded;
@@ -2204,1935 +2201,6 @@
                 let main_concrete: AccountId = Decode::decode(&mut &main.encode()[..]).unwrap();
                 // Read from offchain storage
                 let current_score = Self::compute_score(state, &main_concrete, market, epoch)
-=======
-	use orderbook_primitives::traits::LiquidityMiningCrowdSourcePallet;
-	use sp_std::collections::btree_map::BTreeMap;
-	// Import various types used to declare pallet in scope.
-	use super::*;
-	use crate::lmp::get_fees_paid_by_main_account_in_quote;
-	use crate::storage::OffchainState;
-	use crate::validator::WORKER_STATUS;
-	use frame_support::traits::WithdrawReasons;
-	use frame_support::{
-		pallet_prelude::*,
-		traits::{
-			fungibles::{Create, Inspect, Mutate},
-			Currency, ReservableCurrency,
-		},
-		transactional, PalletId,
-	};
-	use frame_system::{offchain::SendTransactionTypes, pallet_prelude::*};
-	use orderbook_primitives::lmp::LMPMarketConfigWrapper;
-	use orderbook_primitives::ocex::{AccountInfo, TradingPairConfig};
-	use orderbook_primitives::{
-		constants::FEE_POT_PALLET_ID, ingress::EgressMessages, lmp::LMPEpochConfig, Fees,
-		ObCheckpointRaw, SnapshotSummary, TradingPairMetricsMap,
-	};
-	use parity_scale_codec::Compact;
-	use polkadex_primitives::auction::AuctionInfo;
-	use polkadex_primitives::{assets::AssetId, withdrawal::Withdrawal, ProxyLimit, UNIT_BALANCE};
-	use rust_decimal::{prelude::ToPrimitive, Decimal};
-	use sp_application_crypto::RuntimeAppPublic;
-	use sp_runtime::{
-		offchain::storage::StorageValueRef, traits::BlockNumberProvider, BoundedBTreeSet,
-		SaturatedConversion,
-	};
-	use sp_std::vec::Vec;
-
-	type WithdrawalsMap<T> = BTreeMap<
-		<T as frame_system::Config>::AccountId,
-		Vec<Withdrawal<<T as frame_system::Config>::AccountId>>,
-	>;
-
-	pub type BatchProcessResult<T> = (
-		Vec<Withdrawal<<T as frame_system::Config>::AccountId>>,
-		Vec<EgressMessages<<T as frame_system::Config>::AccountId>>,
-		Option<
-			BTreeMap<
-				TradingPair,
-				(
-					BTreeMap<<T as frame_system::Config>::AccountId, (Decimal, Decimal)>,
-					(Decimal, Decimal),
-				),
-			>,
-		>,
-	);
-
-	pub struct AllowlistedTokenLimit;
-
-	impl Get<u32> for AllowlistedTokenLimit {
-		fn get() -> u32 {
-			50 // TODO: Arbitrary value
-		}
-	}
-
-	#[pallet::validate_unsigned]
-	impl<T: Config> frame_support::unsigned::ValidateUnsigned for Pallet<T> {
-		type Call = Call<T>;
-
-		fn validate_unsigned(_: TransactionSource, call: &Self::Call) -> TransactionValidity {
-			sp_runtime::print("Validating unsigned transactions...");
-			match call {
-				Call::submit_snapshot { summary, signatures } => {
-					Self::validate_snapshot(summary, signatures)
-				},
-				_ => InvalidTransaction::Call.into(),
-			}
-		}
-	}
-
-	/// Our pallet's configuration trait. All our types and constants go in here. If the
-	/// pallet is dependent on specific other pallets, then their configuration traits
-	/// should be added to our implied traits list.
-	///
-	/// `frame_system::Config` should always be included.
-	#[pallet::config]
-	pub trait Config:
-		frame_system::Config + timestamp::Config + SendTransactionTypes<Call<Self>>
-	{
-		/// The overarching event type.
-		type RuntimeEvent: From<Event<Self>> + IsType<<Self as frame_system::Config>::RuntimeEvent>;
-
-		/// Address which holds the customer funds.
-		#[pallet::constant]
-		type PalletId: Get<PalletId>;
-
-		/// Address of Polkadex Treasury
-		#[pallet::constant]
-		type TreasuryPalletId: Get<PalletId>;
-
-		/// LMP Rewards address
-		#[pallet::constant]
-		type LMPRewardsPalletId: Get<PalletId>;
-
-		/// Balances Pallet
-		type NativeCurrency: Currency<Self::AccountId>
-			+ ReservableCurrency<Self::AccountId>
-			+ InspectNative<Self::AccountId>;
-
-		/// Assets Pallet
-		type OtherAssets: Mutate<
-				<Self as frame_system::Config>::AccountId,
-				Balance = BalanceOf<Self>,
-				AssetId = u128,
-			> + Inspect<<Self as frame_system::Config>::AccountId>
-			+ Create<<Self as frame_system::Config>::AccountId>;
-
-		/// Origin that can send orderbook snapshots and withdrawal requests
-		type EnclaveOrigin: EnsureOrigin<<Self as frame_system::Config>::RuntimeOrigin>;
-		/// The identifier type for an authority.
-		type AuthorityId: Member
-			+ Parameter
-			+ RuntimeAppPublic
-			+ Ord
-			+ MaybeSerializeDeserialize
-			+ MaxEncodedLen;
-
-		/// Governance Origin
-		type GovernanceOrigin: EnsureOrigin<<Self as frame_system::Config>::RuntimeOrigin>;
-
-		/// Liquidity Crowd Sourcing pallet
-		type CrowdSourceLiqudityMining: LiquidityMiningCrowdSourcePallet<
-			<Self as frame_system::Config>::AccountId,
-		>;
-
-		/// Type representing the weight of this pallet
-		type WeightInfo: OcexWeightInfo;
-	}
-
-	// Simple declaration of the `Pallet` type. It is placeholder we use to implement traits and
-	// method.
-	#[pallet::pallet]
-	#[pallet::without_storage_info]
-	pub struct Pallet<T>(_);
-
-	#[pallet::error]
-	pub enum Error<T> {
-		/// Unable to convert given balance to internal Decimal data type
-		FailedToConvertDecimaltoBalance,
-		RegisterationShouldBeSignedByMainAccount,
-		/// Caller is not authorized to claim the withdrawal.
-		/// Normally, when Sender != main_account.
-		SenderNotAuthorizedToWithdraw,
-		/// Account is not registered with the exchange
-		AccountNotRegistered,
-		InvalidWithdrawalIndex,
-		/// Amount within withdrawal can not be converted to Decimal
-		InvalidWithdrawalAmount,
-		/// The trading pair is not currently Operational
-		TradingPairIsNotOperational,
-		/// the trading pair is currently in operation
-		TradingPairIsNotClosed,
-		MainAccountAlreadyRegistered,
-		SnapshotNonceError,
-		/// Proxy is already in use
-		ProxyAlreadyRegistered,
-		EnclaveSignatureVerificationFailed,
-		MainAccountNotFound,
-		ProxyLimitExceeded,
-		TradingPairAlreadyRegistered,
-		BothAssetsCannotBeSame,
-		TradingPairNotFound,
-		/// Storage overflow ocurred
-		AmountOverflow,
-		///ProxyNotFound
-		ProxyNotFound,
-		/// MinimumOneProxyRequried
-		MinimumOneProxyRequired,
-		/// Onchain Events vector is full
-		OnchainEventsBoundedVecOverflow,
-		/// Overflow of Deposit amount
-		DepositOverflow,
-		/// Trading Pair is not registed for updating
-		TradingPairNotRegistered,
-		/// Trading Pair config value cannot be set to zero
-		TradingPairConfigCannotBeZero,
-		/// Limit reached to add allowlisted token
-		AllowlistedTokenLimitReached,
-		/// Given token is not allowlisted
-		TokenNotAllowlisted,
-		/// Given allowlisted token is removed
-		AllowlistedTokenRemoved,
-		/// Trading Pair config value cannot be set to zero
-		TradingPairConfigUnderflow,
-		/// Exchange is down
-		ExchangeNotOperational,
-		/// Unable to transfer fee
-		UnableToTransferFee,
-		/// Unable to execute collect fees fully
-		FeesNotCollectedFully,
-		/// Exchange is up
-		ExchangeOperational,
-		/// Can not write into withdrawal bounded structure
-		/// limit reached
-		WithdrawalBoundOverflow,
-		/// Unable to aggregrate the signature
-		InvalidSignatureAggregation,
-		/// Unable to get signer index
-		SignerIndexNotFound,
-		/// Snapshot in invalid state
-		InvalidSnapshotState,
-		/// AccountId cannot be decoded
-		AccountIdCannotBeDecoded,
-		/// Withdrawal called with in disputation period is live
-		WithdrawStillInDisputationPeriod,
-		/// Snapshot is disputed by validators
-		WithdrawBelongsToDisputedSnapshot,
-		///Cannot query SnapshotDisputeCloseBlockMap
-		SnapshotDisputeCloseBlockStorageQueryError,
-		///Cannot find close block for snapshot
-		CannotFindCloseBlockForSnapshot,
-		/// Dispute Interval not set
-		DisputeIntervalNotSet,
-		/// Worker not Idle
-		WorkerNotIdle,
-		/// Invalid reward weightage for markets
-		InvalidMarketWeightage,
-		/// LMPConfig is not defined for this epoch
-		LMPConfigNotFound,
-		/// LMP Rewards is still in Safety period
-		RewardsNotReady,
-		/// Invalid LMP config
-		InvalidLMPConfig,
-		/// Rewards are already claimed
-		RewardAlreadyClaimed,
-		/// Base token not allowlisted for deposits
-		BaseNotAllowlisted,
-		/// Quote token not allowlisted for deposits
-		QuoteNotAllowlisted,
-		/// Min volume cannot be greater than Max volume
-		MinVolGreaterThanMaxVolume,
-		/// Fee Distribution Config Not Found
-		FeeDistributionConfigNotFound,
-		/// Auction not found
-		AuctionNotFound,
-		/// Invalid bid amount
-		InvalidBidAmount,
-		/// InsufficientBalance
-		InsufficientBalance,
-		/// Withdrawal fee burn failed
-		WithdrawalFeeBurnFailed,
-		/// Trading fees burn failed
-		TradingFeesBurnFailed,
-	}
-
-	#[pallet::hooks]
-	impl<T: Config> Hooks<BlockNumberFor<T>> for Pallet<T> {
-		fn on_initialize(n: BlockNumberFor<T>) -> Weight {
-			if Self::should_start_new_epoch(n) {
-				Self::start_new_epoch(n)
-			}
-
-			if Self::should_stop_accepting_lmp_withdrawals(n) {
-				Self::stop_accepting_lmp_withdrawals()
-			}
-
-			let len = <OnChainEvents<T>>::get().len();
-			if let Some(auction_block) = <AuctionBlockNumber<T>>::get() {
-				if n == auction_block {
-					if let Err(err) = Self::close_auction() {
-						log::error!(target:"ocex","Error consuming auction: {:?}",err);
-						Self::deposit_event(Event::<T>::FailedToConsumeAuction);
-					}
-					if let Err(err) = Self::create_auction() {
-						log::error!(target:"ocex","Error creating auction: {:?}",err);
-						Self::deposit_event(Event::<T>::FailedToCreateAuction);
-					}
-				}
-			} else if let Err(err) = Self::create_auction() {
-				log::error!(target:"ocex","Error creating auction: {:?}",err);
-				Self::deposit_event(Event::<T>::FailedToCreateAuction);
-			}
-
-			if len > 0 {
-				<OnChainEvents<T>>::kill();
-				Weight::default()
-					.saturating_add(T::DbWeight::get().reads(1)) // we've read length
-					.saturating_add(T::DbWeight::get().writes(1)) // kill places None once into Value
-			} else {
-				Weight::zero().saturating_add(T::DbWeight::get().reads(1)) // justh length was read
-			}
-		}
-
-		fn offchain_worker(block_number: BlockNumberFor<T>) {
-			log::debug!(target:"ocex", "offchain worker started");
-
-			match Self::run_on_chain_validation(block_number) {
-				Ok(exit_flag) => {
-					// If exit flag is false, then another worker is online
-					if !exit_flag {
-						return;
-					}
-				},
-				Err(err) => {
-					log::error!(target:"ocex","OCEX worker error: {}",err);
-				},
-			}
-			// Set worker status to false
-			let s_info = StorageValueRef::persistent(&WORKER_STATUS);
-			s_info.set(&false);
-			log::debug!(target:"ocex", "OCEX worker exiting...");
-		}
-	}
-
-	#[pallet::call]
-	impl<T: Config> Pallet<T> {
-		/// Registers a new account in orderbook.
-		#[pallet::call_index(0)]
-		#[pallet::weight(< T as Config >::WeightInfo::register_main_account(1))]
-		pub fn register_main_account(origin: OriginFor<T>, proxy: T::AccountId) -> DispatchResult {
-			let main_account = ensure_signed(origin)?;
-			Self::register_user(main_account, proxy)?;
-			Ok(())
-		}
-
-		/// Adds a proxy account to a pre-registered main account.
-		#[pallet::call_index(1)]
-		#[pallet::weight(< T as Config >::WeightInfo::add_proxy_account(1))]
-		pub fn add_proxy_account(origin: OriginFor<T>, proxy: T::AccountId) -> DispatchResult {
-			let main_account = ensure_signed(origin)?;
-			ensure!(Self::orderbook_operational_state(), Error::<T>::ExchangeNotOperational);
-			ensure!(<Accounts<T>>::contains_key(&main_account), Error::<T>::MainAccountNotFound);
-			// Avoid duplicate Proxy accounts
-			ensure!(!<Proxies<T>>::contains_key(&proxy), Error::<T>::ProxyAlreadyRegistered);
-			if let Some(mut account_info) = <Accounts<T>>::get(&main_account) {
-				ensure!(
-					account_info.add_proxy(proxy.clone()).is_ok(),
-					Error::<T>::ProxyLimitExceeded
-				);
-				let current_blk = frame_system::Pallet::<T>::current_block_number();
-				<IngressMessages<T>>::mutate(current_blk, |ingress_messages| {
-					ingress_messages.push(
-						orderbook_primitives::ingress::IngressMessages::AddProxy(
-							main_account.clone(),
-							proxy.clone(),
-						),
-					);
-				});
-				<Accounts<T>>::insert(&main_account, account_info);
-				<Proxies<T>>::insert(&proxy, main_account.clone());
-				Self::deposit_event(Event::NewProxyAdded { main: main_account, proxy });
-			}
-			Ok(())
-		}
-
-		/// Closes trading pair.
-		#[pallet::call_index(2)]
-		#[pallet::weight(< T as Config >::WeightInfo::close_trading_pair(1))]
-		pub fn close_trading_pair(
-			origin: OriginFor<T>,
-			base: AssetId,
-			quote: AssetId,
-		) -> DispatchResult {
-			T::GovernanceOrigin::ensure_origin(origin)?;
-			ensure!(Self::orderbook_operational_state(), Error::<T>::ExchangeNotOperational);
-			ensure!(base != quote, Error::<T>::BothAssetsCannotBeSame);
-			ensure!(<TradingPairs<T>>::contains_key(base, quote), Error::<T>::TradingPairNotFound);
-			<TradingPairs<T>>::mutate(base, quote, |value| {
-				if let Some(trading_pair) = value {
-					trading_pair.operational_status = false;
-					let current_blk = frame_system::Pallet::<T>::current_block_number();
-					<IngressMessages<T>>::mutate(current_blk, |ingress_messages| {
-						ingress_messages.push(
-							orderbook_primitives::ingress::IngressMessages::CloseTradingPair(
-								*trading_pair,
-							),
-						);
-					});
-					Self::deposit_event(Event::ShutdownTradingPair { pair: *trading_pair });
-				} else {
-					//scope never executed, already ensured if trading pair exits above
-				}
-			});
-			Ok(())
-		}
-
-		/// Opens a new trading pair.
-		#[pallet::call_index(3)]
-		#[pallet::weight(< T as Config >::WeightInfo::open_trading_pair(1))]
-		pub fn open_trading_pair(
-			origin: OriginFor<T>,
-			base: AssetId,
-			quote: AssetId,
-		) -> DispatchResult {
-			T::GovernanceOrigin::ensure_origin(origin)?;
-			ensure!(Self::orderbook_operational_state(), Error::<T>::ExchangeNotOperational);
-			ensure!(base != quote, Error::<T>::BothAssetsCannotBeSame);
-			ensure!(<TradingPairs<T>>::contains_key(base, quote), Error::<T>::TradingPairNotFound);
-			//update the operational status of the trading pair as true.
-			<TradingPairs<T>>::mutate(base, quote, |value| {
-				if let Some(trading_pair) = value {
-					trading_pair.operational_status = true;
-					let current_blk = frame_system::Pallet::<T>::current_block_number();
-					<IngressMessages<T>>::mutate(current_blk, |ingress_messages| {
-						ingress_messages.push(
-							orderbook_primitives::ingress::IngressMessages::OpenTradingPair(
-								*trading_pair,
-							),
-						);
-					});
-					Self::deposit_event(Event::OpenTradingPair { pair: *trading_pair });
-				} else {
-					//scope never executed, already ensured if trading pair exits above
-				}
-			});
-			Ok(())
-		}
-
-		/// Registers a new trading pair.
-		#[pallet::call_index(4)]
-		#[pallet::weight(< T as Config >::WeightInfo::register_trading_pair(1))]
-		pub fn register_trading_pair(
-			origin: OriginFor<T>,
-			base: AssetId,
-			quote: AssetId,
-			#[pallet::compact] min_volume: BalanceOf<T>,
-			#[pallet::compact] max_volume: BalanceOf<T>,
-			#[pallet::compact] price_tick_size: BalanceOf<T>,
-			#[pallet::compact] qty_step_size: BalanceOf<T>,
-		) -> DispatchResult {
-			T::GovernanceOrigin::ensure_origin(origin)?;
-			ensure!(Self::orderbook_operational_state(), Error::<T>::ExchangeNotOperational);
-
-			ensure!(base != quote, Error::<T>::BothAssetsCannotBeSame);
-			ensure!(
-				!<TradingPairs<T>>::contains_key(base, quote),
-				Error::<T>::TradingPairAlreadyRegistered
-			);
-			ensure!(
-				!<TradingPairs<T>>::contains_key(quote, base),
-				Error::<T>::TradingPairAlreadyRegistered
-			);
-
-			Self::validate_trading_pair_config(
-				min_volume,
-				max_volume,
-				price_tick_size,
-				qty_step_size,
-			)?;
-
-			// Check if base and quote assets are enabled for deposits
-			ensure!(<AllowlistedToken<T>>::get().contains(&base), Error::<T>::BaseNotAllowlisted);
-			ensure!(<AllowlistedToken<T>>::get().contains(&quote), Error::<T>::QuoteNotAllowlisted);
-			// Decimal::from() here is infallable as we ensure provided parameters do not exceed
-			// Decimal::MAX
-			match (
-				Decimal::from(min_volume.saturated_into::<u128>())
-					.checked_div(Decimal::from(UNIT_BALANCE)),
-				Decimal::from(max_volume.saturated_into::<u128>())
-					.checked_div(Decimal::from(UNIT_BALANCE)),
-				Decimal::from(price_tick_size.saturated_into::<u128>())
-					.checked_div(Decimal::from(UNIT_BALANCE)),
-				Decimal::from(qty_step_size.saturated_into::<u128>())
-					.checked_div(Decimal::from(UNIT_BALANCE)),
-			) {
-				(
-					Some(min_volume),
-					Some(max_volume),
-					Some(price_tick_size),
-					Some(qty_step_size),
-				) => {
-					let trading_pair_info = TradingPairConfig {
-						base_asset: base,
-						quote_asset: quote,
-						min_volume,
-						max_volume,
-						price_tick_size,
-						qty_step_size,
-						operational_status: true,
-						base_asset_precision: qty_step_size.scale() as u8,
-						quote_asset_precision: price_tick_size.scale() as u8,
-					};
-
-					<TradingPairs<T>>::insert(base, quote, trading_pair_info);
-					let current_blk = frame_system::Pallet::<T>::current_block_number();
-					<IngressMessages<T>>::mutate(current_blk, |ingress_messages| {
-						ingress_messages.push(
-							orderbook_primitives::ingress::IngressMessages::OpenTradingPair(
-								trading_pair_info,
-							),
-						);
-					});
-					Self::deposit_event(Event::TradingPairRegistered { base, quote });
-					Ok(())
-				},
-				//passing Underflow error if checked_div fails
-				_ => Err(Error::<T>::TradingPairConfigUnderflow.into()),
-			}
-		}
-
-		/// Updates the trading pair configuration.
-		#[pallet::call_index(5)]
-		#[pallet::weight(< T as Config >::WeightInfo::update_trading_pair(1))]
-		pub fn update_trading_pair(
-			origin: OriginFor<T>,
-			base: AssetId,
-			quote: AssetId,
-			#[pallet::compact] min_volume: BalanceOf<T>,
-			#[pallet::compact] max_volume: BalanceOf<T>,
-			#[pallet::compact] price_tick_size: BalanceOf<T>,
-			#[pallet::compact] qty_step_size: BalanceOf<T>,
-		) -> DispatchResult {
-			T::GovernanceOrigin::ensure_origin(origin)?;
-			ensure!(Self::orderbook_operational_state(), Error::<T>::ExchangeNotOperational);
-			ensure!(base != quote, Error::<T>::BothAssetsCannotBeSame);
-			ensure!(
-				<TradingPairs<T>>::contains_key(base, quote),
-				Error::<T>::TradingPairNotRegistered
-			);
-			let is_pair_in_operation = match <TradingPairs<T>>::get(base, quote) {
-				Some(config) => config.operational_status,
-				None => false,
-			};
-			ensure!(!is_pair_in_operation, Error::<T>::TradingPairIsNotClosed);
-			// Va
-			Self::validate_trading_pair_config(
-				min_volume,
-				max_volume,
-				price_tick_size,
-				qty_step_size,
-			)?;
-
-			match (
-				Decimal::from(min_volume.saturated_into::<u128>())
-					.checked_div(Decimal::from(UNIT_BALANCE)),
-				Decimal::from(max_volume.saturated_into::<u128>())
-					.checked_div(Decimal::from(UNIT_BALANCE)),
-				Decimal::from(price_tick_size.saturated_into::<u128>())
-					.checked_div(Decimal::from(UNIT_BALANCE)),
-				Decimal::from(qty_step_size.saturated_into::<u128>())
-					.checked_div(Decimal::from(UNIT_BALANCE)),
-			) {
-				(
-					Some(min_volume),
-					Some(max_volume),
-					Some(price_tick_size),
-					Some(qty_step_size),
-				) => {
-					let trading_pair_info = TradingPairConfig {
-						base_asset: base,
-						quote_asset: quote,
-						min_volume,
-						max_volume,
-						price_tick_size,
-						qty_step_size,
-						operational_status: true,
-						base_asset_precision: price_tick_size.scale().saturated_into(),
-						quote_asset_precision: qty_step_size.scale().saturated_into(),
-					};
-
-					<TradingPairs<T>>::insert(base, quote, trading_pair_info);
-					let current_blk = frame_system::Pallet::<T>::current_block_number();
-					<IngressMessages<T>>::mutate(current_blk, |ingress_messages| {
-						ingress_messages.push(
-							orderbook_primitives::ingress::IngressMessages::UpdateTradingPair(
-								trading_pair_info,
-							),
-						);
-					});
-					Self::deposit_event(Event::TradingPairUpdated { base, quote });
-
-					Ok(())
-				},
-				_ => Err(Error::<T>::TradingPairConfigUnderflow.into()),
-			}
-		}
-
-		/// Deposit Assets to the Orderbook.
-		#[pallet::call_index(6)]
-		#[pallet::weight(< T as Config >::WeightInfo::deposit(1))]
-		pub fn deposit(
-			origin: OriginFor<T>,
-			asset: AssetId,
-			#[pallet::compact] amount: BalanceOf<T>,
-		) -> DispatchResult {
-			let user = ensure_signed(origin)?;
-			Self::do_deposit(user, asset, amount)?;
-			Ok(())
-		}
-
-		/// Removes a proxy account from pre-registered main account.
-		#[pallet::call_index(7)]
-		#[pallet::weight(< T as Config >::WeightInfo::remove_proxy_account(1))]
-		pub fn remove_proxy_account(origin: OriginFor<T>, proxy: T::AccountId) -> DispatchResult {
-			let main_account = ensure_signed(origin)?;
-			ensure!(Self::orderbook_operational_state(), Error::<T>::ExchangeNotOperational);
-			ensure!(<Accounts<T>>::contains_key(&main_account), Error::<T>::MainAccountNotFound);
-			<Accounts<T>>::try_mutate(&main_account, |account_info| {
-				if let Some(account_info) = account_info {
-					ensure!(account_info.proxies.len() > 1, Error::<T>::MinimumOneProxyRequired);
-					let proxy_positon = account_info
-						.proxies
-						.iter()
-						.position(|account| *account == proxy)
-						.ok_or(Error::<T>::ProxyNotFound)?;
-					account_info.proxies.remove(proxy_positon);
-					let current_blk = frame_system::Pallet::<T>::current_block_number();
-					<IngressMessages<T>>::mutate(current_blk, |ingress_messages| {
-						ingress_messages.push(
-							orderbook_primitives::ingress::IngressMessages::RemoveProxy(
-								main_account.clone(),
-								proxy.clone(),
-							),
-						);
-					});
-					<Proxies<T>>::remove(proxy.clone());
-					Self::deposit_event(Event::ProxyRemoved { main: main_account.clone(), proxy });
-				}
-				Ok(())
-			})
-		}
-
-		/// Sets snapshot id as current. Callable by governance only.
-		///
-		/// # Parameters
-		///
-		/// * `origin`: signed member of T::GovernanceOrigin.
-		/// * `new_snapshot_id`: u64 id of new *current* snapshot.
-		#[pallet::call_index(8)]
-		#[pallet::weight(< T as Config >::WeightInfo::set_snapshot())]
-		pub fn set_snapshot(origin: OriginFor<T>, new_snapshot_id: u64) -> DispatchResult {
-			T::GovernanceOrigin::ensure_origin(origin)?;
-			<SnapshotNonce<T>>::put(new_snapshot_id);
-			Ok(())
-		}
-
-		/// This extrinsic will pause/resume the exchange according to flag.
-		/// If flag is set to false it will stop the exchange.
-		/// If flag is set to true it will resume the exchange.
-		#[pallet::call_index(12)]
-		#[pallet::weight(< T as Config >::WeightInfo::set_exchange_state(1))]
-		pub fn set_exchange_state(origin: OriginFor<T>, state: bool) -> DispatchResult {
-			T::GovernanceOrigin::ensure_origin(origin)?;
-			<ExchangeState<T>>::put(state);
-			let current_blk = frame_system::Pallet::<T>::current_block_number();
-			//SetExchangeState Ingress message store in queue
-			<IngressMessages<T>>::mutate(current_blk, |ingress_messages| {
-				ingress_messages
-					.push(orderbook_primitives::ingress::IngressMessages::SetExchangeState(state))
-			});
-
-			Self::deposit_event(Event::ExchangeStateUpdated(state));
-			Ok(())
-		}
-
-		/// Withdraws user balance.
-		///
-		/// # Parameters
-		///
-		/// * `snapshot_id`: Key of the withdrawal in the storage map.
-		/// * `account`: Account identifier.
-		#[pallet::call_index(14)]
-		#[pallet::weight(< T as Config >::WeightInfo::claim_withdraw(1))]
-		pub fn claim_withdraw(
-			origin: OriginFor<T>,
-			snapshot_id: u64,
-			account: T::AccountId,
-		) -> DispatchResultWithPostInfo {
-			// Anyone can claim the withdrawal for any user
-			// This is to build services that can enable free withdrawals similar to CEXes.
-			let _ = ensure_signed(origin)?;
-			// This vector will keep track of withdrawals processed already
-			let mut processed_withdrawals = vec![];
-			let mut failed_withdrawals = vec![];
-			ensure!(
-				<Withdrawals<T>>::contains_key(snapshot_id),
-				Error::<T>::InvalidWithdrawalIndex
-			);
-
-			// This entire block of code is put inside ensure as some of the nested functions will
-			// return Err
-			<Withdrawals<T>>::mutate(snapshot_id, |btree_map| {
-				// Get mutable reference to the withdrawals vector
-				if let Some(withdrawal_vector) = btree_map.get_mut(&account) {
-					while !withdrawal_vector.is_empty() {
-						// Perform pop operation to ensure we do not leave any withdrawal left
-						// for a double spend
-						if let Some(withdrawal) = withdrawal_vector.pop() {
-							if Self::on_idle_withdrawal_processor(withdrawal.clone()) {
-								processed_withdrawals.push(withdrawal.to_owned());
-							} else {
-								// Storing the failed withdrawals back into the storage item
-								failed_withdrawals.push(withdrawal.to_owned());
-								Self::deposit_event(Event::WithdrawalFailed(withdrawal.to_owned()));
-							}
-						} else {
-							return Err(Error::<T>::InvalidWithdrawalAmount);
-						}
-					}
-					// Not removing key from BtreeMap so that failed withdrawals can still be
-					// tracked
-					btree_map.insert(account.clone(), failed_withdrawals);
-					Ok(())
-				} else {
-					// This allows us to ensure we do not have someone with an invalid account
-					Err(Error::<T>::InvalidWithdrawalIndex)
-				}
-			})?;
-			if !processed_withdrawals.is_empty() {
-				Self::deposit_event(Event::WithdrawalClaimed {
-					main: account.clone(),
-					withdrawals: processed_withdrawals.clone(),
-				});
-				<OnChainEvents<T>>::mutate(|onchain_events| {
-					onchain_events.push(
-						orderbook_primitives::ocex::OnChainEvents::OrderBookWithdrawalClaimed(
-							snapshot_id,
-							account.clone(),
-							processed_withdrawals,
-						),
-					);
-				});
-				Ok(Pays::No.into())
-			} else {
-				// If someone withdraws nothing successfully - should pay for such transaction
-				Ok(Pays::Yes.into())
-			}
-		}
-
-		/// Allowlist Token
-		#[pallet::call_index(15)]
-		#[pallet::weight(< T as Config >::WeightInfo::allowlist_token(1))]
-		pub fn allowlist_token(origin: OriginFor<T>, token: AssetId) -> DispatchResult {
-			T::GovernanceOrigin::ensure_origin(origin)?;
-			let mut allowlisted_tokens = <AllowlistedToken<T>>::get();
-			allowlisted_tokens
-				.try_insert(token)
-				.map_err(|_| Error::<T>::AllowlistedTokenLimitReached)?;
-			<AllowlistedToken<T>>::put(allowlisted_tokens);
-			Self::deposit_event(Event::<T>::TokenAllowlisted(token));
-			Ok(())
-		}
-
-		/// Remove Allowlisted Token
-		#[pallet::call_index(16)]
-		#[pallet::weight(< T as Config >::WeightInfo::remove_allowlisted_token(1))]
-		pub fn remove_allowlisted_token(origin: OriginFor<T>, token: AssetId) -> DispatchResult {
-			T::GovernanceOrigin::ensure_origin(origin)?;
-			let mut allowlisted_tokens = <AllowlistedToken<T>>::get();
-			allowlisted_tokens.remove(&token);
-			<AllowlistedToken<T>>::put(allowlisted_tokens);
-			Self::deposit_event(Event::<T>::AllowlistedTokenRemoved(token));
-			Ok(())
-		}
-
-		/// Submit Snapshot Summary
-		#[pallet::call_index(17)]
-		#[pallet::weight(< T as Config >::WeightInfo::submit_snapshot())]
-		#[transactional]
-		pub fn submit_snapshot(
-			origin: OriginFor<T>,
-			summary: SnapshotSummary<T::AccountId>,
-			_signatures: Vec<(u16, <T::AuthorityId as RuntimeAppPublic>::Signature)>,
-		) -> DispatchResult {
-			ensure_none(origin)?;
-			// Update the trader's performance on-chain
-			if let Some(ref metrics) = summary.trader_metrics {
-				Self::update_lmp_scores(metrics)?;
-			}
-			// Process egress messages from summary.
-			Self::process_egress_msg(summary.egress_messages.as_ref())?;
-			if !summary.withdrawals.is_empty() {
-				let withdrawal_map = Self::create_withdrawal_tree(&summary.withdrawals);
-				<Withdrawals<T>>::insert(summary.snapshot_id, withdrawal_map);
-				let fees = summary.get_fees();
-				Self::settle_withdrawal_fees(fees)?;
-				<OnChainEvents<T>>::mutate(|onchain_events| {
-					onchain_events.push(
-						orderbook_primitives::ocex::OnChainEvents::OrderbookWithdrawalProcessed(
-							summary.snapshot_id,
-							summary.withdrawals.clone(),
-						),
-					);
-				});
-			}
-			let id = summary.snapshot_id;
-			<SnapshotNonce<T>>::put(id);
-			<Snapshots<T>>::insert(id, summary);
-			// Instruct engine to withdraw all the trading fees
-			let current_blk = frame_system::Pallet::<T>::current_block_number();
-			<IngressMessages<T>>::mutate(current_blk, |ingress_messages| {
-				ingress_messages
-					.push(orderbook_primitives::ingress::IngressMessages::WithdrawTradingFees)
-			});
-			Self::deposit_event(Event::<T>::SnapshotProcessed(id));
-			Ok(())
-		}
-
-		/// Submit Snapshot Summary
-		#[pallet::call_index(18)]
-		#[pallet::weight(< T as Config >::WeightInfo::whitelist_orderbook_operator())]
-		pub fn whitelist_orderbook_operator(
-			origin: OriginFor<T>,
-			operator_public_key: sp_core::ecdsa::Public,
-		) -> DispatchResult {
-			T::GovernanceOrigin::ensure_origin(origin)?;
-			<OrderbookOperatorPublicKey<T>>::put(operator_public_key);
-			Self::deposit_event(Event::<T>::OrderbookOperatorKeyWhitelisted(operator_public_key));
-			Ok(())
-		}
-
-		/// Claim LMP rewards
-		#[pallet::call_index(19)]
-		#[pallet::weight(< T as Config >::WeightInfo::claim_lmp_rewards())]
-		pub fn claim_lmp_rewards(
-			origin: OriginFor<T>,
-			epoch: u16,
-			market: TradingPair,
-		) -> DispatchResult {
-			let main = ensure_signed(origin)?;
-			Self::do_claim_lmp_rewards(main, epoch, market)?;
-			Ok(())
-		}
-
-		#[pallet::call_index(20)]
-		#[pallet::weight(< T as Config >::WeightInfo::set_lmp_epoch_config())]
-		pub fn set_lmp_epoch_config(
-			origin: OriginFor<T>,
-			total_liquidity_mining_rewards: Option<Compact<u128>>,
-			total_trading_rewards: Option<Compact<u128>>,
-			lmp_config: Vec<LMPMarketConfigWrapper>,
-			max_accounts_rewarded: Option<u16>,
-			claim_safety_period: Option<u32>,
-		) -> DispatchResult {
-			T::GovernanceOrigin::ensure_origin(origin)?;
-			let mut config = if let Some(config) = <ExpectedLMPConfig<T>>::get() {
-				config
-			} else {
-				LMPEpochConfig::default()
-			};
-			let unit: Decimal = Decimal::from(UNIT_BALANCE);
-			if let Some(total_liquidity_mining_rewards) = total_liquidity_mining_rewards {
-				config.total_liquidity_mining_rewards =
-					Decimal::from(total_liquidity_mining_rewards.0).div(unit);
-			}
-			if let Some(total_trading_rewards) = total_trading_rewards {
-				config.total_trading_rewards = Decimal::from(total_trading_rewards.0).div(unit);
-			}
-			let mut total_percent: u128 = 0u128;
-			for market_config in lmp_config {
-				ensure!(
-					<TradingPairs<T>>::get(
-						market_config.trading_pair.base,
-						market_config.trading_pair.quote
-					)
-					.is_some(),
-					Error::<T>::TradingPairNotRegistered
-				);
-				total_percent = total_percent.saturating_add(market_config.market_weightage);
-
-				config.config.insert(
-					market_config.trading_pair,
-					LMPMarketConfig {
-						weightage: Decimal::from(market_config.market_weightage).div(unit),
-						min_fees_paid: Decimal::from(market_config.min_fees_paid).div(unit),
-						min_maker_volume: Decimal::from(market_config.min_maker_volume).div(unit),
-						max_spread: Decimal::from(market_config.max_spread).div(unit),
-						min_depth: Decimal::from(market_config.min_depth).div(unit),
-					},
-				);
-			}
-			ensure!(total_percent == UNIT_BALANCE, Error::<T>::InvalidMarketWeightage);
-			if let Some(max_accounts_rewarded) = max_accounts_rewarded {
-				config.max_accounts_rewarded = max_accounts_rewarded;
-			}
-			if let Some(claim_safety_period) = claim_safety_period {
-				config.claim_safety_period = claim_safety_period;
-			}
-			ensure!(config.verify(), Error::<T>::InvalidLMPConfig);
-			<ExpectedLMPConfig<T>>::put(config.clone());
-			let current_blk = frame_system::Pallet::<T>::current_block_number();
-			<IngressMessages<T>>::mutate(current_blk, |ingress_messages| {
-				ingress_messages
-					.push(orderbook_primitives::ingress::IngressMessages::LMPConfig(config))
-			});
-			Ok(())
-		}
-
-		// /// Set Incentivised markets
-		// #[pallet::call_index(20)]
-		// #[pallet::weight(10_000)]
-		// pub fn set_lmp_epoch_config(
-		// 	origin: OriginFor<T>,
-		// 	total_liquidity_mining_rewards: Option<Compact<u128>>,
-		// 	total_trading_rewards: Option<Compact<u128>>,
-		// 	market_weightage: Option<BTreeMap<TradingPair, u128>>,
-		// 	min_fees_paid: Option<BTreeMap<TradingPair, u128>>,
-		// 	min_maker_volume: Option<BTreeMap<TradingPair, u128>>,
-		// 	max_accounts_rewarded: Option<u16>,
-		// 	claim_safety_period: Option<u32>,
-		// ) -> DispatchResult {
-		// 	T::GovernanceOrigin::ensure_origin(origin)?;
-		// 	let mut config = <ExpectedLMPConfig<T>>::get();
-		// 	let unit: Decimal = Decimal::from(UNIT_BALANCE);
-		// 	if let Some(total_liquidity_mining_rewards) = total_liquidity_mining_rewards {
-		// 		config.total_liquidity_mining_rewards =
-		// 			Decimal::from(total_liquidity_mining_rewards.0).div(unit);
-		// 	}
-		// 	if let Some(total_trading_rewards) = total_trading_rewards {
-		// 		config.total_trading_rewards = Decimal::from(total_trading_rewards.0).div(unit);
-		// 	}
-		// 	if let Some(market_weightage) = market_weightage {
-		// 		let mut total_percent: u128 = 0u128;
-		// 		let mut weightage_map = BTreeMap::new();
-		// 		for (market, percent) in market_weightage {
-		// 			// Check if market is registered
-		// 			ensure!(
-		// 				<TradingPairs<T>>::get(market.base, market.quote).is_some(),
-		// 				Error::<T>::TradingPairNotRegistered
-		// 			);
-		// 			// Add market weightage to total percent
-		// 			total_percent = total_percent.saturating_add(percent);
-		// 			weightage_map.insert(market, Decimal::from(percent).div(unit));
-		// 		}
-		// 		ensure!(total_percent == UNIT_BALANCE, Error::<T>::InvalidMarketWeightage);
-		// 		config.market_weightage = weightage_map;
-		// 	}
-		// 	if let Some(min_fees_paid) = min_fees_paid {
-		// 		let mut fees_map = BTreeMap::new();
-		// 		for (market, fees_in_quote) in min_fees_paid {
-		// 			fees_map.insert(market, Decimal::from(fees_in_quote).div(unit));
-		// 		}
-		// 		config.min_fees_paid = fees_map;
-		// 	}
-		//
-		// 	if let Some(min_maker_volume) = min_maker_volume {
-		// 		let mut volume_map = BTreeMap::new();
-		// 		for (market, volume_in_quote) in min_maker_volume {
-		// 			volume_map.insert(market, Decimal::from(volume_in_quote).div(unit));
-		// 		}
-		// 		config.min_maker_volume = volume_map;
-		// 	}
-		// 	if let Some(max_accounts_rewarded) = max_accounts_rewarded {
-		// 		config.max_accounts_rewarded = max_accounts_rewarded;
-		// 	}
-		// 	if let Some(claim_safety_period) = claim_safety_period {
-		// 		config.claim_safety_period = claim_safety_period;
-		// 	}
-		// 	ensure!(config.verify(), Error::<T>::InvalidLMPConfig);
-		// 	<ExpectedLMPConfig<T>>::put(config);
-		// 	Ok(())
-		// }
-
-		/// Set Fee Distribution
-		#[pallet::call_index(21)]
-		#[pallet::weight(< T as Config >::WeightInfo::set_fee_distribution())]
-		pub fn set_fee_distribution(
-			origin: OriginFor<T>,
-			fee_distribution: FeeDistribution<T::AccountId, BlockNumberFor<T>>,
-		) -> DispatchResult {
-			T::GovernanceOrigin::ensure_origin(origin)?;
-			<FeeDistributionConfig<T>>::put(fee_distribution);
-			Ok(())
-		}
-
-		/// Place Bid
-		#[pallet::call_index(22)]
-		#[pallet::weight(< T as Config >::WeightInfo::place_bid())]
-		pub fn place_bid(origin: OriginFor<T>, bid_amount: BalanceOf<T>) -> DispatchResult {
-			let bidder = ensure_signed(origin)?;
-			let mut auction_info = <Auction<T>>::get().ok_or(Error::<T>::AuctionNotFound)?;
-			ensure!(bid_amount > Zero::zero(), Error::<T>::InvalidBidAmount);
-			ensure!(bid_amount > auction_info.highest_bid, Error::<T>::InvalidBidAmount);
-			ensure!(
-				T::NativeCurrency::can_reserve(&bidder, bid_amount),
-				Error::<T>::InsufficientBalance
-			);
-			T::NativeCurrency::reserve(&bidder, bid_amount)?;
-			if let Some(old_bidder) = auction_info.highest_bidder {
-				// Un-reserve the old bidder
-				T::NativeCurrency::unreserve(&old_bidder, auction_info.highest_bid);
-			}
-			auction_info.highest_bid = bid_amount;
-			auction_info.highest_bidder = Some(bidder);
-			<Auction<T>>::put(auction_info);
-			Ok(())
-		}
-	}
-
-	/// Events are a simple means of reporting specific conditions and
-	/// circumstances that have happened that users, Dapps and/or chain explorers would find
-	/// interesting and otherwise difficult to detect.
-	#[pallet::event]
-	#[pallet::generate_deposit(pub (super) fn deposit_event)]
-	pub enum Event<T: Config> {
-		SnapshotProcessed(u64),
-		UserActionsBatchSubmitted(u64),
-		FeesClaims {
-			beneficiary: T::AccountId,
-			snapshot_id: u64,
-		},
-		MainAccountRegistered {
-			main: T::AccountId,
-			proxy: T::AccountId,
-		},
-		TradingPairRegistered {
-			base: AssetId,
-			quote: AssetId,
-		},
-		TradingPairUpdated {
-			base: AssetId,
-			quote: AssetId,
-		},
-		DepositSuccessful {
-			user: T::AccountId,
-			asset: AssetId,
-			amount: BalanceOf<T>,
-		},
-		ShutdownTradingPair {
-			pair: TradingPairConfig,
-		},
-		OpenTradingPair {
-			pair: TradingPairConfig,
-		},
-		EnclaveRegistered(T::AccountId),
-		EnclaveAllowlisted(T::AccountId),
-		EnclaveCleanup(Vec<T::AccountId>),
-		TradingPairIsNotOperational,
-		WithdrawalClaimed {
-			main: T::AccountId,
-			withdrawals: Vec<Withdrawal<T::AccountId>>,
-		},
-		NewProxyAdded {
-			main: T::AccountId,
-			proxy: T::AccountId,
-		},
-		ProxyRemoved {
-			main: T::AccountId,
-			proxy: T::AccountId,
-		},
-		/// TokenAllowlisted
-		TokenAllowlisted(AssetId),
-		/// AllowlistedTokenRemoved
-		AllowlistedTokenRemoved(AssetId),
-		/// Withdrawal failed
-		WithdrawalFailed(Withdrawal<T::AccountId>),
-		/// Exchange state has been updated
-		ExchangeStateUpdated(bool),
-		/// DisputePeriod has been updated
-		DisputePeriodUpdated(BlockNumberFor<T>),
-		/// Withdraw Assets from Orderbook
-		WithdrawFromOrderbook(T::AccountId, AssetId, BalanceOf<T>),
-		/// Orderbook Operator Key Whitelisted
-		OrderbookOperatorKeyWhitelisted(sp_core::ecdsa::Public),
-		/// Failed do consume auction
-		FailedToConsumeAuction,
-		/// Failed to create Auction
-		FailedToCreateAuction,
-		/// Trading Fees burned
-		TradingFeesBurned {
-			asset: AssetId,
-			amount: Compact<BalanceOf<T>>,
-		},
-		/// Auction closed
-		AuctionClosed {
-			bidder: T::AccountId,
-			burned: Compact<BalanceOf<T>>,
-			paid_to_operator: Compact<BalanceOf<T>>,
-		},
-		/// LMP Scores updated
-		LMPScoresUpdated(u16),
-	}
-
-	///Allowlisted tokens
-	#[pallet::storage]
-	#[pallet::getter(fn get_allowlisted_token)]
-	pub(super) type AllowlistedToken<T: Config> =
-		StorageValue<_, BoundedBTreeSet<AssetId, AllowlistedTokenLimit>, ValueQuery>;
-
-	// A map that has enumerable entries.
-	#[pallet::storage]
-	#[pallet::getter(fn accounts)]
-	pub(super) type Accounts<T: Config> = StorageMap<
-		_,
-		Blake2_128Concat,
-		T::AccountId,
-		AccountInfo<T::AccountId, ProxyLimit>,
-		OptionQuery,
-	>;
-
-	// Proxy to main account map
-	#[pallet::storage]
-	#[pallet::getter(fn proxies)]
-	pub(super) type Proxies<T: Config> =
-		StorageMap<_, Blake2_128Concat, T::AccountId, T::AccountId, OptionQuery>;
-
-	/// Trading pairs registered as Base, Quote => TradingPairInfo
-	#[pallet::storage]
-	#[pallet::getter(fn trading_pairs)]
-	pub(super) type TradingPairs<T: Config> = StorageDoubleMap<
-		_,
-		Blake2_128Concat,
-		AssetId,
-		Blake2_128Concat,
-		AssetId,
-		TradingPairConfig,
-		OptionQuery,
-	>;
-
-	// Snapshots Storage
-	#[pallet::storage]
-	#[pallet::getter(fn snapshots)]
-	pub type Snapshots<T: Config> =
-		StorageMap<_, Blake2_128Concat, u64, SnapshotSummary<T::AccountId>, OptionQuery>;
-
-	// Snapshots Nonce
-	#[pallet::storage]
-	#[pallet::getter(fn snapshot_nonce)]
-	pub type SnapshotNonce<T: Config> = StorageValue<_, u64, ValueQuery>;
-
-	// Exchange Operation State
-	#[pallet::storage]
-	#[pallet::getter(fn orderbook_operational_state)]
-	pub(super) type ExchangeState<T: Config> = StorageValue<_, bool, ValueQuery>;
-
-	// Withdrawals mapped by their trading pairs and snapshot numbers
-	#[pallet::storage]
-	#[pallet::getter(fn withdrawals)]
-	pub(super) type Withdrawals<T: Config> =
-		StorageMap<_, Blake2_128Concat, u64, WithdrawalsMap<T>, ValueQuery>;
-
-	// Queue for enclave ingress messages
-	#[pallet::storage]
-	#[pallet::getter(fn ingress_messages)]
-	pub(super) type IngressMessages<T: Config> = StorageMap<
-		_,
-		Identity,
-		BlockNumberFor<T>,
-		Vec<orderbook_primitives::ingress::IngressMessages<T::AccountId>>,
-		ValueQuery,
-	>;
-
-	// Queue for onchain events
-	#[pallet::storage]
-	#[pallet::getter(fn onchain_events)]
-	pub(super) type OnChainEvents<T: Config> =
-		StorageValue<_, Vec<orderbook_primitives::ocex::OnChainEvents<T::AccountId>>, ValueQuery>;
-
-	// Total Assets present in orderbook
-	#[pallet::storage]
-	#[pallet::getter(fn total_assets)]
-	pub(super) type TotalAssets<T: Config> =
-		StorageMap<_, Blake2_128Concat, AssetId, Decimal, ValueQuery>;
-
-	#[pallet::storage]
-	#[pallet::getter(fn get_authorities)]
-	pub(super) type Authorities<T: Config> = StorageMap<
-		_,
-		Identity,
-		orderbook_primitives::ValidatorSetId,
-		ValidatorSet<T::AuthorityId>,
-		ValueQuery,
-	>;
-
-	#[pallet::storage]
-	#[pallet::getter(fn get_next_authorities)]
-	pub(super) type NextAuthorities<T: Config> =
-		StorageValue<_, ValidatorSet<T::AuthorityId>, ValueQuery>;
-
-	#[pallet::storage]
-	#[pallet::getter(fn validator_set_id)]
-	pub(super) type ValidatorSetId<T: Config> =
-		StorageValue<_, orderbook_primitives::ValidatorSetId, ValueQuery>;
-
-	#[pallet::storage]
-	#[pallet::getter(fn get_orderbook_operator_public_key)]
-	pub(super) type OrderbookOperatorPublicKey<T: Config> =
-		StorageValue<_, sp_core::ecdsa::Public, OptionQuery>;
-
-	/// Storage related to LMP
-	#[pallet::storage]
-	#[pallet::getter(fn lmp_epoch)]
-	pub(super) type LMPEpoch<T: Config> = StorageValue<_, u16, ValueQuery>;
-
-	#[pallet::storage]
-	#[pallet::getter(fn trader_metrics)]
-	pub(super) type TraderMetrics<T: Config> = StorageNMap<
-		_,
-		(NMapKey<Identity, u16>, NMapKey<Identity, TradingPair>, NMapKey<Identity, T::AccountId>),
-		(Decimal, Decimal, bool),
-		ValueQuery,
-	>;
-
-	#[pallet::storage]
-	#[pallet::getter(fn total_scores)]
-	pub(super) type TotalScores<T: Config> =
-		StorageDoubleMap<_, Identity, u16, Identity, TradingPair, (Decimal, Decimal), ValueQuery>;
-
-	/// FinalizeLMPScore will be set to Some(epoch score to finalize)
-	#[pallet::storage]
-	#[pallet::getter(fn finalize_lmp_scores_flag)]
-	pub(super) type FinalizeLMPScore<T: Config> = StorageValue<_, u16, OptionQuery>;
-
-	/// Configuration for LMP for each epoch
-	#[pallet::storage]
-	#[pallet::getter(fn lmp_config)]
-	pub(super) type LMPConfig<T: Config> =
-		StorageMap<_, Identity, u16, LMPEpochConfig, OptionQuery>;
-
-	/// Expected Configuration for LMP for next epoch
-	#[pallet::storage]
-	#[pallet::getter(fn expected_lmp_config)]
-	pub(super) type ExpectedLMPConfig<T: Config> = StorageValue<_, LMPEpochConfig, OptionQuery>;
-
-	/// Block at which rewards for each epoch can be claimed
-	#[pallet::storage]
-	#[pallet::getter(fn lmp_claim_blk)]
-	pub(super) type LMPClaimBlk<T: Config> =
-		StorageMap<_, Identity, u16, BlockNumberFor<T>, OptionQuery>;
-
-	/// Price Map showing the average prices ( value = (avg_price, ticks)
-	#[pallet::storage]
-	pub type PriceOracle<T: Config> =
-		StorageValue<_, BTreeMap<(AssetId, AssetId), (Decimal, Decimal)>, ValueQuery>;
-
-	#[pallet::storage]
-	pub type FeeDistributionConfig<T: Config> =
-		StorageValue<_, FeeDistribution<T::AccountId, BlockNumberFor<T>>, OptionQuery>;
-
-	#[pallet::storage]
-	pub type AuctionBlockNumber<T: Config> = StorageValue<_, BlockNumberFor<T>, OptionQuery>;
-
-	#[pallet::storage]
-	pub type Auction<T: Config> =
-		StorageValue<_, AuctionInfo<T::AccountId, BalanceOf<T>>, OptionQuery>;
-
-	impl<T: crate::pallet::Config> crate::pallet::Pallet<T> {
-		pub fn do_claim_lmp_rewards(
-			main: T::AccountId,
-			epoch: u16,
-			market: TradingPair,
-		) -> Result<BalanceOf<T>, DispatchError> {
-			// Check if the Safety period for this epoch is over
-			let claim_blk =
-				<crate::pallet::LMPClaimBlk<T>>::get(epoch).ok_or(Error::<T>::RewardsNotReady)?;
-			let current_blk = frame_system::Pallet::<T>::current_block_number();
-			ensure!(current_blk >= claim_blk.saturated_into(), Error::<T>::RewardsNotReady);
-			let config: LMPEpochConfig =
-				<LMPConfig<T>>::get(epoch).ok_or(Error::<T>::LMPConfigNotFound)?;
-			// Calculate the total eligible rewards
-			let (mm_rewards, trading_rewards, is_claimed) =
-				Self::calculate_lmp_rewards(&main, epoch, market, config);
-			ensure!(!is_claimed, Error::<T>::RewardAlreadyClaimed);
-			let total = mm_rewards.saturating_add(trading_rewards);
-			let total_in_u128 = total
-				.saturating_mul(Decimal::from(UNIT_BALANCE))
-				.to_u128()
-				.ok_or(Error::<T>::FailedToConvertDecimaltoBalance)?
-				.saturated_into();
-			// Transfer it to main from pallet account.
-			let rewards_account: T::AccountId =
-				T::LMPRewardsPalletId::get().into_account_truncating();
-			T::NativeCurrency::transfer(
-				&rewards_account,
-				&main,
-				total_in_u128,
-				ExistenceRequirement::AllowDeath,
-			)?;
-			Ok(total_in_u128)
-		}
-
-		pub fn settle_withdrawal_fees(fees: Vec<Fees>) -> DispatchResult {
-			for fee in fees {
-				match fee.asset {
-					AssetId::Polkadex => {
-						// Burn the fee
-						let imbalance = T::NativeCurrency::burn(fee.amount().saturated_into());
-						T::NativeCurrency::settle(
-							&Self::get_pallet_account(),
-							imbalance,
-							WithdrawReasons::all(),
-							ExistenceRequirement::KeepAlive,
-						)
-						.map_err(|_| Error::<T>::WithdrawalFeeBurnFailed)?;
-					},
-					_ => {
-						T::NativeCurrency::transfer(
-							&Self::get_pallet_account(),
-							&Self::get_pot_account(),
-							fee.amount().saturated_into(),
-							ExistenceRequirement::KeepAlive,
-						)?;
-					},
-				}
-			}
-			Ok(())
-		}
-
-		pub fn validate_trading_pair_config(
-			min_volume: BalanceOf<T>,
-			max_volume: BalanceOf<T>,
-			price_tick_size: BalanceOf<T>,
-			qty_step_size: BalanceOf<T>,
-		) -> DispatchResult {
-			// We need to also check if provided values are not zero
-			ensure!(
-				min_volume.saturated_into::<u128>() > 0
-					&& max_volume.saturated_into::<u128>() > 0
-					&& price_tick_size.saturated_into::<u128>() > 0
-					&& qty_step_size.saturated_into::<u128>() > 0,
-				Error::<T>::TradingPairConfigCannotBeZero
-			);
-
-			// We need to check if the provided parameters are not exceeding 10^27 so that there
-			// will not be an overflow upon performing calculations
-			ensure!(
-				min_volume.saturated_into::<u128>() <= DEPOSIT_MAX
-					&& max_volume.saturated_into::<u128>() <= DEPOSIT_MAX
-					&& price_tick_size.saturated_into::<u128>() <= DEPOSIT_MAX
-					&& qty_step_size.saturated_into::<u128>() <= DEPOSIT_MAX,
-				Error::<T>::AmountOverflow
-			);
-
-			//enclave will only support min volume of 10^-8
-			//if trading pairs volume falls below it will pass a UnderFlow Error
-			ensure!(
-				min_volume.saturated_into::<u128>() >= TRADE_OPERATION_MIN_VALUE
-					&& max_volume.saturated_into::<u128>() > TRADE_OPERATION_MIN_VALUE,
-				Error::<T>::TradingPairConfigUnderflow
-			);
-			// min volume cannot be greater than max volume
-			ensure!(min_volume < max_volume, Error::<T>::MinVolGreaterThanMaxVolume);
-
-			Ok(())
-		}
-
-		pub fn update_lmp_scores(
-			trader_metrics: &TradingPairMetricsMap<T::AccountId>,
-		) -> DispatchResult {
-			// Remove  and process FinalizeLMPScore flag.
-			if let Some(finalizing_epoch) = <FinalizeLMPScore<T>>::take() {
-				let config =
-					<LMPConfig<T>>::get(finalizing_epoch).ok_or(Error::<T>::LMPConfigNotFound)?;
-				let mut max_account_counter = config.max_accounts_rewarded;
-				for (pair, (map, (total_score, total_fees_paid))) in trader_metrics {
-					for (main, (score, fees_paid)) in map {
-						<TraderMetrics<T>>::insert(
-							(finalizing_epoch, pair, main),
-							(score, fees_paid, false),
-						);
-						max_account_counter = max_account_counter.saturating_sub(1);
-						if max_account_counter == 0 {
-							break;
-						}
-					}
-					<TotalScores<T>>::insert(
-						finalizing_epoch,
-						pair,
-						(total_score, total_fees_paid),
-					);
-				}
-				let current_blk = frame_system::Pallet::<T>::current_block_number();
-				<LMPClaimBlk<T>>::insert(
-					finalizing_epoch,
-					current_blk.saturating_add(config.claim_safety_period.saturated_into()),
-				); // Seven days of block
-				let current_epoch = <LMPEpoch<T>>::get();
-				let next_finalizing_epoch = finalizing_epoch.saturating_add(1);
-				if next_finalizing_epoch < current_epoch {
-					// This is required if engine is offline for more than an epoch duration
-					<FinalizeLMPScore<T>>::put(next_finalizing_epoch);
-				}
-				Self::deposit_event(Event::<T>::LMPScoresUpdated(finalizing_epoch));
-			}
-			Ok(())
-		}
-
-		pub fn get_pot_account() -> T::AccountId {
-			FEE_POT_PALLET_ID.into_account_truncating()
-		}
-
-		pub fn process_egress_msg(msgs: &Vec<EgressMessages<T::AccountId>>) -> DispatchResult {
-			for msg in msgs {
-				// Process egress messages
-				match msg {
-					EgressMessages::TradingFees(fees_map) => {
-						let pot_account: T::AccountId = Self::get_pot_account();
-						for (asset, fees) in fees_map {
-							let fees = fees
-								.saturating_mul(Decimal::from(UNIT_BALANCE))
-								.to_u128()
-								.ok_or(Error::<T>::FailedToConvertDecimaltoBalance)?;
-							match asset {
-								AssetId::Asset(_) => {
-									Self::transfer_asset(
-										&Self::get_pallet_account(),
-										&pot_account,
-										fees.saturated_into(),
-										*asset,
-									)?;
-								},
-								AssetId::Polkadex => {
-									if let Some(distribution) = <FeeDistributionConfig<T>>::get() {
-										ensure!(
-											T::NativeCurrency::reducible_balance(
-												&Self::get_pallet_account(),
-												Preservation::Preserve,
-												Fortitude::Polite
-											) > fees.saturated_into(),
-											Error::<T>::AmountOverflow
-										);
-										let fee_to_be_burnt =
-											Percent::from_percent(distribution.burn_ration) * fees;
-										let fee_to_be_distributed = fees - fee_to_be_burnt;
-										// Burn the fee
-										let imbalance = T::NativeCurrency::burn(
-											fee_to_be_burnt.saturated_into(),
-										);
-										T::NativeCurrency::settle(
-											&Self::get_pallet_account(),
-											imbalance,
-											WithdrawReasons::all(),
-											ExistenceRequirement::KeepAlive,
-										)
-										.map_err(|_| Error::<T>::TradingFeesBurnFailed)?;
-										Self::transfer_asset(
-											&Self::get_pallet_account(),
-											&distribution.recipient_address,
-											fee_to_be_distributed.saturated_into(),
-											*asset,
-										)?;
-									} else {
-										// Burn here itself
-										let imbalance =
-											T::NativeCurrency::burn(fees.saturated_into());
-										T::NativeCurrency::settle(
-											&Self::get_pallet_account(),
-											imbalance,
-											WithdrawReasons::all(),
-											ExistenceRequirement::KeepAlive,
-										)
-										.map_err(|_| Error::<T>::TradingFeesBurnFailed)?;
-									}
-								},
-							}
-							// Emit an event here
-							Self::deposit_event(Event::<T>::TradingFeesBurned {
-								asset: *asset,
-								amount: Compact::from(fees.saturated_into::<BalanceOf<T>>()),
-							})
-						}
-					},
-					EgressMessages::AddLiquidityResult(
-						market,
-						pool,
-						lp,
-						shared_issued,
-						price,
-						total_inventory,
-					) => T::CrowdSourceLiqudityMining::add_liquidity_success(
-						TradingPair::from(market.quote_asset, market.base_asset),
-						pool,
-						lp,
-						*shared_issued,
-						*price,
-						*total_inventory,
-					)?,
-					EgressMessages::RemoveLiquidityResult(
-						market,
-						pool,
-						lp,
-						base_free,
-						quote_free,
-					) => {
-						let unit = Decimal::from(UNIT_BALANCE);
-						// Transfer the assets from exchange to pool_id
-						let base_amount = base_free
-							.saturating_mul(unit)
-							.to_u128()
-							.ok_or(Error::<T>::FailedToConvertDecimaltoBalance)?;
-						let quote_amount = quote_free
-							.saturating_mul(unit)
-							.to_u128()
-							.ok_or(Error::<T>::FailedToConvertDecimaltoBalance)?;
-						Self::transfer_asset(
-							&Self::get_pallet_account(),
-							pool,
-							base_amount.saturated_into(),
-							market.base_asset,
-						)?;
-						Self::transfer_asset(
-							&Self::get_pallet_account(),
-							pool,
-							quote_amount.saturated_into(),
-							market.quote_asset,
-						)?;
-						// TODO: Emit events for indexer and frontend @Emmanuel.
-						T::CrowdSourceLiqudityMining::remove_liquidity_success(
-							TradingPair::from(market.quote_asset, market.base_asset),
-							pool,
-							lp,
-							*base_free,
-							*quote_free,
-						)?;
-					},
-					EgressMessages::RemoveLiquidityFailed(
-						market,
-						pool,
-						lp,
-						frac,
-						total_shares,
-						base_free,
-						quote_free,
-						base_reserved,
-						quote_reserved,
-					) => {
-						T::CrowdSourceLiqudityMining::remove_liquidity_failed(
-							TradingPair::from(market.quote_asset, market.base_asset),
-							pool,
-							lp,
-							*frac,
-							*total_shares,
-							*base_free,
-							*quote_free,
-							*base_reserved,
-							*quote_reserved,
-						)?;
-					},
-					EgressMessages::PoolForceClosed(market, pool, base_freed, quote_freed) => {
-						let unit = Decimal::from(UNIT_BALANCE);
-						// Transfer the assets from exchange to pool_id
-						let base_amount = base_freed
-							.saturating_mul(unit)
-							.to_u128()
-							.ok_or(Error::<T>::FailedToConvertDecimaltoBalance)?;
-						let quote_amount = quote_freed
-							.saturating_mul(unit)
-							.to_u128()
-							.ok_or(Error::<T>::FailedToConvertDecimaltoBalance)?;
-						Self::transfer_asset(
-							&Self::get_pallet_account(),
-							pool,
-							base_amount.saturated_into(),
-							market.base_asset,
-						)?;
-						Self::transfer_asset(
-							&Self::get_pallet_account(),
-							pool,
-							quote_amount.saturated_into(),
-							market.quote_asset,
-						)?;
-						// TODO: Emit events for indexer and frontend @Emmanuel.
-						let market = TradingPair::from(market.quote_asset, market.base_asset);
-						T::CrowdSourceLiqudityMining::pool_force_close_success(
-							market,
-							pool,
-							*base_freed,
-							*quote_freed,
-						)?;
-					},
-					EgressMessages::PriceOracle(price_map) => {
-						let mut old_price_map = <PriceOracle<T>>::get();
-						for (pair, price) in price_map {
-							old_price_map
-								.entry(*pair)
-								.and_modify(|(old_price, ticks)| {
-									// Update the price
-									let sum =
-										old_price.saturating_mul(*ticks).saturating_add(*price);
-									*ticks = ticks.saturating_add(Decimal::from(1));
-									*old_price = sum.checked_div(*ticks).unwrap_or(*old_price);
-								})
-								.or_insert((*price, Decimal::from(1)));
-						}
-						<PriceOracle<T>>::put(old_price_map);
-					},
-				}
-			}
-			Ok(())
-		}
-
-		pub fn do_deposit(
-			user: T::AccountId,
-			asset: AssetId,
-			amount: BalanceOf<T>,
-		) -> DispatchResult {
-			ensure!(Self::orderbook_operational_state(), Error::<T>::ExchangeNotOperational);
-			ensure!(<AllowlistedToken<T>>::get().contains(&asset), Error::<T>::TokenNotAllowlisted);
-			// Check if account is registered
-			ensure!(<Accounts<T>>::contains_key(&user), Error::<T>::AccountNotRegistered);
-			ensure!(amount.saturated_into::<u128>() <= DEPOSIT_MAX, Error::<T>::AmountOverflow);
-			let converted_amount = Decimal::from(amount.saturated_into::<u128>())
-				.checked_div(Decimal::from(UNIT_BALANCE))
-				.ok_or(Error::<T>::FailedToConvertDecimaltoBalance)?;
-			Self::transfer_asset(&user, &Self::get_pallet_account(), amount, asset)?;
-			// Get Storage Map Value
-			if let Some(expected_total_amount) =
-				converted_amount.checked_add(Self::total_assets(asset))
-			{
-				<TotalAssets<T>>::insert(asset, expected_total_amount);
-			} else {
-				return Err(Error::<T>::AmountOverflow.into());
-			}
-			let current_blk = frame_system::Pallet::<T>::current_block_number();
-			<IngressMessages<T>>::mutate(current_blk, |ingress_messages| {
-				ingress_messages.push(orderbook_primitives::ingress::IngressMessages::Deposit(
-					user.clone(),
-					asset,
-					converted_amount,
-				));
-			});
-			Self::deposit_event(Event::DepositSuccessful { user, asset, amount });
-			Ok(())
-		}
-
-		pub fn register_user(main_account: T::AccountId, proxy: T::AccountId) -> DispatchResult {
-			ensure!(Self::orderbook_operational_state(), Error::<T>::ExchangeNotOperational);
-			ensure!(
-				!<Accounts<T>>::contains_key(&main_account),
-				Error::<T>::MainAccountAlreadyRegistered
-			);
-			// Avoid duplicate Proxy accounts
-			ensure!(!<Proxies<T>>::contains_key(&proxy), Error::<T>::ProxyAlreadyRegistered);
-
-			let mut account_info = AccountInfo::new(main_account.clone());
-			ensure!(account_info.add_proxy(proxy.clone()).is_ok(), Error::<T>::ProxyLimitExceeded);
-			<Accounts<T>>::insert(&main_account, account_info);
-
-			let current_blk = frame_system::Pallet::<T>::current_block_number();
-			<IngressMessages<T>>::mutate(current_blk, |ingress_messages| {
-				ingress_messages.push(
-					orderbook_primitives::ingress::IngressMessages::RegisterUser(
-						main_account.clone(),
-						proxy.clone(),
-					),
-				);
-			});
-			<Proxies<T>>::insert(&proxy, main_account.clone());
-			Self::deposit_event(Event::MainAccountRegistered { main: main_account, proxy });
-			Ok(())
-		}
-
-		pub fn withdrawal_from_orderbook(
-			user: T::AccountId,
-			proxy_account: T::AccountId,
-			asset: AssetId,
-			amount: BalanceOf<T>,
-			do_force_withdraw: bool,
-		) -> DispatchResult {
-			ensure!(Self::orderbook_operational_state(), Error::<T>::ExchangeNotOperational);
-			ensure!(<AllowlistedToken<T>>::get().contains(&asset), Error::<T>::TokenNotAllowlisted);
-			// Check if account is registered
-			ensure!(<Accounts<T>>::contains_key(&user), Error::<T>::AccountNotRegistered);
-			ensure!(amount.saturated_into::<u128>() <= WITHDRAWAL_MAX, Error::<T>::AmountOverflow);
-			let converted_amount = Decimal::from(amount.saturated_into::<u128>())
-				.checked_div(Decimal::from(UNIT_BALANCE))
-				.ok_or(Error::<T>::FailedToConvertDecimaltoBalance)?;
-			let current_blk = frame_system::Pallet::<T>::current_block_number();
-			<IngressMessages<T>>::mutate(current_blk, |ingress_messages| {
-				ingress_messages.push(
-					orderbook_primitives::ingress::IngressMessages::DirectWithdrawal(
-						proxy_account,
-						asset,
-						converted_amount,
-						do_force_withdraw,
-					),
-				);
-			});
-			Self::deposit_event(Event::WithdrawFromOrderbook(user, asset, amount));
-			Ok(())
-		}
-
-		fn create_withdrawal_tree(
-			pending_withdrawals: impl AsRef<[Withdrawal<T::AccountId>]>,
-		) -> WithdrawalsMap<T> {
-			let mut withdrawal_map: WithdrawalsMap<T> = WithdrawalsMap::<T>::new();
-			for withdrawal in pending_withdrawals.as_ref() {
-				let recipient_account: T::AccountId = withdrawal.main_account.clone();
-				if let Some(pending_withdrawals) = withdrawal_map.get_mut(&recipient_account) {
-					pending_withdrawals.push(withdrawal.to_owned())
-				} else {
-					let pending_withdrawals = sp_std::vec![withdrawal.to_owned()];
-					withdrawal_map.insert(recipient_account, pending_withdrawals);
-				}
-			}
-			withdrawal_map
-		}
-
-		/// Performs actual transfer of assets from pallet account to target destination
-		/// Used to finalize withdrawals in extrinsic or on_idle
-		fn on_idle_withdrawal_processor(
-			withdrawal: Withdrawal<<T as frame_system::Config>::AccountId>,
-		) -> bool {
-			if let Some(converted_withdrawal) =
-				withdrawal.amount.saturating_mul(Decimal::from(UNIT_BALANCE)).to_u128()
-			{
-				Self::transfer_asset(
-					&Self::get_pallet_account(),
-					&withdrawal.main_account,
-					converted_withdrawal.saturated_into(),
-					withdrawal.asset,
-				)
-				.is_ok()
-			} else {
-				false
-			}
-		}
-
-		/// Collects onchain registered main and proxy accounts
-		/// for each of main accounts collects balances from offchain storage
-		/// adds other required for recovery properties
-		/// Returned tuple resembles `orderbook_primitives::recovery::ObRecoveryState`
-		/// FIXME: use solid type here instead of tuple
-		pub fn get_ob_recover_state() -> Result<
-			(
-				u64,
-				BTreeMap<AccountId, Vec<AccountId>>,
-				BTreeMap<AccountAsset, Decimal>,
-				u32,
-				u64,
-				u64,
-			),
-			DispatchError,
-		> {
-			let account_id =
-				<Accounts<T>>::iter().fold(vec![], |mut ids_accum, (acc, acc_info)| {
-					ids_accum.push((acc.clone(), acc_info.proxies));
-					ids_accum
-				});
-
-			let mut balances: BTreeMap<AccountAsset, Decimal> = BTreeMap::new();
-			let mut account_ids: BTreeMap<AccountId, Vec<AccountId>> = BTreeMap::new();
-			// all offchain balances for main accounts
-			for account in account_id {
-				let main = Self::transform_account(account.0)?;
-				let b = Self::get_offchain_balance(&main)?;
-				for (asset, balance) in b.into_iter() {
-					balances.insert(AccountAsset { main: main.clone(), asset }, balance);
-				}
-				let proxies = account.1.into_iter().try_fold(vec![], |mut accum, proxy| {
-					accum.push(Self::transform_account(proxy)?);
-					Ok::<Vec<AccountId>, DispatchError>(accum)
-				})?;
-				account_ids.insert(main, proxies);
-			}
-
-			let state_info = Self::get_state_info().map_err(|_err| DispatchError::Corruption)?;
-			let last_processed_block_number = state_info.last_block;
-			let worker_nonce = state_info.worker_nonce;
-			let snapshot_id = state_info.snapshot_id;
-			let state_change_id = state_info.stid;
-
-			Ok((
-				snapshot_id,
-				account_ids,
-				balances,
-				last_processed_block_number,
-				state_change_id,
-				worker_nonce,
-			))
-		}
-
-		/// Fetch checkpoint for recovery
-		pub fn fetch_checkpoint() -> Result<ObCheckpointRaw, DispatchError> {
-			log::debug!(target:"ocex", "fetch_checkpoint called");
-			let account_id =
-				<Accounts<T>>::iter().fold(vec![], |mut ids_accum, (acc, acc_info)| {
-					ids_accum.push((acc.clone(), acc_info.proxies));
-					ids_accum
-				});
-
-			let mut balances: BTreeMap<AccountAsset, Decimal> = BTreeMap::new();
-			// all offchain balances for main accounts
-			for account in account_id {
-				let main = Self::transform_account(account.0)?;
-				let b = Self::get_offchain_balance(&main)?;
-				for (asset, balance) in b.into_iter() {
-					balances.insert(AccountAsset { main: main.clone(), asset }, balance);
-				}
-			}
-			let state_info = Self::get_state_info().map_err(|_err| DispatchError::Corruption)?;
-			let last_processed_block_number = state_info.last_block;
-			let snapshot_id = state_info.snapshot_id;
-			let state_change_id = state_info.stid;
-			log::debug!(target:"ocex", "fetch_checkpoint returning");
-			Ok(ObCheckpointRaw::new(
-				snapshot_id,
-				balances,
-				last_processed_block_number,
-				state_change_id,
-			))
-		}
-
-		/// Fetches balance of given `AssetId` for given `AccountId` from offchain storage
-		/// If nothing found - returns `Decimal::Zero`
-		pub fn get_balance(from: T::AccountId, of: AssetId) -> Result<Decimal, DispatchError> {
-			Ok(Self::get_offchain_balance(&Self::transform_account(from)?)
-				.unwrap_or_else(|_| BTreeMap::new())
-				.get(&of)
-				.unwrap_or(&Decimal::ZERO)
-				.to_owned())
-		}
-
-		// Converts `T::AccountId` into `polkadex_primitives::AccountId`
-		fn transform_account(
-			account: T::AccountId,
-		) -> Result<polkadex_primitives::AccountId, DispatchError> {
-			Decode::decode(&mut &account.encode()[..])
-				.map_err(|_| Error::<T>::AccountIdCannotBeDecoded.into())
-		}
-
-		/// Calculate Rewards for LMP
-		pub fn calculate_lmp_rewards(
-			main: &T::AccountId,
-			epoch: u16,
-			market: TradingPair,
-			config: LMPEpochConfig,
-		) -> (Decimal, Decimal, bool) {
-			// Get the score and fees paid portion of this 'main' account
-			let (total_score, total_fees_paid) = <TotalScores<T>>::get(epoch, market);
-			let (score, fees_paid, is_claimed) =
-				<TraderMetrics<T>>::get((epoch, market, main.clone()));
-			let market_making_portion = score.checked_div(total_score).unwrap_or_default();
-			let trading_rewards_portion =
-				fees_paid.checked_div(total_fees_paid).unwrap_or_default();
-			let mm_rewards =
-				config.total_liquidity_mining_rewards.saturating_mul(market_making_portion);
-			let trading_rewards =
-				config.total_trading_rewards.saturating_mul(trading_rewards_portion);
-			(mm_rewards, trading_rewards, is_claimed)
-		}
-
-		/// Returns Rewards for LMP - called by RPC
-		pub fn get_lmp_rewards(
-			main: &T::AccountId,
-			epoch: u16,
-			market: TradingPair,
-		) -> (Decimal, Decimal, bool) {
-			let config = match <LMPConfig<T>>::get(epoch) {
-				Some(config) => config,
-				None => return (Decimal::zero(), Decimal::zero(), false),
-			};
-
-			// Get the score and fees paid portion of this 'main' account
-			let (total_score, total_fees_paid) = <TotalScores<T>>::get(epoch, market);
-			let (score, fees_paid, is_claimed) =
-				<TraderMetrics<T>>::get((epoch, market, main.clone()));
-			let market_making_portion = score.checked_div(total_score).unwrap_or_default();
-			let trading_rewards_portion =
-				fees_paid.checked_div(total_fees_paid).unwrap_or_default();
-			let mm_rewards =
-				config.total_liquidity_mining_rewards.saturating_mul(market_making_portion);
-			let trading_rewards =
-				config.total_trading_rewards.saturating_mul(trading_rewards_portion);
-			(mm_rewards, trading_rewards, is_claimed)
-		}
-
-		pub fn get_fees_paid_by_user_per_epoch(
-			epoch: u32,
-			market: TradingPair,
-			main: AccountId,
-		) -> Decimal {
-			let mut root = crate::storage::load_trie_root();
-			let mut storage = crate::storage::State;
-			let mut state = OffchainState::load(&mut storage, &mut root);
-
-			crate::lmp::get_fees_paid_by_main_account_in_quote(
-				&mut state,
-				epoch.saturated_into(),
-				&market,
-				&main,
-			)
-			.unwrap_or_default()
-		}
-
-		pub fn get_volume_by_user_per_epoch(
-			epoch: u32,
-			market: TradingPair,
-			main: AccountId,
-		) -> Decimal {
-			let mut root = crate::storage::load_trie_root();
-			let mut storage = crate::storage::State;
-			let mut state = OffchainState::load(&mut storage, &mut root);
-
-			crate::lmp::get_trade_volume_by_main_account(
-				&mut state,
-				epoch.saturated_into(),
-				&market,
-				&main,
-			)
-			.unwrap_or_default()
-		}
-
-		pub fn get_total_score(epoch: u16, market: TradingPair) -> (Decimal, Decimal) {
-			let mut total_score: Decimal = Decimal::zero();
-			let mut total_trading_fees: Decimal = Decimal::zero();
-			let mut root = crate::storage::load_trie_root();
-			let mut storage = crate::storage::State;
-			let mut state = OffchainState::load(&mut storage, &mut root);
-
-			for (main, _) in <Accounts<T>>::iter() {
-				let (score, fees, _) =
-					Self::get_trader_metrics_inner(&mut state, market, main, epoch);
-				total_score = total_score.saturating_add(score);
-				total_trading_fees = total_trading_fees.saturating_add(fees);
-			}
-			(total_score, total_trading_fees)
-		}
-
-		pub fn get_trader_metrics(
-			epoch: u16,
-			market: TradingPair,
-			main: T::AccountId,
-		) -> (Decimal, Decimal, bool) {
-			let mut root = crate::storage::load_trie_root();
-			let mut storage = crate::storage::State;
-			let mut state = OffchainState::load(&mut storage, &mut root);
-			Self::get_trader_metrics_inner(&mut state, market, main, epoch)
-		}
-
-		pub fn get_trader_metrics_inner(
-			state: &mut OffchainState,
-			market: TradingPair,
-			main: T::AccountId,
-			epoch: u16,
-		) -> (Decimal, Decimal, bool) {
-			let current_epoch = <LMPEpoch<T>>::get();
-			if epoch <= current_epoch {
-				let main_concrete: AccountId = Decode::decode(&mut &main.encode()[..]).unwrap();
-				// Read from offchain storage
-				let current_score = Self::compute_score(state, &main_concrete, market, epoch)
->>>>>>> 16f68552
 					.map_err(
 						|err| log::error!(target:"ocex","Error while computing score for RPC call: {:?}",err),
 					)
