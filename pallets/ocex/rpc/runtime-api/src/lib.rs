// This file is part of Polkadex.
//
// Copyright (c) 2023 Polkadex oü.
// SPDX-License-Identifier: GPL-3.0-or-later WITH Classpath-exception-2.0
//
// This program is free software: you can redistribute it and/or modify
// it under the terms of the GNU General Public License as published by
// the Free Software Foundation, either version 3 of the License, or
// (at your option) any later version.
//
// This program is distributed in the hope that it will be useful,
// but WITHOUT ANY WARRANTY; without even the implied warranty of
// MERCHANTABILITY or FITNESS FOR A PARTICULAR PURPOSE. See the
// GNU General Public License for more details.
//
// You should have received a copy of the GNU General Public License
// along with this program. If not, see <https://www.gnu.org/licenses/>.

#![cfg_attr(not(feature = "std"), no_std)]

use orderbook_primitives::ObCheckpointRaw;
use parity_scale_codec::Codec;
use polkadex_primitives::AssetId;
use rust_decimal::Decimal;
use sp_std::{collections::btree_map::BTreeMap, vec::Vec};

sp_api::decl_runtime_apis! {
	pub trait PolkadexOcexRuntimeApi<AccountId, Hash> where AccountId: Codec, Hash : Codec {
		fn get_ob_recover_state() ->  Result<Vec<u8>, sp_runtime::DispatchError>;
		// gets balance from given account of given asset
		fn get_balance(from: AccountId, of: AssetId) -> Result<Decimal, sp_runtime::DispatchError>;
<<<<<<< HEAD
		fn fetch_checkpoint() -> Result<ObCheckpointRaw, sp_runtime::DispatchError>;
=======
		// Returns the asset inventory deviation in the offchain State
		fn calculate_inventory_deviation() -> Result<BTreeMap<AssetId,Decimal>, sp_runtime::DispatchError>;
>>>>>>> 430b5867
	}
}<|MERGE_RESOLUTION|>--- conflicted
+++ resolved
@@ -29,11 +29,9 @@
 		fn get_ob_recover_state() ->  Result<Vec<u8>, sp_runtime::DispatchError>;
 		// gets balance from given account of given asset
 		fn get_balance(from: AccountId, of: AssetId) -> Result<Decimal, sp_runtime::DispatchError>;
-<<<<<<< HEAD
+		// gets the latest checkpoint from the offchain State
 		fn fetch_checkpoint() -> Result<ObCheckpointRaw, sp_runtime::DispatchError>;
-=======
 		// Returns the asset inventory deviation in the offchain State
 		fn calculate_inventory_deviation() -> Result<BTreeMap<AssetId,Decimal>, sp_runtime::DispatchError>;
->>>>>>> 430b5867
 	}
 }