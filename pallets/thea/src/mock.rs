// This file is part of Polkadex.

// Copyright (C) 2020-2023 Polkadex oü.
// SPDX-License-Identifier: GPL-3.0-or-later WITH Classpath-exception-2.0

// This program is free software: you can redistribute it and/or modify
// it under the terms of the GNU General Public License as published by
// the Free Software Foundation, either version 3 of the License, or
// (at your option) any later version.

// This program is distributed in the hope that it will be useful,
// but WITHOUT ANY WARRANTY; without even the implied warranty of
// MERCHANTABILITY or FITNESS FOR A PARTICULAR PURPOSE. See the
// GNU General Public License for more details.

use crate::pallet as thea;
use core::marker::PhantomData;
use frame_support::{parameter_types, PalletId};
use frame_system as system;
use frame_system::{EnsureRoot, EnsureSigned};
use sp_core::H256;
use sp_runtime::{
	curve::PiecewiseLinear,
	testing::Header,
	traits::{BlakeTwo256, IdentityLookup},
};
<<<<<<< HEAD

use crate::pallet as thea;

use asset_handler::pallet::WithdrawalLimit;
use frame_support::{traits::AsEnsureOriginWithArg, PalletId};
use sp_core::crypto::AccountId32;
use sp_runtime::traits::AccountIdConversion;
=======
use std::collections::{BTreeMap, BTreeSet};
use system::EnsureRoot;
use thea_primitives::thea_types::OnSessionChange;
use thea_staking::SessionChanged;
>>>>>>> 80120a97

type UncheckedExtrinsic = frame_system::mocking::MockUncheckedExtrinsic<Test>;
type Block = frame_system::mocking::MockBlock<Test>;
type Balance = u128;

// Configure a mock runtime to test the pallet.
frame_support::construct_runtime!(
	pub enum Test where
		Block = Block,
		NodeBlock = Block,
		UncheckedExtrinsic = UncheckedExtrinsic,
	{
		System: frame_system::{Pallet, Call, Config, Storage, Event<T>},
		Balances: pallet_balances::{Pallet, Call, Config<T>, Storage, Event<T>},
		Assets: pallet_assets::{Pallet, Call, Storage, Event<T>},
		ChainBridge: chainbridge::{Pallet, Storage, Call, Event<T>},
		AssetHandler: asset_handler::pallet::{Pallet, Storage, Call, Event<T>},
		Thea: thea::{Pallet, Storage, Call, Event<T>},
<<<<<<< HEAD
		TheaStaking: thea_staking::{Pallet, Storage, Call, Event<T>},
=======
		TheaStaking: thea_staking::{Pallet, Call, Storage, Event<T>},
>>>>>>> 80120a97
	}
);

parameter_types! {
	pub const BlockHashCount: u64 = 250;
	pub const SS58Prefix: u8 = 42;
}

impl system::Config for Test {
	type BaseCallFilter = frame_support::traits::Everything;
	type BlockWeights = ();
	type BlockLength = ();
	type RuntimeOrigin = RuntimeOrigin;
	type RuntimeCall = RuntimeCall;
	type Index = u64;
	type BlockNumber = u64;
	type Hash = H256;
	type Hashing = BlakeTwo256;
	type AccountId = u64;
	type Lookup = IdentityLookup<Self::AccountId>;
	type Header = Header;
	type RuntimeEvent = RuntimeEvent;
	type BlockHashCount = BlockHashCount;
	type DbWeight = ();
	type Version = ();
	type PalletInfo = PalletInfo;
	type AccountData = pallet_balances::AccountData<Balance>;
	type OnNewAccount = ();
	type OnKilledAccount = ();
	type SystemWeightInfo = ();
	type SS58Prefix = SS58Prefix;
	type OnSetCode = ();
	type MaxConsumers = frame_support::traits::ConstU32<16>;
}

parameter_types! {
	pub const MaxLocks: u32 = 50;
}

impl pallet_balances::Config for Test {
	type Balance = Balance;
	type DustRemoval = ();
	type RuntimeEvent = RuntimeEvent;
	type ExistentialDeposit = ExistentialDeposit;
	type AccountStore = frame_system::Pallet<Test>;
	type MaxLocks = MaxLocks;
	type MaxReserves = MaxReserves;
	type ReserveIdentifier = [u8; 8];
	type WeightInfo = ();
}

parameter_types! {
	pub const LockPeriod: u64 = 201600;
	pub const MaxRelayers: u32 = 3;
}

parameter_types! {
	pub const AssetDeposit: Balance = 100;
	pub const ApprovalDeposit: Balance = 1;
	pub const StringLimit: u32 = 50;
	pub const MetadataDepositBase: Balance = 10;
	pub const MetadataDepositPerByte: Balance = 1;
}

impl pallet_assets::Config for Test {
	type RuntimeEvent = RuntimeEvent;
	type Balance = u128;
	type RemoveItemsLimit = ();
	type AssetId = u128;
	type AssetIdParameter = parity_scale_codec::Compact<u128>;
	type Currency = Balances;
	type CreateOrigin = AsEnsureOriginWithArg<EnsureSigned<u64>>;
	type ForceOrigin = EnsureRoot<u64>;
	type AssetDeposit = AssetDeposit;
	type AssetAccountDeposit = AssetDeposit;
	type MetadataDepositBase = MetadataDepositBase;
	type MetadataDepositPerByte = MetadataDepositPerByte;
	type ApprovalDeposit = ApprovalDeposit;
	type StringLimit = StringLimit;
	type Freezer = ();
	type Extra = ();
	type CallbackHandle = ();
	type WeightInfo = ();
}

parameter_types! {
	pub const ChainId: u8 = 1;
	pub const ParachainNetworkId: u8 = 1;
	pub const ProposalLifetime: u64 = 1000;
	pub const ChainbridgePalletId: PalletId = PalletId(*b"CSBRIDGE");
}

impl chainbridge::Config for Test {
	type RuntimeEvent = RuntimeEvent;
	type BridgeCommitteeOrigin = frame_system::EnsureSigned<Self::AccountId>;
	type Proposal = RuntimeCall;
	type BridgeChainId = ChainId;
	type ProposalLifetime = ProposalLifetime;
	//type PalletId = ChainbridgePalletId;
}

parameter_types! {
	pub const PolkadexAssetId: u128 = 1000;
	pub const PDEXHolderAccount: u64 = 10u64;
}

impl asset_handler::pallet::Config for Test {
	type RuntimeEvent = RuntimeEvent;
	type Currency = Balances;
	type AssetManager = Assets;
	type AssetCreateUpdateOrigin = frame_system::EnsureSigned<Self::AccountId>;
	type TreasuryPalletId = ChainbridgePalletId;
	type ParachainNetworkId = ParachainNetworkId;
	type PolkadexAssetId = PolkadexAssetId;
	type PDEXHolderAccount = PDEXHolderAccount;
	type WeightInfo = asset_handler::weights::WeightInfo<Test>;
}

parameter_types! {
	pub static ExistentialDeposit: Balance = 1;
	pub const MaxReserves: u32 = 50;
}

pallet_staking_reward_curve::build! {
	const REWARD_CURVE: PiecewiseLinear<'static> = curve!(
		min_inflation: 0_025_000,
		max_inflation: 0_100_000,
		// Before, we launch the products we want 50% of supply to be staked
		ideal_stake: 0_500_000,
		falloff: 0_050_000,
		max_piece_count: 40,
		test_precision: 0_005_000,
	);
}

pub struct MockPallet(PhantomData<u32>);

impl SessionChanged for MockPallet {
	type Network = u8;
	type OnSessionChange = OnSessionChange<u64>;
	fn on_new_session(_map: BTreeMap<Self::Network, Self::OnSessionChange>) {
		// Do nothing lol
	}
	fn set_new_networks(_networks: BTreeSet<Self::Network>) {
		// Do nothing lol
	}
}

parameter_types! {
	pub const SessionLength: u64 = 7000;
	pub const UnbondingDelay: u32 = 10;
	pub const MaxUnlockChunks: u32 = 10;
	pub const CandidateBond: Balance = 1000_000_000_000;
	pub const StakingReserveIdentifier: [u8; 8] = [1u8;8];
	pub const StakingDataPruneDelay: u32 = 6;
	pub const ModerateSK: u8 = 5; // 5% of stake to slash
	pub const SevereSK: u8 = 20; // 20% of stake to slash
	pub const ReporterRewardKF: u8 = 1; // 1% of total slashed goes to each reporter
	pub const SlashingTh: u8 = 60; // 60% of threshold for slashing
	pub const TreasuryPalletId: PalletId = PalletId(*b"py/trsry");
	pub const RewardCurve: &'static PiecewiseLinear<'static> = &REWARD_CURVE;
}

impl thea_staking::Config for Test {
	type Event = Event;
	type SessionLength = SessionLength;
	type UnbondingDelay = UnbondingDelay;
	type MaxUnlockChunks = MaxUnlockChunks;
	type CandidateBond = CandidateBond;
	type StakingReserveIdentifier = StakingReserveIdentifier;
	type StakingDataPruneDelay = StakingDataPruneDelay;
	type SessionChangeNotifier = MockPallet;
	type ModerateSlashingCoeficient = ModerateSK;
	type SevereSlashingCoeficient = SevereSK;
	type ReportersRewardCoeficient = ReporterRewardKF;
	type SlashingThreshold = SlashingTh;
	type TreasuryPalletId = TreasuryPalletId;
	type GovernanceOrigin = EnsureRoot<u64>;
	type EraPayout = pallet_staking::ConvertCurve<RewardCurve>;
	type Currency = Balances;
	type WeightInfo = thea_staking::weight::StakeWeightInfo<Test>;
}

parameter_types! {
	pub const TheaPalletId: PalletId = PalletId(*b"THBRIDGE");
	pub const WithdrawalSize: u32 = 10;
	pub const ParaId: u32 = 2040;
}

impl thea::Config for Test {
	type RuntimeEvent = RuntimeEvent;
	type Currency = Balances;
	type AssetCreateUpdateOrigin = frame_system::EnsureSigned<Self::AccountId>;
	type TheaPalletId = TheaPalletId;
	type WithdrawalSize = WithdrawalSize;
	type ParaId = ParaId;
	type ExtrinsicSubmittedNotifier = TheaStaking;
<<<<<<< HEAD
}
//Install Staking Pallet
parameter_types! {
	pub const TreasuryPalletId: PalletId = PalletId(*b"py/trsry");
	pub const SessionLength: u32 = 25;
	pub const UnbondingDelay: u32 = 10;
	pub const MaxUnlockChunks: u32 = 10;
	pub const CandidateBond: Balance = 1_000_000_000_000;
	pub const StakingReserveIdentifier: [u8; 8] = [1u8;8];
	pub const StakingDataPruneDelay: u32 = 6;
	pub const IdealActiveValidators: u32 = 3;
	pub const ModerateSK: u8 = 5; // 5% of stake to slash
	pub const SevereSK: u8 = 20; // 20% of stake to slash
	pub const ReporterRewardKF: u8 = 1; // 1% of total slashed goes to each reporter
	pub const SlashingTh: u8 = 60; // 60% of threshold for slashing
	pub const TheaRewardCurve: &'static PiecewiseLinear<'static> = &REWARD_CURVE;
}
pallet_staking_reward_curve::build! {
	const REWARD_CURVE: PiecewiseLinear<'static> = curve!(
		min_inflation: 0_025_000,
		max_inflation: 0_100_000,
		// Before, we launch the products we want 50% of supply to be staked
		ideal_stake: 0_500_000,
		falloff: 0_050_000,
		max_piece_count: 40,
		test_precision: 0_005_000,
	);
}
use sp_runtime::curve::PiecewiseLinear;

impl thea_staking::Config for Test {
	type RuntimeEvent = RuntimeEvent;
	type SessionLength = SessionLength;
	type UnbondingDelay = UnbondingDelay;
	type MaxUnlockChunks = MaxUnlockChunks;
	type CandidateBond = CandidateBond;
	type StakingReserveIdentifier = StakingReserveIdentifier;
	type ModerateSlashingCoeficient = ModerateSK;
	type SevereSlashingCoeficient = SevereSK;
	type ReportersRewardCoeficient = ReporterRewardKF;
	type SlashingThreshold = SlashingTh;
	type TreasuryPalletId = TreasuryPalletId;
	type StakingDataPruneDelay = StakingDataPruneDelay;
	type SessionChangeNotifier = Thea;
	type GovernanceOrigin = EnsureRoot<u64>;
	type EraPayout = pallet_staking::ConvertCurve<TheaRewardCurve>;
	type Currency = Balances;
	type ActiveValidators = IdealActiveValidators;
=======
	type Weights = crate::weights::TheaWeightInfo<Test>;
>>>>>>> 80120a97
}
// Build genesis storage according to the mock runtime.
pub fn new_test_ext() -> sp_io::TestExternalities {
	let t = system::GenesisConfig::default().build_storage::<Test>().unwrap();
	t.into()
}<|MERGE_RESOLUTION|>--- conflicted
+++ resolved
@@ -24,20 +24,10 @@
 	testing::Header,
 	traits::{BlakeTwo256, IdentityLookup},
 };
-<<<<<<< HEAD
-
-use crate::pallet as thea;
-
-use asset_handler::pallet::WithdrawalLimit;
-use frame_support::{traits::AsEnsureOriginWithArg, PalletId};
-use sp_core::crypto::AccountId32;
-use sp_runtime::traits::AccountIdConversion;
-=======
 use std::collections::{BTreeMap, BTreeSet};
 use system::EnsureRoot;
 use thea_primitives::thea_types::OnSessionChange;
 use thea_staking::SessionChanged;
->>>>>>> 80120a97
 
 type UncheckedExtrinsic = frame_system::mocking::MockUncheckedExtrinsic<Test>;
 type Block = frame_system::mocking::MockBlock<Test>;
@@ -56,11 +46,7 @@
 		ChainBridge: chainbridge::{Pallet, Storage, Call, Event<T>},
 		AssetHandler: asset_handler::pallet::{Pallet, Storage, Call, Event<T>},
 		Thea: thea::{Pallet, Storage, Call, Event<T>},
-<<<<<<< HEAD
-		TheaStaking: thea_staking::{Pallet, Storage, Call, Event<T>},
-=======
 		TheaStaking: thea_staking::{Pallet, Call, Storage, Event<T>},
->>>>>>> 80120a97
 	}
 );
 
@@ -258,7 +244,7 @@
 	type WithdrawalSize = WithdrawalSize;
 	type ParaId = ParaId;
 	type ExtrinsicSubmittedNotifier = TheaStaking;
-<<<<<<< HEAD
+	type Weights = crate::weights::TheaWeightInfo<Test>;
 }
 //Install Staking Pallet
 parameter_types! {
@@ -307,9 +293,6 @@
 	type EraPayout = pallet_staking::ConvertCurve<TheaRewardCurve>;
 	type Currency = Balances;
 	type ActiveValidators = IdealActiveValidators;
-=======
-	type Weights = crate::weights::TheaWeightInfo<Test>;
->>>>>>> 80120a97
 }
 // Build genesis storage according to the mock runtime.
 pub fn new_test_ext() -> sp_io::TestExternalities {
