// This file is part of Polkadex.

// Copyright (C) 2020-2022 Polkadex oü.
// SPDX-License-Identifier: GPL-3.0-or-later WITH Classpath-exception-2.0

// This program is free software: you can redistribute it and/or modify
// it under the terms of the GNU General Public License as published by
// the Free Software Foundation, either version 3 of the License, or
// (at your option) any later version.

// This program is distributed in the hope that it will be useful,
// but WITHOUT ANY WARRANTY; without even the implied warranty of
// MERCHANTABILITY or FITNESS FOR A PARTICULAR PURPOSE. See the
// GNU General Public License for more details.

#![cfg_attr(not(feature = "std"), no_std)]
#![allow(clippy::unused_unit)]

#[cfg(test)]
mod mock;

#[cfg(test)]
mod tests;

#[frame_support::pallet]
pub mod pallet {
	use sp_std::{collections::btree_set::BTreeSet, vec::Vec};

	use frame_support::{
		dispatch::fmt::Debug,
		log,
		pallet_prelude::*,
		traits::{Currency, ExistenceRequirement, ReservableCurrency},
		PalletId,
	};
	use frame_system::pallet_prelude::*;
	use sp_runtime::{
		traits::{AccountIdConversion, Zero},
		SaturatedConversion,
	};
	use thea_primitives::{
		normal_deposit::Deposit,
		parachain_primitives::{ParachainDeposit, ParachainWithdraw},
		AssetIdConverter, BLSPublicKey, TokenType,
	};
	use xcm::{
		latest::{AssetId, Junction, Junctions, MultiAsset, MultiLocation, NetworkId},
		prelude::{Fungible, X1},
	};
	use xcm::latest::{Instruction, MultiAssetFilter, MultiAssets, WeightLimit, Xcm};
	use xcm::v2::WildMultiAsset;
	use sp_std::vec;
	use thea_primitives::ApprovedWithdraw;

	pub type Network = u8;

	#[derive(Encode, Decode, Clone, Copy, Debug, MaxEncodedLen, TypeInfo)]
	pub struct ApprovedDeposit<AccountId> {
		pub asset_id: u128,
		pub amount: u128,
		pub recipient: AccountId,
		pub network_id: u8,
		pub tx_hash: sp_core::H256,
		pub deposit_nonce: u32,
	}

	impl<AccountId> ApprovedDeposit<AccountId> {
		fn new(
			asset_id: u128,
			amount: u128,
			recipient: AccountId,
			network_id: u8,
			transaction_hash: sp_core::H256,
			deposit_nonce: u32,
		) -> Self {
			ApprovedDeposit {
				asset_id,
				amount,
				recipient,
				network_id,
				tx_hash: transaction_hash,
				deposit_nonce,
			}
		}
	}

<<<<<<< HEAD
	#[derive(Encode, Decode, Clone, Debug, TypeInfo)]
	pub struct ApprovedWithdraw {
		pub asset_id: u128,
		pub amount: u128,
		pub network: u8,
		pub beneficiary: Vec<u8>,
		pub payload: Vec<u8>,
	}

	impl ApprovedWithdraw {
		pub fn decode_payload(&self) -> Option<ParachainWithdraw> {
			ParachainWithdraw::decode(&mut &self.payload[..]).ok()
		}
	}

=======
>>>>>>> 95856ce4
	/// Configure the pallet by specifying the parameters and types on which it depends.
	#[pallet::config]
	/// Configure the pallet by specifying the parameters and types on which it depends.
	pub trait Config: frame_system::Config + asset_handler::pallet::Config {
		/// Because this pallet emits events, it depends on the runtime's definition of an event.
		type Event: From<Event<Self>> + IsType<<Self as frame_system::Config>::Event>;
		/// Balances Pallet
		type Currency: Currency<Self::AccountId> + ReservableCurrency<Self::AccountId>;
		/// Asset Create/ Update Origin
		type AssetCreateUpdateOrigin: EnsureOrigin<<Self as frame_system::Config>::Origin>;
		/// Thea PalletId
		#[pallet::constant]
		type TheaPalletId: Get<PalletId>;
	}

	#[pallet::pallet]
	#[pallet::without_storage_info]
	pub struct Pallet<T>(_);

	/// Active Relayers BLS Keys for a given Netowkr
	#[pallet::storage]
	#[pallet::getter(fn get_relayers_key_vector)]
	pub(super) type RelayersBLSKeyVector<T: Config> = StorageMap<
		_,
		frame_support::Blake2_128Concat,
		u8,
		BoundedVec<BLSPublicKey, ConstU32<1000>>,
		ValueQuery,
	>;

	/// Active Relayers ECDSA Keys for a given Network
	#[pallet::storage]
	#[pallet::getter(fn get_auth_list)]
	pub(super) type AuthorityListEcdsa<T: Config> = StorageMap<
		_,
		frame_support::Blake2_128Concat,
		u8,
		BoundedVec<T::AccountId, ConstU32<1000>>,
		ValueQuery,
	>;

	/// Approved Deposits
	#[pallet::storage]
	#[pallet::getter(fn get_approved_deposits)]
	pub(super) type ApprovedDeposits<T: Config> = StorageMap<
		_,
		Blake2_128Concat,
		T::AccountId,
		BoundedVec<ApprovedDeposit<T::AccountId>, ConstU32<100>>,
		OptionQuery,
	>;

	/// Pending Withdrawals for batch completion
	#[pallet::storage]
	#[pallet::getter(fn pending_withdrawals)]
	pub(super) type PendingWithdrawals<T: Config> = StorageMap<
		_,
		Blake2_128Concat,
		Network,
		BoundedVec<ApprovedWithdraw, ConstU32<10>>,
		ValueQuery,
	>;

	/// Withdrawal Fees for each network
	#[pallet::storage]
	#[pallet::getter(fn witdrawal_fees)]
	pub(super) type WithdrawalFees<T: Config> =
		StorageMap<_, Blake2_128Concat, Network, u128, OptionQuery>;

	/// Withdrawal batches ready for sigining
	#[pallet::storage]
	#[pallet::getter(fn ready_withdrawals)]
	pub(super) type ReadyWithdrawls<T: Config> = StorageDoubleMap<
		_,
		Blake2_128Concat,
		u8,
		Blake2_128Concat,
		u32,
		BoundedVec<ApprovedWithdraw, ConstU32<10>>,
		ValueQuery,
	>;

	/// Withdrawal nonces for each network
	#[pallet::storage]
	#[pallet::getter(fn withdrawal_nonces)]
	pub(super) type WithdrawalNonces<T: Config> =
		StorageMap<_, Blake2_128Concat, Network, u32, ValueQuery>;

	/// Accounts which have a pending deposit
	#[pallet::storage]
	#[pallet::getter(fn accounts_with_pending_deposits)]
	pub(super) type AccountWithPendingDeposits<T: Config> =
		StorageValue<_, BTreeSet<T::AccountId>, ValueQuery>;

	/// Asset id to network mapping
	/// u128 => u8
	#[pallet::storage]
	#[pallet::getter(fn asset_id_to_network)]
	pub(super) type AssetIdToNetworkMapping<T: Config> =
		StorageMap<_, Blake2_128Concat, u128, Network, OptionQuery>;

	/// Deposit Nonce for Thea Deposits
	#[pallet::storage]
	#[pallet::getter(fn get_deposit_nonce)]
	pub(super) type DepositNonce<T: Config> =
		StorageMap<_, Blake2_128Concat, Network, u32, ValueQuery>;

	// Pallets use events to inform users when important changes are made.
	// https://substrate.dev/docs/en/knowledgebase/runtime/events
	#[pallet::event]
	#[pallet::generate_deposit(pub (super) fn deposit_event)]
	pub enum Event<T: Config> {
		// Deposit Approved event ( recipient, asset_id, amount, tx_hash(foreign chain))
		DepositApproved(u8, T::AccountId, u128, u128, sp_core::H256),
		// Deposit claimed event ( recipient, number of deposits claimed )
		DepositClaimed(T::AccountId, u128, u128, sp_core::H256),
		// Withdrawal Queued ( beneficiary, assetId, amount )
		WithdrawalQueued(T::AccountId, Vec<u8>, u128, u128, u32),
		// Withdrawal Ready (Network id, Nonce )
		WithdrawalReady(Network, u32),
		// Withdrawal Executed (Nonce, network, Tx hash )
		WithdrawalExecuted(u32, Network, sp_core::H256),
	}

	// Errors inform users that something went wrong.
	#[pallet::error]
	pub enum Error<T> {
		// Nonce does not match
		DepositNonceError,
		// Amount cannot be zero
		AmountCannotBeZero,
		// Asset has not been registered
		AssetNotRegistered,
		// BLS Aggregate signature failed
		BLSSignatureVerificationFailed,
		// Beneficiary Size too long
		BeneficiaryTooLong,
		// Unable to find mapping between asset id to network
		UnableFindNetworkForAssetId,
		// Too many withdrawals in queue,
		WithdrawalNotAllowed,
		// Withdrawal fee is not configured this network
		WithdrawalFeeConfigNotFound,
		// No approved deposits for the provided account
		NoApprovedDeposit,
		// Token type not handled
		TokenTypeNotHandled,
		// Failed To Decode
		FailedToDecode,
		// Failed To Handle Parachain Deposit
		FailedToHandleParachainDeposit,
		// Failed to get AssetId
		FailedToGetAssetId,
	}

	// Hooks for Thea Pallet are defined here
	#[pallet::hooks]
	impl<T: Config> Hooks<BlockNumberFor<T>> for Pallet<T> {
		fn on_idle(_n: BlockNumberFor<T>, mut remaining_weight: Weight) -> Weight {
			// TODO: Calculate proper weight for single claim call on on_idle
			let single_claim_weight: Weight = 100_000_000;

			if remaining_weight < single_claim_weight {
				// We need enough weight for at least one claim process if not it's a no-op
				return remaining_weight
			}

			let mut accounts = <AccountWithPendingDeposits<T>>::get();
			if accounts.is_empty() {
				return remaining_weight
			}

			while let Some(account) = accounts.pop_first() {
				if let Some(mut pending_deposits) = <ApprovedDeposits<T>>::get(&account) {
					// FIXME: This leads to an infinite loop if execute_deposit fails
					while let Some(deposit) = pending_deposits.pop() {
						if let Err(err) = Self::execute_deposit(deposit.clone(), &account) {
							// Force push is fine as it was part of the bounded vec
							pending_deposits.force_push(deposit.clone());
							// We can't do much here other than to log an error.
							log::error!(target:"runtime::thea::on_idle","Error while claiming deposit on idle: user: {:?}, Err: {:?}",account,err);
						}
						// reduce the remaining_weight
						remaining_weight = remaining_weight.saturating_sub(single_claim_weight);
						if remaining_weight.is_zero() {
							break
						}
					}

					if !pending_deposits.is_empty() {
						<ApprovedDeposits<T>>::insert(&account, pending_deposits);
						accounts.insert(account);
					}
				}
			}
			<AccountWithPendingDeposits<T>>::put(accounts);
			remaining_weight
		}
	}

	// Extrinsics for Thea Pallet are defined here
	#[pallet::call]
	impl<T: Config> Pallet<T> {
		/// Helper extrinsic for testing purpose only
		#[pallet::weight(1000)]
		pub fn add_relayer_info(
			origin: OriginFor<T>,
			network_id: u8,
			bls_key: [u8; 192],
			who: T::AccountId,
		) -> DispatchResult {
			ensure_root(origin)?;

			// Fetch Storage
			let mut current_bls = Self::get_relayers_key_vector(network_id);
			let mut current_ecdsa = Self::get_auth_list(network_id);
			let key = BLSPublicKey(bls_key);


			// Update Storage
			current_bls.try_push(key).unwrap();
			<RelayersBLSKeyVector<T>>::insert(network_id, current_bls);
			current_ecdsa.try_push(who.clone()).unwrap();
			<AuthorityListEcdsa<T>>::insert(network_id, current_ecdsa);

			Ok(())
		}


		///Approve Deposit
		#[pallet::weight(1000)]
		pub fn approve_deposit(
			origin: OriginFor<T>,
			bit_map: u128,
			bls_signature: [u8; 96],
			token_type: TokenType,
			payload: Vec<u8>,
		) -> DispatchResult {
			ensure_signed(origin)?;
			Self::do_deposit(token_type, payload, bit_map, bls_signature)?;
			Ok(())
		}

		/// Manually claim an approved deposit
		///
		/// # Parameters
		///
		/// * `origin`: User
		/// * `num_deposits`: Number of deposits to claim from available deposits,
		/// (it's used to parametrise the weight of this extrinsic)
		// TODO: [Issue #606] Use benchmarks
		#[pallet::weight(1000)]
		pub fn claim_deposit(origin: OriginFor<T>, num_deposits: u32) -> DispatchResult {
			let user = ensure_signed(origin)?;

			if let Some(mut deposits) = <ApprovedDeposits<T>>::get(&user) {
				let length: u32 = if deposits.len().saturated_into::<u32>() <= num_deposits {
					deposits.len().saturated_into()
				} else {
					num_deposits
				}
				.saturated_into();

				for _ in 0..length {
					if let Some(deposit) = deposits.pop() {
						if let Err(err) = Self::execute_deposit(deposit.clone(), &user) {
							// Force push is fine as it will have the capacity.
							deposits.force_push(deposit);
							// Save it back on failure
							<ApprovedDeposits<T>>::insert(&user, deposits.clone());
							return Err(err)
						}
					} else {
						break
					}
				}

				if !deposits.is_empty() {
					// If pending deposits are available, save it back
					<ApprovedDeposits<T>>::insert(&user, deposits)
				} else {
					<AccountWithPendingDeposits<T>>::mutate(|accounts| accounts.remove(&user));
				}
			} else {
				return Err(Error::<T>::NoApprovedDeposit.into())
			}

			Ok(())
		}

		/// Extrinsic to update withdrawal completion status by relayer
		///
		/// # Parameters
		///
		/// * `origin`: Any relayer
		/// * `withdrawal_nonce`: Withdrawal Nonce
		/// * `network`: Network id
		/// * `tx_hash`: Vec<u8>
		/// * `bit_map`: Bitmap of Thea relayers
		/// * `bls_signature`: BLS signature of relayers
		// TODO: [Issue #606] Use benchmarks
		#[pallet::weight(1000)]
		pub fn batch_withdrawal_complete(
			origin: OriginFor<T>,
			withdrawal_nonce: u32,
			network: Network,
			tx_hash: sp_core::H256,
			_bit_map: u128,
			_bls_signature: [u8; 96],
		) -> DispatchResult {
			ensure_signed(origin)?;

			// TODO: This will be refactored when work on withdrawal begins
			<ReadyWithdrawls<T>>::take(network, withdrawal_nonce);

			Self::deposit_event(Event::<T>::WithdrawalExecuted(withdrawal_nonce, network, tx_hash));
			Ok(())
		}

		/// Initiate Withdraw
		#[pallet::weight(1000)]
		pub fn withdraw_new(
			origin: OriginFor<T>,
			asset_id: u128,
			amount: u128,
			beneficiary: Vec<u8>,
			pay_for_remaining: bool,
		) -> DispatchResult {
			let user = ensure_signed(origin)?;
			// Put a soft limit of size of beneficiary vector to avoid spam
			ensure!(beneficiary.len() <= 100, Error::<T>::BeneficiaryTooLong);
			Self::do_withdraw(user, asset_id, amount, beneficiary, pay_for_remaining)?;
			Ok(())
		}

		// /// Initiate the withdraw for user
		// ///
		// /// # Parameters
		// ///
		// /// * `origin`: User
		// /// * `asset_id`: Asset id
		// /// * `amount`: Amount of asset to withdraw
		// /// * `beneficiary`: beneficiary of the withdraw
		// /// * `pay_for_remaining`: user is ready to pay for remaining pending withdrawal for
		// quick ///   withdrawal
		// // TODO: [Issue #606] Use benchmarks
		// #[pallet::weight(1000)]
		// pub fn withdraw(
		// 	origin: OriginFor<T>,
		// 	asset_id: u128,
		// 	amount: u128,
		// 	beneficiary: Vec<u8>,
		// 	pay_for_remaining: bool,
		// ) -> DispatchResult {
		// 	let user = ensure_signed(origin)?;
		// 	// Put a soft limit of size of beneficiary vector to avoid spam
		// 	ensure!(beneficiary.len() <= 100, Error::<T>::BeneficiaryTooLong);
		//
		// 	// Find native network of this asset
		// 	#[allow(clippy::unnecessary_lazy_evaluations)]
		// 	// TODO: This will be refactored when work on withdrawal so not fixing clippy suggestion
		// 	let network = <AssetIdToNetworkMapping<T>>::get(asset_id)
		// 		.ok_or_else(|| Error::<T>::UnableFindNetworkForAssetId)?;
		//
		// 	let withdrawal_nonce = <WithdrawalNonces<T>>::get(network);
		//
		// 	let mut pending_withdrawals = <PendingWithdrawals<T>>::get(network);
		//
		// 	// Ensure pending withdrawals have space for a new withdrawal
		// 	ensure!(pending_withdrawals.is_full(), Error::<T>::WithdrawalNotAllowed);
		//
		// 	#[allow(clippy::unnecessary_lazy_evaluations)]
		// 	// TODO: This will be refactored when work on withdrawal so not fixing clippy suggestion
		// 	let mut total_fees = <WithdrawalFees<T>>::get(network)
		// 		.ok_or_else(|| Error::<T>::WithdrawalFeeConfigNotFound)?;
		//
		// 	if pay_for_remaining {
		// 		// User is ready to pay for remaining pending withdrawal for quick withdrawal
		// 		let extra_withdrawals_available = 10usize.saturating_sub(pending_withdrawals.len());
		// 		total_fees = total_fees.saturating_add(
		// 			total_fees.saturating_mul(extra_withdrawals_available.saturated_into()),
		// 		)
		// 	}
		//
		// 	// Pay the fees
		// 	<T as Config>::Currency::transfer(
		// 		&user,
		// 		&Self::thea_account(),
		// 		total_fees.saturated_into(),
		// 		ExistenceRequirement::KeepAlive,
		// 	)?;
		//
		// 	// TODO[#610]: Update Thea Staking pallet about fees collected
		//
		// 	// Burn assets
		// 	asset_handler::pallet::Pallet::<T>::burn_thea_asset(asset_id, user.clone(), amount)?;
		//
		// 	let withdrawal = ApprovedWithdraw {
		// 		asset_id,
		// 		amount: amount.saturated_into(),
		// 		network: network.saturated_into(),
		// 		beneficiary: beneficiary.clone(),
		// 	};
		//
		// 	if let Err(()) = pending_withdrawals.try_push(withdrawal) {
		// 		// This should not fail because of is_full check above
		// 	}
		//
		// 	if pending_withdrawals.is_full() | pay_for_remaining {
		// 		// If it is full then we move it to ready queue and update withdrawal nonce
		// 		let withdrawal_nonce = <WithdrawalNonces<T>>::get(network);
		// 		<ReadyWithdrawls<T>>::insert(
		// 			network,
		// 			withdrawal_nonce,
		// 			pending_withdrawals.clone(),
		// 		);
		// 		<WithdrawalNonces<T>>::insert(network, withdrawal_nonce.saturating_add(1));
		// 		Self::deposit_event(Event::<T>::WithdrawalReady(network, withdrawal_nonce));
		// 		pending_withdrawals = BoundedVec::default();
		// 	}
		// 	<PendingWithdrawals<T>>::insert(network, pending_withdrawals);
		// 	Self::deposit_event(Event::<T>::WithdrawalQueued(
		// 		user,
		// 		beneficiary,
		// 		asset_id,
		// 		amount,
		// 		withdrawal_nonce,
		// 	));
		// 	Ok(())
		// }
	}

	// Helper Functions for Thea Pallet
	impl<T: Config> Pallet<T> {
		pub fn thea_account() -> T::AccountId {
			T::TheaPalletId::get().into_account_truncating()
		}

		pub fn do_withdraw(
			user: T::AccountId,
			asset_id: u128,
			amount: u128,
			beneficiary: Vec<u8>,
			pay_for_remaining: bool,
		) -> Result<(), DispatchError> {
			ensure!(beneficiary.len() <= 100, Error::<T>::BeneficiaryTooLong);
			#[allow(clippy::unnecessary_lazy_evaluations)]
			// TODO: This will be refactored when work on withdrawal so not fixing clippy suggestion
			let network = <AssetIdToNetworkMapping<T>>::get(asset_id)
				.ok_or_else(|| Error::<T>::UnableFindNetworkForAssetId)?;
			let payload = Self::withdrawal_router(network, asset_id, amount, beneficiary.clone())?;
			let withdrawal_nonce = <WithdrawalNonces<T>>::get(network);

			let mut pending_withdrawals = <PendingWithdrawals<T>>::get(network);

			// Ensure pending withdrawals have space for a new withdrawal
			ensure!(pending_withdrawals.is_full(), Error::<T>::WithdrawalNotAllowed);

			#[allow(clippy::unnecessary_lazy_evaluations)]
			// TODO: This will be refactored when work on withdrawal so not fixing clippy suggestion
			let mut total_fees = <WithdrawalFees<T>>::get(network)
				.ok_or_else(|| Error::<T>::WithdrawalFeeConfigNotFound)?;

			if pay_for_remaining {
				// User is ready to pay for remaining pending withdrawal for quick withdrawal
				let extra_withdrawals_available = 10usize.saturating_sub(pending_withdrawals.len());
				total_fees = total_fees.saturating_add(
					total_fees.saturating_mul(extra_withdrawals_available.saturated_into()),
				)
			}

			// Pay the fees
			<T as Config>::Currency::transfer(
				&user,
				&Self::thea_account(),
				total_fees.saturated_into(),
				ExistenceRequirement::KeepAlive,
			)?;

			// TODO[#610]: Update Thea Staking pallet about fees collected

			// Burn assets
			asset_handler::pallet::Pallet::<T>::burn_thea_asset(asset_id, user.clone(), amount)?;

			let withdrawal = ApprovedWithdraw {
				asset_id,
				amount: amount.saturated_into(),
				network: network.saturated_into(),
				beneficiary: beneficiary.clone(),
				payload,
			};

			if let Err(()) = pending_withdrawals.try_push(withdrawal) {
				// This should not fail because of is_full check above
			}

			if pending_withdrawals.is_full() | pay_for_remaining {
				// If it is full then we move it to ready queue and update withdrawal nonce
				let withdrawal_nonce = <WithdrawalNonces<T>>::get(network);
				<ReadyWithdrawls<T>>::insert(
					network,
					withdrawal_nonce,
					pending_withdrawals.clone(),
				);
				<WithdrawalNonces<T>>::insert(network, withdrawal_nonce.saturating_add(1));
				Self::deposit_event(Event::<T>::WithdrawalReady(network, withdrawal_nonce));
				pending_withdrawals = BoundedVec::default();
			}
			<PendingWithdrawals<T>>::insert(network, pending_withdrawals);
			Self::deposit_event(Event::<T>::WithdrawalQueued(
				user,
				beneficiary,
				asset_id,
				amount,
				withdrawal_nonce,
			));
			Ok(())
		}

		pub fn withdrawal_router(
			network_id: u8,
			asset_id: u128,
			amount: u128,
			recipient: Vec<u8>,
		) -> Result<Vec<u8>, DispatchError> {
			match network_id {
				1 => Self::handle_parachain_withdraw(asset_id, amount, recipient),
				_ => unimplemented!(),
			}
		}

		pub fn handle_parachain_withdraw(
			asset_id: u128,
			amount: u128,
			beneficiary: Vec<u8>,
		) -> Result<Vec<u8>, DispatchError> {
			let (_, _, asset_identifier) = asset_handler::pallet::TheaAssets::<T>::get(asset_id);
			let asset_identifier: AssetId = Decode::decode(&mut &asset_identifier.to_vec()[..])
				.map_err(|_| Error::<T>::DepositNonceError)?; //TODO: Change the error
			let asset_and_amount = MultiAsset { id: asset_identifier, fun: Fungible(amount) };
			let recipient: MultiLocation = Self::get_recipient(beneficiary)?;
			let parachain_withdraw = ParachainWithdraw::get_parachain_withdraw(asset_and_amount, recipient);
			Ok(parachain_withdraw.encode())
		}

		pub fn get_recipient(recipient: Vec<u8>) -> Result<MultiLocation, DispatchError> {
			let recipient: [u8; 32] =
				recipient.try_into().map_err(|_| Error::<T>::DepositNonceError)?; //TODO Handle error
			Ok(MultiLocation {
				parents: 0,
				interior: Junctions::X1(Junction::AccountId32 {
					network: NetworkId::Any,
					id: recipient,
				}),
			}) //TODO: CHekc Parent and Recipient Address
		}

		pub fn do_deposit(
			token_type: TokenType,
			payload: Vec<u8>,
			bit_map: u128,
			bls_signature: [u8; 96],
		) -> Result<(), DispatchError> {
			let approved_deposit = Self::router(token_type, payload.clone())?;
			let current_active_relayer_set =
				Self::get_relayers_key_vector(approved_deposit.network_id);

			ensure!(
				thea_primitives::thea_ext::bls_verify(
					&bls_signature,
					bit_map,
					&payload,
					&current_active_relayer_set.into_inner()
				),
				Error::<T>::BLSSignatureVerificationFailed
			);
			<DepositNonce<T>>::insert(
				approved_deposit.network_id.saturated_into::<Network>(),
				approved_deposit.deposit_nonce + 1,
			);

			if <ApprovedDeposits<T>>::contains_key(&approved_deposit.recipient) {
				<ApprovedDeposits<T>>::mutate(approved_deposit.recipient.clone(), |bounded_vec| {
					if let Some(inner_bounded_vec) = bounded_vec {
						inner_bounded_vec.try_push(approved_deposit.clone()).unwrap();
					}
				});
			} else {
				let mut my_vec: BoundedVec<ApprovedDeposit<T::AccountId>, ConstU32<100>> =
					Default::default();
				if let Ok(()) = my_vec.try_push(approved_deposit.clone()) {
					<ApprovedDeposits<T>>::insert::<
						T::AccountId,
						BoundedVec<ApprovedDeposit<T::AccountId>, ConstU32<100>>,
					>(approved_deposit.recipient.clone(), my_vec);
					<AccountWithPendingDeposits<T>>::mutate(|accounts| {
						accounts.insert(approved_deposit.recipient.clone())
					});
				}
			}
			Self::deposit_event(Event::<T>::DepositApproved(
				approved_deposit.network_id,
				approved_deposit.recipient,
				approved_deposit.asset_id,
				approved_deposit.amount,
				approved_deposit.tx_hash,
			));
			Ok(())
		}

		pub fn router(
			token_type: TokenType,
			payload: Vec<u8>,
		) -> Result<ApprovedDeposit<T::AccountId>, DispatchError> {
			match token_type {
				TokenType::Fungible(network_id) if network_id == 1 =>
					Self::handle_parachain_deposit(payload),
				TokenType::Fungible(network_id) if network_id == 2 =>
					Self::handle_normal_deposit(payload),
				_ => Err(Error::<T>::TokenTypeNotHandled.into()),
			}
		}

		pub fn handle_parachain_deposit(
			payload: Vec<u8>,
		) -> Result<ApprovedDeposit<T::AccountId>, DispatchError> {
			let parachain_deposit: ParachainDeposit =
				Decode::decode(&mut &payload[..]).map_err(|_| Error::<T>::FailedToDecode)?;
			if let (Some(recipient), Some((asset, amount))) = (
				Self::convert_multi_location_to_recipient_address(&parachain_deposit.recipient),
				parachain_deposit.convert_multi_asset_to_asset_id_and_amount(),
			) {
				let network_id: u8 = asset_handler::pallet::Pallet::<T>::get_parachain_network_id();
				Self::validation(parachain_deposit.deposit_nonce, asset, amount, network_id)?;
				Ok(ApprovedDeposit::new(
					asset,
					amount,
					recipient,
					network_id,
					parachain_deposit.transaction_hash,
					parachain_deposit.deposit_nonce,
				))
			} else {
				Err(Error::<T>::FailedToHandleParachainDeposit.into())
			}
		}

		pub fn handle_normal_deposit(
			payload: Vec<u8>,
		) -> Result<ApprovedDeposit<T::AccountId>, DispatchError> {
			let deposit =
				Deposit::decode(&mut &payload[..]).map_err(|_| Error::<T>::FailedToDecode)?;
			let asset_id = deposit.get_asset_id().ok_or(Error::<T>::FailedToGetAssetId)?;
			Self::validation(deposit.deposit_nonce, asset_id, deposit.amount, deposit.network_id)?;
			Ok(ApprovedDeposit::new(
				asset_id,
				deposit.amount,
				deposit.recipient,
				deposit.network_id,
				deposit.transaction_hash,
				deposit.deposit_nonce,
			))
		}

		pub fn convert_multi_location_to_recipient_address(
			recipient_address: &MultiLocation,
		) -> Option<T::AccountId> {
			match recipient_address {
				MultiLocation {
					parents: _,
					interior: X1(Junction::AccountId32 { network: _, id }),
				} => T::AccountId::decode(&mut &id[..]).ok(),
				_ => None,
			}
		}

		pub fn validation(
			deposit_nonce: u32,
			asset_id: u128,
			amount: u128,
			network_id: u8,
		) -> Result<(), DispatchError> {
			ensure!(amount > 0, Error::<T>::AmountCannotBeZero);
			// Fetch Deposit Nonce
			let nonce = <DepositNonce<T>>::get(network_id.saturated_into::<Network>());
			ensure!(deposit_nonce == nonce + 1, Error::<T>::DepositNonceError);
			// Ensure assets are registered
			ensure!(
				asset_handler::pallet::TheaAssets::<T>::contains_key(asset_id),
				Error::<T>::AssetNotRegistered
			);
			Ok(())
		}

		pub fn execute_deposit(
			deposit: ApprovedDeposit<T::AccountId>,
			recipient: &T::AccountId,
		) -> Result<(), DispatchError> {
			asset_handler::pallet::Pallet::<T>::mint_thea_asset(
				deposit.asset_id,
				recipient.clone(),
				deposit.amount,
			)?;
			// Emit event
			Self::deposit_event(Event::<T>::DepositClaimed(
				recipient.clone(),
				deposit.asset_id,
				deposit.amount,
				deposit.tx_hash,
			));
			Ok(())
		}
	}
}<|MERGE_RESOLUTION|>--- conflicted
+++ resolved
@@ -84,24 +84,6 @@
 		}
 	}
 
-<<<<<<< HEAD
-	#[derive(Encode, Decode, Clone, Debug, TypeInfo)]
-	pub struct ApprovedWithdraw {
-		pub asset_id: u128,
-		pub amount: u128,
-		pub network: u8,
-		pub beneficiary: Vec<u8>,
-		pub payload: Vec<u8>,
-	}
-
-	impl ApprovedWithdraw {
-		pub fn decode_payload(&self) -> Option<ParachainWithdraw> {
-			ParachainWithdraw::decode(&mut &self.payload[..]).ok()
-		}
-	}
-
-=======
->>>>>>> 95856ce4
 	/// Configure the pallet by specifying the parameters and types on which it depends.
 	#[pallet::config]
 	/// Configure the pallet by specifying the parameters and types on which it depends.
