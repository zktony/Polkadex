// This file is part of Polkadex.

// Copyright (C) 2020-2022 Polkadex oü.
// SPDX-License-Identifier: GPL-3.0-or-later WITH Classpath-exception-2.0

// This program is free software: you can redistribute it and/or modify
// it under the terms of the GNU General Public License as published by
// the Free Software Foundation, either version 3 of the License, or
// (at your option) any later version.

// This program is distributed in the hope that it will be useful,
// but WITHOUT ANY WARRANTY; without even the implied warranty of
// MERCHANTABILITY or FITNESS FOR A PARTICULAR PURPOSE. See the
// GNU General Public License for more details.

#![cfg_attr(not(feature = "std"), no_std)]
#![allow(clippy::unused_unit)]

#[cfg(test)]
mod mock;

#[cfg(test)]
mod tests;

#[frame_support::pallet]
pub mod pallet {
	use sp_std::{
		collections::{btree_map::BTreeMap, btree_set::BTreeSet},
		vec::Vec,
	};

	use frame_support::{
		dispatch::fmt::Debug,
		log,
		pallet_prelude::*,
		traits::{Currency, ExistenceRequirement, ReservableCurrency},
		PalletId,
	};
	use frame_system::pallet_prelude::*;
	use sp_runtime::{
		traits::{AccountIdConversion, Zero},
		SaturatedConversion,
	};
	use sp_std::{
		collections::{btree_map::BTreeMap, btree_set::BTreeSet},
		vec::Vec,
	};


	use thea_primitives::{
<<<<<<< HEAD
		thea_types::{ApprovedDeposit, ApprovedWithdraw, Network, OnSessionChange, Payload},
		BLSPublicKey, TheaPalletMessages
=======
		normal_deposit::Deposit,
		parachain_primitives::{ParachainAsset, ParachainDeposit, ParachainWithdraw},
		thea_types::OnSessionChange,
		ApprovedWithdraw, AssetIdConverter, BLSPublicKey, TokenType,
>>>>>>> f08a1226
	};
	use thea_staking::SessionChanged;
	use xcm::{
		latest::{AssetId, Junction, Junctions, MultiAsset, MultiLocation, NetworkId},
		prelude::{Fungible, X1},
	};

	pub type Network = u8;

	#[derive(Encode, Decode, Clone, Copy, Debug, MaxEncodedLen, TypeInfo)]
	pub struct ApprovedDeposit<AccountId> {
		pub asset_id: u128,
		pub amount: u128,
		pub recipient: AccountId,
		pub network_id: u8,
		pub tx_hash: sp_core::H256,
		pub deposit_nonce: u32,
	}

	impl<AccountId> ApprovedDeposit<AccountId> {
		fn new(
			asset_id: u128,
			amount: u128,
			recipient: AccountId,
			network_id: u8,
			transaction_hash: sp_core::H256,
			deposit_nonce: u32,
		) -> Self {
			ApprovedDeposit {
				asset_id,
				amount,
				recipient,
				network_id,
				tx_hash: transaction_hash,
				deposit_nonce,
			}
		}
	}

	/// Configure the pallet by specifying the parameters and types on which it depends.
	#[pallet::config]
	/// Configure the pallet by specifying the parameters and types on which it depends.
	pub trait Config:
		frame_system::Config + asset_handler::pallet::Config + thea_staking::Config
	{
		/// Because this pallet emits events, it depends on the runtime's definition of an event.
		type Event: From<Event<Self>> + IsType<<Self as frame_system::Config>::Event>;
		/// Balances Pallet
		type Currency: Currency<Self::AccountId> + ReservableCurrency<Self::AccountId>;
		/// Asset Create/ Update Origin
		type AssetCreateUpdateOrigin: EnsureOrigin<<Self as frame_system::Config>::Origin>;
		/// Thea PalletId
		#[pallet::constant]
		type TheaPalletId: Get<PalletId>;
		/// Total Withdrawals
		#[pallet::constant]
		type WithdrawalSize: Get<u32>;
	}

	#[pallet::pallet]
	#[pallet::without_storage_info]
	pub struct Pallet<T>(_);

	/// Active Relayers BLS Keys for a given Network
	#[pallet::storage]
	#[pallet::getter(fn get_relayers_key_vector)]
	pub(super) type RelayersBLSKeyVector<T: Config> = StorageMap<
		_,
		frame_support::Blake2_128Concat,
		u8,
		BoundedVec<BLSPublicKey, ConstU32<1000>>,
		ValueQuery,
	>;

	/// Active Relayers ECDSA Keys for a given Network
	#[pallet::storage]
	#[pallet::getter(fn get_auth_list)]
	pub(super) type AuthorityListEcdsa<T: Config> = StorageMap<
		_,
		frame_support::Blake2_128Concat,
		u8,
		BoundedVec<T::AccountId, ConstU32<1000>>,
		ValueQuery,
	>;

	/// Queued Relayers BLS Keys for a given Network ( these are relayers who are waiting for
	/// public key update ack from foreign chain to become active )
	#[pallet::storage]
	#[pallet::getter(fn get_queued_relayers_key_vector)]
	pub(super) type QueuedRelayersBLSKeyVector<T: Config> =
		StorageMap<_, Blake2_128Concat, Network, Vec<BLSPublicKey>, ValueQuery>;

	/// Queued Relayers AccountIds for a given Network ( these are relayers who are waiting for
	// 	/// public key update ack from foreign chain to become active )
	#[pallet::storage]
	#[pallet::getter(fn get_queued_authority_list)]
	pub(super) type QueuedAuthorityListVector<T: Config> =
		StorageMap<_, Blake2_128Concat, Network, Vec<T::AccountId>, ValueQuery>;

	/// Approved Deposits
	#[pallet::storage]
	#[pallet::getter(fn get_approved_deposits)]
	pub(super) type ApprovedDeposits<T: Config> = StorageMap<
		_,
		Blake2_128Concat,
		T::AccountId,
		BoundedVec<ApprovedDeposit<T::AccountId>, ConstU32<100>>,
		OptionQuery,
	>;

	/// Pending Withdrawals for batch completion
	#[pallet::storage]
	#[pallet::getter(fn pending_withdrawals)]
	pub(super) type PendingWithdrawals<T: Config> = StorageMap<
		_,
		Blake2_128Concat,
		Network,
		BoundedVec<ApprovedWithdraw, ConstU32<10>>,
		ValueQuery,
	>;

	/// Withdrawal Fees for each network
	#[pallet::storage]
	#[pallet::getter(fn witdrawal_fees)]
	pub(super) type WithdrawalFees<T: Config> =
		StorageMap<_, Blake2_128Concat, Network, u128, OptionQuery>;

	/// Withdrawal batches ready for sigining
	#[pallet::storage]
	#[pallet::getter(fn ready_withdrawals)]
	pub(super) type ReadyWithdrawls<T: Config> = StorageDoubleMap<
		_,
		Blake2_128Concat,
		u8,
		Blake2_128Concat,
		u32,
		BoundedVec<ApprovedWithdraw, ConstU32<10>>,
		ValueQuery,
	>;

	/// Withdrawal nonces for each network
	#[pallet::storage]
	#[pallet::getter(fn withdrawal_nonces)]
	pub(super) type WithdrawalNonces<T: Config> =
		StorageMap<_, Blake2_128Concat, Network, u32, ValueQuery>;

	/// Accounts which have a pending deposit
	#[pallet::storage]
	#[pallet::getter(fn accounts_with_pending_deposits)]
	pub(super) type AccountWithPendingDeposits<T: Config> =
		StorageValue<_, BTreeSet<T::AccountId>, ValueQuery>;

	/// Asset id to network mapping
	/// u128 => u8
	#[pallet::storage]
	#[pallet::getter(fn asset_id_to_network)]
	pub(super) type AssetIdToNetworkMapping<T: Config> =
		StorageMap<_, Blake2_128Concat, u128, Network, OptionQuery>;

	#[pallet::storage]
	#[pallet::getter(fn active_networks)]
	/// Currently active networks ( this is controlled by thea-staking pallet through the trait
	/// below)
	pub(super) type ActiveNetworks<T: Config> = StorageValue<_, BTreeSet<Network>, ValueQuery>;

	/// Deposit Nonce for Thea Deposits
	#[pallet::storage]
	#[pallet::getter(fn get_deposit_nonce)]
	pub(super) type DepositNonce<T: Config> =
		StorageMap<_, Blake2_128Concat, Network, u32, ValueQuery>;

	/// Thea Session Ids for each network
	#[pallet::storage]
	#[pallet::getter(fn get_thea_session_id)]
	pub(super) type TheaSessionId<T: Config> =
		StorageMap<_, Blake2_128Concat, Network, u32, ValueQuery>;

	/// Pre-generated Thea public keys for each network for queued relayers from staking pallet
	#[pallet::storage]
	#[pallet::getter(fn get_queued_queued_thea_public_keys)]
	pub(super) type QueuedQueuedTheaPublicKey<T: Config> =
		StorageMap<_, Blake2_128Concat, Network, [u8; 64], OptionQuery>;

	/// Pre-generated Thea public keys for each network waiting for ack
	#[pallet::storage]
	#[pallet::getter(fn get_queued_thea_public_keys)]
	pub(super) type QueuedTheaPublicKey<T: Config> =
		StorageMap<_, Blake2_128Concat, Network, [u8; 64], OptionQuery>;

	/// Active Thea public keys for each network
	#[pallet::storage]
	#[pallet::getter(fn get_thea_public_keys)]
	pub(super) type TheaPublicKey<T: Config> =
		StorageMap<_, Blake2_128Concat, Network, [u8; 64], OptionQuery>;

	/// Foreign Chain Ack transactions map
	#[pallet::storage]
	#[pallet::getter(fn foreign_chain_ack_txn)]
	pub(super) type ForeignChainAckTxns<T: Config> = StorageDoubleMap<
		_,
		Blake2_128Concat,
		Network,
		Blake2_128Concat,
		sp_core::H256,
		u128,
		OptionQuery,
	>;

	#[pallet::storage]
	#[pallet::getter(fn get_ingress_messages)]
	pub(super) type IngressMessages<T: Config> =
	StorageValue<_, Vec<TheaPalletMessages>, ValueQuery>;

	// Pallets use events to inform users when important changes are made.
	// https://substrate.dev/docs/en/knowledgebase/runtime/events
	#[pallet::event]
	#[pallet::generate_deposit(pub (super) fn deposit_event)]
	pub enum Event<T: Config> {
		/// Deposit Approved event ( recipient, asset_id, amount, tx_hash(foreign chain))
		DepositApproved(u8, T::AccountId, u128, u128, sp_core::H256),
		/// Deposit claimed event ( recipient, number of deposits claimed )
		DepositClaimed(T::AccountId, u128, u128, sp_core::H256),
		/// Withdrawal Queued ( beneficiary, assetId, amount )
		WithdrawalQueued(T::AccountId, Vec<u8>, u128, u128, u32),
		/// Withdrawal Ready (Network id, Nonce )
		WithdrawalReady(Network, u32),
		/// Withdrawal Executed (Nonce, network, Tx hash )
		WithdrawalExecuted(u32, Network, sp_core::H256),
		// Thea Public Key Updated ( network, new session id )
		TheaKeyUpdated(Network, u32),
		/// Withdrawal Fee Set (NetworkId, Amount)
		WithdrawalFeeSet(u8, u128),
	}

	// Errors inform users that something went wrong.
	#[pallet::error]
	pub enum Error<T> {
		// Unable to find Queued Thea Public Key
		QueuedTheaPublicKeyNotFound,
		// Unable to find Queued Queued Thea Public Key
		QueuedQueuedTheaPublicNotFound,
		// Duplicate Transaction Hash
		DuplicateAckTxHash,
		// Nonce does not match
		DepositNonceError,
		/// Amount cannot be zero
		AmountCannotBeZero,
		/// Asset has not been registered
		AssetNotRegistered,
		/// BLS Aggregate signature failed
		BLSSignatureVerificationFailed,
		/// Beneficiary Size too long
		BeneficiaryTooLong,
		/// Unable to find mapping between asset id to network
		UnableFindNetworkForAssetId,
		/// Too many withdrawals in queue,
		WithdrawalNotAllowed,
		/// Withdrawal fee is not configured this network
		WithdrawalFeeConfigNotFound,
		/// No approved deposits for the provided account
		NoApprovedDeposit,
		/// Token type not handled
		TokenTypeNotHandled,
		/// Failed To Decode
		FailedToDecode,
		/// Failed To Handle Parachain Deposit
		FailedToHandleParachainDeposit,
		/// Failed to get AssetId
		FailedToGetAssetId,
		/// Bounded Vector Overflow
		BoundedVectorOverflow,
		/// Bounded Vector Not Present
		BoundedVectorNotPresent,
	}

	// Hooks for Thea Pallet are defined here
	#[pallet::hooks]
	impl<T: Config> Hooks<BlockNumberFor<T>> for Pallet<T> {
		fn on_idle(_n: BlockNumberFor<T>, mut remaining_weight: Weight) -> Weight {
			// TODO: Calculate proper weight for single claim call on on_idle
			let single_claim_weight: Weight = 100_000_000;

			if remaining_weight < single_claim_weight {
				// We need enough weight for at least one claim process if not it's a no-op
				return remaining_weight
			}

			let mut accounts = <AccountWithPendingDeposits<T>>::get();
			if accounts.is_empty() {
				return remaining_weight
			}

			while let Some(account) = accounts.pop_first() {
				if let Some(mut pending_deposits) = <ApprovedDeposits<T>>::get(&account) {
					// FIXME: This leads to an infinite loop if execute_deposit fails
					while let Some(deposit) = pending_deposits.pop() {
						if let Err(err) = Self::execute_deposit(deposit.clone(), &account) {
							// Force push is fine as it was part of the bounded vec
							pending_deposits.force_push(deposit.clone());
							// We can't do much here other than to log an error.
							log::error!(target:"runtime::thea::on_idle","Error while claiming deposit on idle: user: {:?}, Err: {:?}",account,err);
						}
						// reduce the remaining_weight
						remaining_weight = remaining_weight.saturating_sub(single_claim_weight);
						if remaining_weight.is_zero() {
							break
						}
					}

					if !pending_deposits.is_empty() {
						<ApprovedDeposits<T>>::insert(&account, pending_deposits);
						accounts.insert(account);
					}
				}
			}
			<AccountWithPendingDeposits<T>>::put(accounts);
			remaining_weight
		}

		fn on_initialize(_n: BlockNumberFor<T>) -> Weight {
			<IngressMessages<T>>::put(Vec::<TheaPalletMessages>::new());
			// TODO: Benchmarking for Thea Pallet
			1000 as Weight
		}
	}

	// Extrinsics for Thea Pallet are defined here
	#[pallet::call]
	impl<T: Config> Pallet<T> {
		/// Helper extrinsic for testing purpose only
		///
		/// # Parameters
		///
		/// * `network_id`: Network Id which Relayer will support.
		/// * `bls_key`: BLS Key of Relayer.
		/// * `who`: Account ID of Relayer.
		#[pallet::weight(1000)]
		pub fn add_relayer_info(
			origin: OriginFor<T>,
			network_id: u8,
			bls_key: [u8; 192],
			who: T::AccountId,
		) -> DispatchResult {
			ensure_root(origin)?;

			// Fetch Storage
			let mut current_bls = Self::get_relayers_key_vector(network_id);
			let mut current_ecdsa = Self::get_auth_list(network_id);
			let key = BLSPublicKey(bls_key);

			// Update Storage
			current_bls.try_push(key).map_err(|_| Error::<T>::BoundedVectorOverflow)?;
			<RelayersBLSKeyVector<T>>::insert(network_id, current_bls);
			current_ecdsa
				.try_push(who.clone())
				.map_err(|_| Error::<T>::BoundedVectorOverflow)?;
			<AuthorityListEcdsa<T>>::insert(network_id, current_ecdsa);

			Ok(())
		}

		///Approve Deposit
		///
		/// # Parameters
		///
		/// * `bit_map`: Relayers signed the payload.
		/// * `bls_signature`: BLS Signature.
		/// * `token_type`: Token Type.
		/// * `payload`: Encoded Deposit Payload.
		#[pallet::weight(1000)]
		pub fn approve_deposit(
			origin: OriginFor<T>,
			bit_map: u128,
			bls_signature: [u8; 96],
			token_type: TokenType,
			payload: Vec<u8>,
		) -> DispatchResult {
			ensure_signed(origin)?;
			Self::do_deposit(token_type, payload, bit_map, bls_signature)?;
			Ok(())
		}

		/// Manually claim an approved deposit
		///
		/// # Parameters
		///
		/// * `origin`: User
		/// * `num_deposits`: Number of deposits to claim from available deposits,
		/// (it's used to parametrise the weight of this extrinsic)
		// TODO: [Issue #606] Use benchmarks
		#[pallet::weight(1000)]
		pub fn claim_deposit(origin: OriginFor<T>, num_deposits: u32) -> DispatchResult {
			let user = ensure_signed(origin)?;

			if let Some(mut deposits) = <ApprovedDeposits<T>>::get(&user) {
				let length: u32 = if deposits.len().saturated_into::<u32>() <= num_deposits {
					deposits.len().saturated_into()
				} else {
					num_deposits
				}
				.saturated_into();

				for _ in 0..length {
					if let Some(deposit) = deposits.pop() {
						if let Err(err) = Self::execute_deposit(deposit.clone(), &user) {
							// Force push is fine as it will have the capacity.
							deposits.force_push(deposit);
							// Save it back on failure
							<ApprovedDeposits<T>>::insert(&user, deposits.clone());
							return Err(err)
						}
					} else {
						break
					}
				}

				if !deposits.is_empty() {
					// If pending deposits are available, save it back
					<ApprovedDeposits<T>>::insert(&user, deposits)
				} else {
					<AccountWithPendingDeposits<T>>::mutate(|accounts| accounts.remove(&user));
				}
			} else {
				return Err(Error::<T>::NoApprovedDeposit.into())
			}

			Ok(())
		}

		/// Extrinsic to update withdrawal completion status by relayer
		///
		/// # Parameters
		///
		/// * `origin`: Any relayer
		/// * `withdrawal_nonce`: Withdrawal Nonce
		/// * `network`: Network id
		/// * `tx_hash`: Vec<u8>
		/// * `bit_map`: Bitmap of Thea relayers
		/// * `bls_signature`: BLS signature of relayers
		// TODO: [Issue #606] Use benchmarks
		#[pallet::weight(1000)]
		pub fn batch_withdrawal_complete(
			origin: OriginFor<T>,
			withdrawal_nonce: u32,
			network: Network,
			tx_hash: sp_core::H256,
			_bit_map: u128,
			_bls_signature: [u8; 96],
		) -> DispatchResult {
			ensure_signed(origin)?;

			// TODO: This will be refactored when work on withdrawal begins
			<ReadyWithdrawls<T>>::take(network, withdrawal_nonce);
			Self::deposit_event(Event::<T>::WithdrawalExecuted(withdrawal_nonce, network, tx_hash));
			Ok(())
		}

		/// Initiate Withdrawal request
		///
		/// # Parameters
		///
		/// * `origin`: User
		/// * `asset_id`: Asset id
		/// * `amount`: Amount of asset to withdraw
		/// * `beneficiary`: beneficiary of the withdraw
		/// * `pay_for_remaining`: user is ready to pay for remaining pending withdrawal for quick
		///   withdrawal
		// TODO: [Issue #606] Use benchmarks
		#[pallet::weight(1000)]
		pub fn withdraw(
			origin: OriginFor<T>,
			asset_id: u128,
			amount: u128,
			beneficiary: Vec<u8>,
			pay_for_remaining: bool,
		) -> DispatchResult {
			let user = ensure_signed(origin)?;
			// Put a soft limit of size of beneficiary vector to avoid spam
			ensure!(beneficiary.len() <= 100, Error::<T>::BeneficiaryTooLong);
			Self::do_withdraw(user, asset_id, amount, beneficiary, pay_for_remaining)?;
			Ok(())
		}

		/// Add Token Config
		///
		/// # Parameters
		///
		/// * `network_id`: Network Id.
		/// * `fee`: Withdrawal Fee.
		#[pallet::weight(1000)]
		pub fn set_withdrawal_fee(
			origin: OriginFor<T>,
			network_id: u8,
			fee: u128,
		) -> DispatchResult {
			ensure_root(origin)?;
			<WithdrawalFees<T>>::insert(network_id, fee);
			Self::deposit_event(Event::<T>::WithdrawalFeeSet(network_id, fee));
			Ok(())
		}
	}

	impl<T: Config> SessionChanged for Pallet<T> {
		type Network = Network;
		type OnSessionChange = OnSessionChange<T::AccountId>;
		fn on_new_session(map: BTreeMap<Self::Network, Self::OnSessionChange>) {
			//loop through BTreeMap and insert the new BLS pub keys and account ids for each
			// network
			for (network_id, (vec_of_bls_keys, vec_of_account_ids)) in map {
				if let (Ok(relayer_bls_keys), Ok(authority_list)) = (
					BoundedVec::try_from(vec_of_bls_keys),
					BoundedVec::try_from(vec_of_account_ids),
				) {
					<RelayersBLSKeyVector<T>>::insert(network_id, relayer_bls_keys);
					<AuthorityListEcdsa<T>>::insert(network_id, authority_list);
				}
			}
		}
	}

	// Helper Functions for Thea Pallet
	impl<T: Config> Pallet<T> {
		pub fn thea_account() -> T::AccountId {
			T::TheaPalletId::get().into_account_truncating()
		}

		pub fn do_withdraw(
			user: T::AccountId,
			asset_id: u128,
			amount: u128,
			beneficiary: Vec<u8>,
			pay_for_remaining: bool,
		) -> Result<(), DispatchError> {
			ensure!(beneficiary.len() <= 100, Error::<T>::BeneficiaryTooLong);
			// TODO: This will be refactored when work on withdrawal so not fixing clippy suggestion
			let (network, ..) = asset_handler::pallet::Pallet::<T>::get_thea_assets(asset_id);
			ensure!(network != 0, Error::<T>::UnableFindNetworkForAssetId);
			let payload = Self::withdrawal_router(network, asset_id, amount, beneficiary.clone())?;
			let withdrawal_nonce = <WithdrawalNonces<T>>::get(network);

			let mut pending_withdrawals = <PendingWithdrawals<T>>::get(network);

			// Ensure pending withdrawals have space for a new withdrawal
			ensure!(!pending_withdrawals.is_full(), Error::<T>::WithdrawalNotAllowed);

			#[allow(clippy::unnecessary_lazy_evaluations)]
			// TODO: This will be refactored when work on withdrawal so not fixing clippy suggestion
			let mut total_fees = <WithdrawalFees<T>>::get(network)
				.ok_or_else(|| Error::<T>::WithdrawalFeeConfigNotFound)?;

			if pay_for_remaining {
				// User is ready to pay for remaining pending withdrawal for quick withdrawal
				let extra_withdrawals_available =
					T::WithdrawalSize::get().saturating_sub(pending_withdrawals.len() as u32);
				total_fees = total_fees.saturating_add(
					total_fees.saturating_mul(extra_withdrawals_available.saturated_into()),
				)
			}

			// Pay the fees
			<T as Config>::Currency::transfer(
				&user,
				&Self::thea_account(),
				total_fees.saturated_into(),
				ExistenceRequirement::KeepAlive,
			)?;

			// TODO[#610]: Update Thea Staking pallet about fees collected

			// Burn assets
			asset_handler::pallet::Pallet::<T>::burn_thea_asset(asset_id, user.clone(), amount)?;

			let withdrawal = ApprovedWithdraw {
				asset_id,
				amount: amount.saturated_into(),
				network: network.saturated_into(),
				beneficiary: beneficiary.clone(),
				payload,
			};

			if let Err(()) = pending_withdrawals.try_push(withdrawal) {
				// This should not fail because of is_full check above
			}

			if pending_withdrawals.is_full() | pay_for_remaining {
				// If it is full then we move it to ready queue and update withdrawal nonce
				let withdrawal_nonce = <WithdrawalNonces<T>>::get(network);
				<ReadyWithdrawls<T>>::insert(
					network,
					withdrawal_nonce,
					pending_withdrawals.clone(),
				);
				<WithdrawalNonces<T>>::insert(network, withdrawal_nonce.saturating_add(1));
				Self::deposit_event(Event::<T>::WithdrawalReady(network, withdrawal_nonce));
				pending_withdrawals = BoundedVec::default();
			} else {
				Self::deposit_event(Event::<T>::WithdrawalQueued(
					user,
					beneficiary,
					asset_id,
					amount,
					withdrawal_nonce,
				));
			}
			<PendingWithdrawals<T>>::insert(network, pending_withdrawals);
			Ok(())
		}

		pub fn withdrawal_router(
			network_id: u8,
			asset_id: u128,
			amount: u128,
			recipient: Vec<u8>,
		) -> Result<Vec<u8>, DispatchError> {
			match network_id {
				1 => Self::handle_parachain_withdraw(asset_id, amount, recipient),
				_ => unimplemented!(),
			}
		}

		pub fn handle_parachain_withdraw(
			asset_id: u128,
			amount: u128,
			beneficiary: Vec<u8>,
		) -> Result<Vec<u8>, DispatchError> {
			let (_, _, asset_identifier) = asset_handler::pallet::TheaAssets::<T>::get(asset_id);
			let asset_identifier: ParachainAsset =
				Decode::decode(&mut &asset_identifier.to_vec()[..])
					.map_err(|_| Error::<T>::FailedToDecode)?;
			let asset_id = AssetId::Concrete(asset_identifier.location);
			let asset_and_amount = MultiAsset { id: asset_id, fun: Fungible(amount) };
			let recipient: MultiLocation = Self::get_recipient(beneficiary)?;
			let parachain_withdraw =
				ParachainWithdraw::get_parachain_withdraw(asset_and_amount, recipient);
			Ok(parachain_withdraw.encode())
		}

		pub fn get_recipient(recipient: Vec<u8>) -> Result<MultiLocation, DispatchError> {
			let recipient: [u8; 32] =
				recipient.try_into().map_err(|_| Error::<T>::DepositNonceError)?; //TODO Handle error
			Ok(MultiLocation {
				parents: 1,
				interior: Junctions::X1(Junction::AccountId32 {
					network: NetworkId::Any,
					id: recipient,
				}),
			})
		}

		pub fn do_deposit(
			token_type: TokenType,
			payload: Vec<u8>,
			bit_map: u128,
			bls_signature: [u8; 96],
		) -> Result<(), DispatchError> {
			let approved_deposit = Self::router(token_type, payload.clone())?;
			let current_active_relayer_set =
				Self::get_relayers_key_vector(approved_deposit.network_id);

			ensure!(
				thea_primitives::thea_ext::bls_verify(
					&bls_signature,
					bit_map,
					&payload,
					&current_active_relayer_set.into_inner()
				),
				Error::<T>::BLSSignatureVerificationFailed
			);

			if <ApprovedDeposits<T>>::contains_key(&approved_deposit.recipient) {
				<ApprovedDeposits<T>>::try_mutate(
					approved_deposit.recipient.clone(),
					|bounded_vec| {
						if let Some(inner_bounded_vec) = bounded_vec {
							inner_bounded_vec
								.try_push(approved_deposit.clone())
								.map_err(|_| Error::<T>::BoundedVectorOverflow)?;
							Ok::<(), Error<T>>(())
						} else {
							Err(Error::<T>::BoundedVectorNotPresent)
						}
					},
				)?;
			} else {
				let mut my_vec: BoundedVec<ApprovedDeposit<T::AccountId>, ConstU32<100>> =
					Default::default();
				if let Ok(()) = my_vec.try_push(approved_deposit.clone()) {
					<ApprovedDeposits<T>>::insert::<
						T::AccountId,
						BoundedVec<ApprovedDeposit<T::AccountId>, ConstU32<100>>,
					>(approved_deposit.recipient.clone(), my_vec);
					<AccountWithPendingDeposits<T>>::mutate(|accounts| {
						accounts.insert(approved_deposit.recipient.clone())
					});
				} else {
					return Err(Error::<T>::BoundedVectorOverflow.into())
				}
			}
			<DepositNonce<T>>::insert(
				approved_deposit.network_id.saturated_into::<Network>(),
				approved_deposit.deposit_nonce + 1,
			);
			Self::deposit_event(Event::<T>::DepositApproved(
				approved_deposit.network_id,
				approved_deposit.recipient,
				approved_deposit.asset_id,
				approved_deposit.amount,
				approved_deposit.tx_hash,
			));
			Ok(())
		}



		/// Extrinsic to acknowledge on chain state key change completion on all foreign chains
		///
		/// # Parameters
		///
		/// * `origin`: Any relayer
		/// * `network`: Network id
		/// * `tx_hash`: Transaction hash of key update on foreign chain
		/// * `bit_map`: Bitmap of Thea relayers
		/// * `bls_signature`: BLS signature of relayers
		// TODO: [Issue #606] Use benchmarks
		#[pallet::weight(1000)]
		pub fn thea_key_rotation_complete(
			origin: OriginFor<T>,
			network: Network,
			tx_hash: sp_core::H256,
			bit_map: u128,
			bls_signature: [u8; 96],
		) -> DispatchResult {
			let _relayer = ensure_signed(origin)?;

			// Check if tx_hash is already included
			ensure!(
				<ForeignChainAckTxns<T>>::get(network, tx_hash).is_none(),
				Error::<T>::DuplicateAckTxHash
			);

			// Fetch current active relayer set BLS Keys
			let current_relayer_set = Self::get_relayers_key_vector(network);

			// Call host function with current_active_relayer_set, signature, bit_map, verify nonce
			ensure!(
				thea_primitives::thea_ext::bls_verify(
					&bls_signature,
					bit_map,
					&(tx_hash, network).encode(),
					&current_relayer_set
				),
				Error::<T>::BLSSignatureVerificationFailed
			);

			Self::move_queued_to_active(network)?;
			// To avoid replay attack
			<ForeignChainAckTxns<T>>::insert(network, tx_hash, bit_map);
			// Emit an ingress message
			<IngressMessages<T>>::mutate(|messages| {
				messages.push(TheaPalletMessages::TheaKeyRotationComplete)
			});

			Ok(())
		}

		/// Extrinsic to update solo chain that a new Thea Key has been set by Sudo
		///
		/// # Parameters
		///
		/// * `origin`: Any relayer
		/// * `network`: Network id
		/// * `public_key`: New Public Key for thea (Raw Uncompressed)
		/// * `bit_map`: Bitmap of Thea relayers
		/// * `bls_signature`: BLS signature of relayers
		// TODO: [Issue #606] Use benchmarks
		#[pallet::weight(1000)]
		pub fn set_thea_key_complete(
			origin: OriginFor<T>,
			network: Network,
			public_key: [u8; 64],
			bit_map: u128,
			bls_signature: [u8; 96]
		) -> DispatchResult {
			let _relayer = ensure_signed(origin)?;
			// Verify BLS Signature
			// Fetch Current BLS Keys
			let current_thea_key = <TheaPublicKey<T>>::get(network).unwrap_or([0_u8; 64]);
			ensure!(public_key != current_thea_key, Error::<T>::QueuedTheaPublicKeyNotFound);
			let bls_keys = Self::get_relayers_key_vector(network);
			// Call Host Function
			ensure!(
				thea_primitives::thea_ext::bls_verify(
					&bls_signature,
					bit_map,
					&public_key.encode(),
					&bls_keys
				),
				Error::<T>::BLSSignatureVerificationFailed
			);
			// Update Active Public Key
			<TheaPublicKey<T>>::insert(network, public_key);
			// Incrementing Current Round Index
			let current_round_index = <TheaSessionId<T>>::get(network);
			<TheaSessionId<T>>::insert(network, current_round_index.saturating_add(1));
			Self::deposit_event(Event::TheaKeyUpdated(network, current_round_index - 1));
			Ok(())
		}

		/// Extrinsic to acknowledge on chain state key change completion on all foreign chains
		///
		/// # Parameters
		///
		/// * `origin`: Any relayer
		/// * `network`: Network id
		/// * `public_key`: Thea Public Key
		/// * `bit_map`: Bitmap of Thea relayers
		/// * `bls_signature`: BLS signature of relayers
		// TODO: [Issue #606] Use benchmarks
		#[pallet::weight(1000)]
		pub fn thea_queued_queued_public_key(
			origin: OriginFor<T>,
			network: Network,
			public_key: [u8; 64],
			bit_map: u128,
			bls_signature: [u8; 96],
		) -> DispatchResult {
			let _relayer = ensure_signed(origin)?;
			// Fetch current active relayer set BLS Keys

			let current_public_key = <QueuedQueuedTheaPublicKey<T>>::get(network).unwrap_or([0_u8; 64]);
			ensure!(public_key != current_public_key, Error::<T>::QueuedTheaPublicKeyNotFound);

			let queued_queued_relayers =
				thea_staking::Pallet::<T>::get_queued_relayers_bls_keys(network);

			// Call host function with current_active_relayer_set, signature, bit_map, verify nonce
			ensure!(
				thea_primitives::thea_ext::bls_verify(
					&bls_signature,
					bit_map,
					&public_key.encode(),
					&queued_queued_relayers
				),
				Error::<T>::BLSSignatureVerificationFailed
			);

			// Move queued_queued to queued
			if let Some(queued_queued) = <QueuedQueuedTheaPublicKey<T>>::take(network) {
				<QueuedTheaPublicKey<T>>::insert(network, queued_queued);
				<QueuedQueuedTheaPublicKey<T>>::insert(network, public_key);
				// Emit an Ingress Message to sign the Qd Public Key
				<IngressMessages<T>>::mutate(|messages| {
					messages.push(TheaPalletMessages::SignQdPublicKey)
				});
			} else {
				// If there is no QQPublicKey already then we should set the one we received
				// as the new QQPublicKey rather than returning an Error
				<QueuedQueuedTheaPublicKey<T>>::insert(network, public_key);
			}

			// Add the new one to queued_queued
			Ok(())
		}
	}

	impl<T: Config> SessionChanged for Pallet<T> {
		type Network = Network;
		type OnSessionChange = OnSessionChange<T::AccountId>;
		fn on_new_session(map: BTreeMap<Self::Network, Self::OnSessionChange>) {
			//loop through BTreeMap and insert the new BLS pub keys and account ids for each
			// network
			for (network_id, (vec_of_bls_keys, vec_of_account_ids)) in map {
				let current_round = <TheaSessionId<T>>::get(network_id);
				// Check if it is genesis round
				if current_round.is_zero() {
					<RelayersBLSKeyVector<T>>::insert(network_id, vec_of_bls_keys);
					<AuthorityListVector<T>>::insert(network_id, vec_of_account_ids);
				} else {
					<QueuedRelayersBLSKeyVector<T>>::insert(network_id, vec_of_bls_keys);
					<QueuedAuthorityListVector<T>>::insert(network_id, vec_of_account_ids);
				}
				// Inform ingress message to Relayer
				<IngressMessages<T>>::mutate(|messages| {
					messages.push(TheaPalletMessages::EcdsaReady(10))
				});
			}
		}

		// Update the local storage about all networks
		fn set_new_networks(networks: BTreeSet<Network>) {
			<ActiveNetworks<T>>::put(networks)
		}
	}

	// Helper Functions for Thea Pallet
	impl<T: Config> Pallet<T> {
		// Move Queued Authoritys and BLSKeys to Active Storage. It will triggered by
		// submission of new thea key updation on all foreign chains to Polkadex.
		pub fn move_queued_to_active(network: Network) -> DispatchResult {
			let (vec_of_bls_keys, vec_of_account_ids, public_key) = (
				<QueuedRelayersBLSKeyVector<T>>::get(network),
				<QueuedAuthorityListVector<T>>::get(network),
				<QueuedTheaPublicKey<T>>::get(network),
			);
			let public_key = match public_key {
				None => return Err(Error::<T>::QueuedTheaPublicKeyNotFound.into()),
				Some(key) => key,
			};
			<RelayersBLSKeyVector<T>>::insert(network, vec_of_bls_keys);
			<AuthorityListVector<T>>::insert(network, vec_of_account_ids);
			<TheaPublicKey<T>>::insert(network, public_key);
			let current_session_id = <TheaSessionId<T>>::get(network).saturating_add(1);
			<TheaSessionId<T>>::insert(network, current_session_id);
			// TODO: Add IngressMessages::RelayerSetChange(current_session_id) to notify all
			// relayers of relayer set change ( it will be added after #635 is merged to develop )
			Self::deposit_event(Event::<T>::TheaKeyUpdated(network, current_session_id));
			Ok(())
		}

		pub fn thea_account() -> T::AccountId {
			T::TheaPalletId::get().into_account_truncating()
      }

		pub fn router(
			token_type: TokenType,
			payload: Vec<u8>,
		) -> Result<ApprovedDeposit<T::AccountId>, DispatchError> {
			match token_type {
				TokenType::Fungible(network_id) if network_id == 1 =>
					Self::handle_parachain_deposit(payload),
				TokenType::Fungible(network_id) if network_id == 2 =>
					Self::handle_normal_deposit(payload),
				_ => Err(Error::<T>::TokenTypeNotHandled.into()),
			}
		}

		pub fn handle_parachain_deposit(
			payload: Vec<u8>,
		) -> Result<ApprovedDeposit<T::AccountId>, DispatchError> {
			let parachain_deposit: ParachainDeposit =
				Decode::decode(&mut &payload[..]).map_err(|_| Error::<T>::FailedToDecode)?;
			if let (Some(recipient), Some((asset, amount))) = (
				Self::convert_multi_location_to_recipient_address(&parachain_deposit.recipient),
				parachain_deposit.convert_multi_asset_to_asset_id_and_amount(),
			) {
				let network_id: u8 = asset_handler::pallet::Pallet::<T>::get_parachain_network_id();
				Self::validation(parachain_deposit.deposit_nonce, asset, amount, network_id)?;
				Ok(ApprovedDeposit::new(
					asset,
					amount,
					recipient,
					network_id,
					parachain_deposit.transaction_hash,
					parachain_deposit.deposit_nonce,
				))
			} else {
				Err(Error::<T>::FailedToHandleParachainDeposit.into())
			}
		}

		pub fn handle_normal_deposit(
			payload: Vec<u8>,
		) -> Result<ApprovedDeposit<T::AccountId>, DispatchError> {
			let deposit =
				Deposit::decode(&mut &payload[..]).map_err(|_| Error::<T>::FailedToDecode)?;
			let asset_id = deposit.get_asset_id().ok_or(Error::<T>::FailedToGetAssetId)?;
			Self::validation(deposit.deposit_nonce, asset_id, deposit.amount, deposit.network_id)?;
			Ok(ApprovedDeposit::new(
				asset_id,
				deposit.amount,
				deposit.recipient,
				deposit.network_id,
				deposit.transaction_hash,
				deposit.deposit_nonce,
			))
		}

		pub fn convert_multi_location_to_recipient_address(
			recipient_address: &MultiLocation,
		) -> Option<T::AccountId> {
			match recipient_address {
				MultiLocation {
					parents: _,
					interior: X1(Junction::AccountId32 { network: _, id }),
				} => T::AccountId::decode(&mut &id[..]).ok(),
				_ => None,
			}
		}

		pub fn validation(
			deposit_nonce: u32,
			asset_id: u128,
			amount: u128,
			network_id: u8,
		) -> Result<(), DispatchError> {
			ensure!(amount > 0, Error::<T>::AmountCannotBeZero);
			// Fetch Deposit Nonce
			let nonce = <DepositNonce<T>>::get(network_id.saturated_into::<Network>());
			ensure!(deposit_nonce == nonce + 1, Error::<T>::DepositNonceError);
			// Ensure assets are registered
			ensure!(
				asset_handler::pallet::TheaAssets::<T>::contains_key(asset_id),
				Error::<T>::AssetNotRegistered
			);
			Ok(())
		}

		pub fn execute_deposit(
			deposit: ApprovedDeposit<T::AccountId>,
			recipient: &T::AccountId,
		) -> Result<(), DispatchError> {
			asset_handler::pallet::Pallet::<T>::mint_thea_asset(
				deposit.asset_id,
				recipient.clone(),
				deposit.amount,
			)?;
			// Emit event
			Self::deposit_event(Event::<T>::DepositClaimed(
				recipient.clone(),
				deposit.asset_id,
				deposit.amount,
				deposit.tx_hash,
			));
			Ok(())
		}
	}
}<|MERGE_RESOLUTION|>--- conflicted
+++ resolved
@@ -48,15 +48,11 @@
 
 
 	use thea_primitives::{
-<<<<<<< HEAD
 		thea_types::{ApprovedDeposit, ApprovedWithdraw, Network, OnSessionChange, Payload},
 		BLSPublicKey, TheaPalletMessages
-=======
 		normal_deposit::Deposit,
 		parachain_primitives::{ParachainAsset, ParachainDeposit, ParachainWithdraw},
-		thea_types::OnSessionChange,
-		ApprovedWithdraw, AssetIdConverter, BLSPublicKey, TokenType,
->>>>>>> f08a1226
+		AssetIdConverter, TokenType,
 	};
 	use thea_staking::SessionChanged;
 	use xcm::{
