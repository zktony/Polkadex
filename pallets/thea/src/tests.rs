// This file is part of Polkadex.

// Copyright (C) 2020-2023 Polkadex oü.
// SPDX-License-Identifier: GPL-3.0-or-later WITH Classpath-exception-2.0

// This program is free software: you can redistribute it and/or modify
// it under the terms of the GNU General Public License as published by
// the Free Software Foundation, either version 3 of the License, or
// (at your option) any later version.

// This program is distributed in the hope that it will be useful,
// but WITHOUT ANY WARRANTY; without even the implied warranty of
// MERCHANTABILITY or FITNESS FOR A PARTICULAR PURPOSE. See the
// GNU General Public License for more details.
use crate::{
	mock::{new_test_ext, Test, *},
	pallet::{ApprovedDeposit, *},
};
use blst::min_sig::*;
use frame_support::{
	assert_err, assert_noop, assert_ok, error::BadOrigin, traits::fungibles::Mutate,
};
use parity_scale_codec::Encode;
use sp_core::{crypto::AccountId32, H160, H256};
use sp_keystore::{testing::KeyStore, SyncCryptoStore};
use sp_runtime::{traits::ConstU32, BoundedVec, TokenError};
use thea_primitives::{
	parachain_primitives::{AssetType, ParachainAsset, ParachainDeposit, ParachainWithdraw},
	ApprovedWithdraw, BLSPublicKey, TokenType,
};
use thea_staking::QueuedRelayers;
use xcm::{
	latest::{AssetId, Fungibility, Junction, Junctions, MultiAsset, MultiLocation, NetworkId},
	prelude::X1,
};
use crate::fixtures::{CHANGE_THEA_KEY_PARAMETERS, RELAYER_1_BLS_PUBLIC_KEY, RELAYER_2_BLS_PUBLIC_KEY, RELAYER_3_BLS_PUBLIC_KEY, SET_THEA_KEY_PARAMETERS};

pub const KEY_TYPE: sp_application_crypto::KeyTypeId = sp_application_crypto::KeyTypeId(*b"ocex");
pub const DST: &[u8; 43] = b"BLS_SIG_BLS12381G2_XMD:SHA-256_SSWU_RO_NUL_";
pub const RELAYER_1_BLS_PUBLIC_KEY: [u8; 192] = [
	24, 53, 160, 192, 96, 48, 213, 168, 95, 99, 144, 223, 91, 12, 43, 210, 19, 171, 233, 211, 231,
	95, 200, 248, 240, 79, 172, 104, 178, 210, 77, 211, 58, 221, 165, 57, 182, 25, 75, 59, 186,
	160, 85, 120, 234, 203, 225, 140, 22, 68, 127, 246, 6, 245, 228, 203, 232, 155, 56, 88, 183,
	145, 122, 242, 186, 2, 224, 214, 248, 111, 18, 18, 103, 78, 63, 197, 52, 197, 83, 202, 79, 157,
	110, 97, 192, 128, 26, 226, 32, 210, 59, 18, 194, 91, 157, 102, 12, 235, 187, 24, 41, 197, 12,
	167, 158, 200, 194, 247, 233, 129, 23, 85, 78, 154, 142, 7, 68, 148, 160, 43, 254, 76, 235, 95,
	76, 85, 189, 147, 206, 251, 97, 229, 59, 154, 74, 153, 136, 155, 35, 76, 66, 220, 246, 162, 18,
	159, 243, 223, 177, 184, 150, 155, 140, 147, 93, 249, 175, 131, 143, 40, 110, 48, 89, 248, 34,
	49, 22, 190, 248, 161, 22, 184, 185, 254, 197, 91, 160, 153, 215, 34, 69, 213, 97, 40, 21, 18,
	100, 234, 46, 217, 16, 251,
];
pub const RELAYER_2_BLS_PUBLIC_KEY: [u8; 192] = [
	3, 159, 39, 235, 29, 144, 85, 28, 109, 251, 34, 191, 172, 222, 31, 46, 217, 242, 98, 156, 43,
	195, 80, 220, 170, 58, 138, 231, 251, 222, 178, 12, 157, 170, 166, 107, 228, 39, 209, 143, 123,
	250, 3, 230, 57, 20, 111, 241, 7, 70, 84, 203, 51, 56, 171, 10, 115, 10, 191, 200, 111, 44, 71,
	217, 218, 230, 217, 92, 158, 236, 98, 196, 10, 126, 13, 143, 235, 207, 149, 57, 228, 26, 187,
	169, 39, 107, 156, 68, 184, 116, 125, 96, 53, 163, 209, 117, 12, 162, 94, 175, 159, 75, 14, 55,
	77, 214, 56, 37, 163, 212, 254, 127, 81, 65, 203, 102, 154, 211, 214, 1, 35, 143, 51, 49, 213,
	167, 27, 81, 215, 93, 183, 40, 98, 97, 246, 185, 18, 72, 181, 97, 169, 24, 253, 230, 16, 166,
	139, 111, 199, 52, 110, 245, 13, 38, 212, 85, 114, 135, 144, 198, 192, 221, 224, 107, 197, 24,
	148, 33, 203, 140, 170, 84, 78, 14, 72, 195, 197, 28, 44, 161, 140, 39, 113, 64, 102, 48, 113,
	147, 248, 127, 198, 54,
];
pub const RELAYER_3_BLS_PUBLIC_KEY: [u8; 192] = [
	16, 123, 35, 130, 63, 94, 61, 2, 80, 139, 183, 36, 238, 9, 216, 200, 33, 144, 172, 9, 251, 45,
	160, 80, 242, 195, 231, 71, 130, 55, 224, 255, 242, 56, 194, 143, 19, 215, 151, 255, 254, 192,
	190, 132, 165, 3, 179, 254, 6, 176, 28, 241, 217, 0, 104, 28, 170, 105, 190, 55, 97, 102, 209,
	53, 247, 114, 34, 110, 191, 111, 215, 207, 180, 223, 87, 198, 125, 48, 150, 85, 255, 61, 214,
	247, 62, 133, 70, 245, 159, 45, 9, 239, 227, 201, 16, 215, 22, 126, 40, 231, 145, 174, 111,
	192, 72, 239, 200, 213, 239, 183, 173, 127, 241, 67, 166, 249, 202, 67, 136, 88, 163, 155, 11,
	181, 116, 129, 183, 197, 244, 226, 124, 134, 156, 102, 199, 94, 20, 43, 83, 40, 111, 29, 246,
	240, 2, 253, 117, 78, 64, 24, 69, 77, 46, 28, 24, 169, 8, 118, 32, 13, 246, 134, 45, 44, 125,
	87, 161, 10, 83, 226, 211, 165, 5, 77, 240, 4, 177, 254, 226, 148, 112, 107, 82, 126, 94, 86,
	212, 183, 169, 250, 83, 107,
];
pub const SET_THEA_KEY_PARAMETERS: ([u8; 64], [u8; 96], u128) = (
	[
		10, 10, 10, 10, 10, 10, 10, 10, 10, 10, 10, 10, 10, 10, 10, 10, 10, 10, 10, 10, 10, 10, 10,
		10, 10, 10, 10, 10, 10, 10, 10, 10, 10, 10, 10, 10, 10, 10, 10, 10, 10, 10, 10, 10, 10, 10,
		10, 10, 10, 10, 10, 10, 10, 10, 10, 10, 10, 10, 10, 10, 10, 10, 10, 10,
	],
	[
		23, 66, 180, 26, 28, 111, 110, 214, 197, 11, 115, 191, 170, 132, 59, 193, 186, 37, 219, 80,
		65, 65, 179, 62, 17, 127, 79, 231, 14, 114, 179, 227, 143, 9, 247, 181, 188, 216, 107, 130,
		219, 233, 133, 203, 150, 7, 255, 153, 11, 159, 177, 244, 113, 3, 134, 137, 106, 109, 7, 64,
		86, 33, 1, 235, 14, 162, 238, 66, 216, 93, 192, 42, 192, 105, 161, 1, 82, 171, 206, 146,
		67, 193, 195, 159, 63, 114, 62, 48, 198, 226, 197, 249, 137, 32, 236, 18,
	],
	5,
);
pub const QUEUED_QUEUED_THEA_KEY_PARAMETERS: ([u8; 64], [u8; 96], u128) = (
	[
		10, 10, 10, 10, 10, 10, 10, 10, 10, 10, 10, 10, 10, 10, 10, 10, 10, 10, 10, 10, 10, 10, 10,
		10, 10, 10, 10, 10, 10, 10, 10, 10, 10, 10, 10, 10, 10, 10, 10, 10, 10, 10, 10, 10, 10, 10,
		10, 10, 10, 10, 10, 10, 10, 10, 10, 10, 10, 10, 10, 10, 10, 10, 10, 10,
	],
	[
		23, 66, 180, 26, 28, 111, 110, 214, 197, 11, 115, 191, 170, 132, 59, 193, 186, 37, 219, 80,
		65, 65, 179, 62, 17, 127, 79, 231, 14, 114, 179, 227, 143, 9, 247, 181, 188, 216, 107, 130,
		219, 233, 133, 203, 150, 7, 255, 153, 11, 159, 177, 244, 113, 3, 134, 137, 106, 109, 7, 64,
		86, 33, 1, 235, 14, 162, 238, 66, 216, 93, 192, 42, 192, 105, 161, 1, 82, 171, 206, 146,
		67, 193, 195, 159, 63, 114, 62, 48, 198, 226, 197, 249, 137, 32, 236, 18,
	],
	5,
);
pub const CHANGE_THEA_KEY_PARAMETERS: ([u8; 96], u128) = (
	[
		9, 17, 126, 238, 113, 248, 97, 23, 1, 36, 99, 153, 116, 22, 182, 33, 40, 93, 154, 193, 70,
		239, 31, 100, 2, 50, 213, 203, 229, 157, 93, 130, 62, 254, 101, 217, 84, 20, 39, 160, 241,
		215, 215, 34, 197, 136, 75, 183, 20, 165, 222, 218, 209, 20, 231, 0, 132, 165, 146, 36, 39,
		162, 81, 14, 108, 14, 85, 54, 15, 195, 148, 22, 71, 72, 157, 63, 195, 174, 230, 50, 21,
		110, 144, 198, 111, 41, 144, 74, 46, 181, 36, 175, 50, 175, 98, 160,
	],
	6,
);

pub fn set_kth_bit(number: u128, k_value: u8) -> u128 {
	(1 << k_value) | number
}

#[test]
fn test_approve_deposit_with_bad_origin_should_fail() {
	new_test_ext().execute_with(|| {
		let sig = [1; 96];
		let mut bit_map_2 = 0_u128;
		bit_map_2 = set_kth_bit(bit_map_2, 0);
		bit_map_2 = set_kth_bit(bit_map_2, 1);

		let asset_id = AssetId::Concrete(MultiLocation { parents: 1, interior: Junctions::Here });
		let wrong_payload = [1; 32];
		assert_ok!(asset_handler::pallet::Pallet::<Test>::create_parachain_asset(
			Origin::signed(1),
			Box::from(asset_id)
		));
		assert_noop!(
			Thea::approve_deposit(
				Origin::none(),
				bit_map_2,
				sig.into(),
				TokenType::Fungible(1_u8),
				wrong_payload.to_vec()
			),
			BadOrigin
		);
	})
}

#[test]
fn test_approve_deposit_with_right_inputs_return_ok() {
	new_test_ext().execute_with(|| {
		register_bls_public_keys();
		let multi_asset = MultiAsset {
			id: AssetId::Concrete(MultiLocation { parents: 1, interior: Junctions::Here }),
			fun: Fungibility::Fungible(10_u128),
		};
		let multi_location = MultiLocation {
			parents: 0,
			interior: X1(Junction::AccountId32 {
				network: NetworkId::Any,
				id: create_account_id().encode().try_into().unwrap(),
			}),
		};
		let new_payload = ParachainDeposit {
			recipient: multi_location,
			asset_and_amount: multi_asset,
			deposit_nonce: 1,
			transaction_hash: sp_core::H256::zero(),
			network_id: 1,
		};
		let sig = sign_payload(new_payload.encode());

		let mut bit_map_2 = 0_u128;
		bit_map_2 = set_kth_bit(bit_map_2, 0);
		bit_map_2 = set_kth_bit(bit_map_2, 1);

		let asset_id = AssetId::Concrete(MultiLocation { parents: 1, interior: Junctions::Here });
		assert_ok!(asset_handler::pallet::Pallet::<Test>::create_parachain_asset(
			Origin::signed(1),
			Box::from(asset_id)
		));
		assert_ok!(Thea::approve_deposit(
			Origin::signed(1),
			bit_map_2,
			sig.into(),
			TokenType::Fungible(1_u8),
			new_payload.encode()
		));
	})
}

#[test]
fn test_approve_deposit_returns_failed_to_decode() {
	new_test_ext().execute_with(|| {
		let sig = [1; 96];
		let mut bit_map_2 = 0_u128;
		bit_map_2 = set_kth_bit(bit_map_2, 0);
		bit_map_2 = set_kth_bit(bit_map_2, 1);

		let asset_id = AssetId::Concrete(MultiLocation { parents: 1, interior: Junctions::Here });
		let wrong_payload = [1; 32];
		assert_ok!(asset_handler::pallet::Pallet::<Test>::create_parachain_asset(
			Origin::signed(1),
			Box::from(asset_id)
		));
		assert_noop!(
			Thea::approve_deposit(
				Origin::signed(1),
				bit_map_2,
				sig.into(),
				TokenType::Fungible(1_u8),
				wrong_payload.to_vec()
			),
			Error::<Test>::FailedToDecode
		);
	})
}

#[test]
fn test_approve_deposits_with_wrong_multi_asset_returns_failed_to_handle_parachain_deposit() {
	new_test_ext().execute_with(|| {
		register_bls_public_keys();
		let multi_asset =
			MultiAsset { id: AssetId::Abstract(vec![1; 10]), fun: Fungibility::Fungible(10_u128) };
		let multi_location = MultiLocation {
			parents: 0,
			interior: X1(Junction::AccountId32 {
				network: NetworkId::Any,
				id: create_account_id().encode().try_into().unwrap(),
			}),
		};
		let new_payload = ParachainDeposit {
			recipient: multi_location,
			asset_and_amount: multi_asset,
			deposit_nonce: 1,
			transaction_hash: sp_core::H256::zero(),
			network_id: 1,
		};
		let sig = sign_payload(new_payload.encode());

		let mut bit_map_2 = 0_u128;
		bit_map_2 = set_kth_bit(bit_map_2, 0);
		bit_map_2 = set_kth_bit(bit_map_2, 1);

		let asset_id = AssetId::Concrete(MultiLocation { parents: 1, interior: Junctions::Here });
		assert_ok!(asset_handler::pallet::Pallet::<Test>::create_parachain_asset(
			Origin::signed(1),
			Box::from(asset_id)
		));
		assert_noop!(
			Thea::approve_deposit(
				Origin::signed(1),
				bit_map_2,
				sig.into(),
				TokenType::Fungible(1_u8),
				new_payload.encode()
			),
			Error::<Test>::FailedToHandleParachainDeposit
		);
	})
}

#[test]
fn test_approve_deposits_with_wrong_signature_returns_bls_signature_verification_failed() {
	new_test_ext().execute_with(|| {
		let multi_asset = MultiAsset {
			id: AssetId::Concrete(MultiLocation { parents: 1, interior: Junctions::Here }),
			fun: Fungibility::Fungible(10_u128),
		};
		let multi_location = MultiLocation {
			parents: 0,
			interior: X1(Junction::AccountId32 {
				network: NetworkId::Any,
				id: create_account_id().encode().try_into().unwrap(),
			}),
		};
		let new_payload = ParachainDeposit {
			recipient: multi_location,
			asset_and_amount: multi_asset,
			deposit_nonce: 1,
			transaction_hash: sp_core::H256::zero(),
			network_id: 1,
		};
		let wrong_sig = [1; 96];

		let mut bit_map_2 = 0_u128;
		bit_map_2 = set_kth_bit(bit_map_2, 0);
		bit_map_2 = set_kth_bit(bit_map_2, 1);

		let asset_id = AssetId::Concrete(MultiLocation { parents: 1, interior: Junctions::Here });
		assert_ok!(asset_handler::pallet::Pallet::<Test>::create_parachain_asset(
			Origin::signed(1),
			Box::from(asset_id)
		));
		assert_noop!(
			Thea::approve_deposit(
				Origin::signed(1),
				bit_map_2,
				wrong_sig.into(),
				TokenType::Fungible(1_u8),
				new_payload.encode()
			),
			Error::<Test>::BLSSignatureVerificationFailed
		);
	})
}

#[test]
fn test_approve_deposit_with_zero_amount_return_amount_cannot_be_zero() {
	new_test_ext().execute_with(|| {
		register_bls_public_keys();
		let multi_asset = MultiAsset {
			id: AssetId::Concrete(MultiLocation { parents: 1, interior: Junctions::Here }),
			fun: Fungibility::Fungible(0_u128),
		};
		let multi_location = MultiLocation {
			parents: 0,
			interior: X1(Junction::AccountId32 {
				network: NetworkId::Any,
				id: create_account_id().encode().try_into().unwrap(),
			}),
		};
		let new_payload = ParachainDeposit {
			recipient: multi_location,
			asset_and_amount: multi_asset,
			deposit_nonce: 1,
			transaction_hash: sp_core::H256::zero(),
			network_id: 1,
		};
		let sig = sign_payload(new_payload.encode());

		let mut bit_map_2 = 0_u128;
		bit_map_2 = set_kth_bit(bit_map_2, 0);
		bit_map_2 = set_kth_bit(bit_map_2, 1);

		let asset_id = AssetId::Concrete(MultiLocation { parents: 1, interior: Junctions::Here });
		assert_ok!(asset_handler::pallet::Pallet::<Test>::create_parachain_asset(
			Origin::signed(1),
			Box::from(asset_id)
		));
		assert_noop!(
			Thea::approve_deposit(
				Origin::signed(1),
				bit_map_2,
				sig.into(),
				TokenType::Fungible(1_u8),
				new_payload.encode()
			),
			Error::<Test>::AmountCannotBeZero
		);
	})
}

#[test]
fn test_approve_deposit_with_wrong_nonce_return_deposit_nonce_error() {
	new_test_ext().execute_with(|| {
		register_bls_public_keys();
		let multi_asset = MultiAsset {
			id: AssetId::Concrete(MultiLocation { parents: 1, interior: Junctions::Here }),
			fun: Fungibility::Fungible(1000_u128),
		};
		let multi_location = MultiLocation {
			parents: 0,
			interior: X1(Junction::AccountId32 {
				network: NetworkId::Any,
				id: create_account_id().encode().try_into().unwrap(),
			}),
		};
		let new_payload = ParachainDeposit {
			recipient: multi_location,
			asset_and_amount: multi_asset,
			deposit_nonce: 10,
			transaction_hash: sp_core::H256::zero(),
			network_id: 1,
		};
		let sig = sign_payload(new_payload.encode());

		let mut bit_map_2 = 0_u128;
		bit_map_2 = set_kth_bit(bit_map_2, 0);
		bit_map_2 = set_kth_bit(bit_map_2, 1);

		let asset_id = AssetId::Concrete(MultiLocation { parents: 1, interior: Junctions::Here });
		assert_ok!(asset_handler::pallet::Pallet::<Test>::create_parachain_asset(
			Origin::signed(1),
			Box::from(asset_id)
		));
		assert_noop!(
			Thea::approve_deposit(
				Origin::signed(1),
				bit_map_2,
				sig.into(),
				TokenType::Fungible(1_u8),
				new_payload.encode()
			),
			Error::<Test>::DepositNonceError
		);
	})
}

#[test]
fn test_approve_deposit_with_unregistered_asset_return_asset_not_registered() {
	new_test_ext().execute_with(|| {
		register_bls_public_keys();
		let multi_asset = MultiAsset {
			id: AssetId::Concrete(MultiLocation { parents: 1, interior: Junctions::Here }),
			fun: Fungibility::Fungible(1000_u128),
		};
		let multi_location = MultiLocation {
			parents: 0,
			interior: X1(Junction::AccountId32 {
				network: NetworkId::Any,
				id: create_account_id().encode().try_into().unwrap(),
			}),
		};
		let new_payload = ParachainDeposit {
			recipient: multi_location,
			asset_and_amount: multi_asset,
			deposit_nonce: 1,
			transaction_hash: sp_core::H256::zero(),
			network_id: 1,
		};
		let sig = sign_payload(new_payload.encode());

		let mut bit_map_2 = 0_u128;
		bit_map_2 = set_kth_bit(bit_map_2, 0);
		bit_map_2 = set_kth_bit(bit_map_2, 1);

		assert_noop!(
			Thea::approve_deposit(
				Origin::signed(1),
				bit_map_2,
				sig.into(),
				TokenType::Fungible(1_u8),
				new_payload.encode()
			),
			Error::<Test>::AssetNotRegistered
		);
	})
}

#[test]
fn test_withdraw_with_pay_remaining_false_returns_ok() {
	new_test_ext().execute_with(|| {
		let asset_id = AssetId::Concrete(MultiLocation { parents: 1, interior: Junctions::Here });
		let multi_asset = MultiAsset {
			id: AssetId::Concrete(MultiLocation { parents: 1, interior: Junctions::Here }),
			fun: Fungibility::Fungible(1000_u128),
		};
		let multi_location = MultiLocation {
			parents: 1,
			interior: X1(Junction::AccountId32 { network: NetworkId::Any, id: [1; 32] }),
		};
		assert_ok!(asset_handler::pallet::Pallet::<Test>::create_parachain_asset(
			Origin::signed(1),
			Box::from(asset_id.clone())
		));
		assert_ok!(Thea::set_withdrawal_fee(Origin::root(), 1, 0));
		let beneficiary: [u8; 32] = [1; 32];
		// Mint Asset to Alice
		assert_ok!(Balances::set_balance(Origin::root(), 1, 1_000_000_000_000, 0));
		assert_ok!(Assets::mint_into(generate_asset_id(asset_id.clone()), &1, 1_000_000_000_000));
		assert_ok!(Thea::withdraw(
			Origin::signed(1),
			generate_asset_id(asset_id.clone()),
			1000u128,
			beneficiary.to_vec(),
			false
		));
		let pending_withdrawal = <PendingWithdrawals<Test>>::get(1);
		let payload = ParachainWithdraw::get_parachain_withdraw(multi_asset, multi_location);
		let approved_withdraw = ApprovedWithdraw {
			asset_id: generate_asset_id(asset_id),
			amount: 1000,
			network: 1,
			beneficiary: vec![1; 32],
			payload: payload.encode(),
			index: 0,
		};
		assert_eq!(pending_withdrawal.to_vec().pop().unwrap(), approved_withdraw);
	})
}

#[test]
fn test_withdraw_returns_proper_errors_and_ok() {
	new_test_ext().execute_with(|| {
		let asset_id = AssetId::Concrete(MultiLocation { parents: 1, interior: Junctions::Here });
		let multi_asset = MultiAsset {
			id: AssetId::Concrete(MultiLocation { parents: 1, interior: Junctions::Here }),
			fun: Fungibility::Fungible(1000_u128),
		};
		let multi_location = MultiLocation {
			parents: 1,
			interior: X1(Junction::AccountId32 { network: NetworkId::Any, id: [1; 32] }),
		};
		assert_ok!(asset_handler::pallet::Pallet::<Test>::create_parachain_asset(
			Origin::signed(1),
			Box::from(asset_id.clone())
		));
		assert_ok!(Thea::set_withdrawal_fee(Origin::root(), 1, 0));
		let beneficiary: [u8; 32] = [1; 32];
		// Mint Asset to Alice
		assert_ok!(Balances::set_balance(Origin::root(), 1, 1_000_000_000_000, 0));
		assert_ok!(Assets::mint_into(generate_asset_id(asset_id.clone()), &1, 1_000_000_000_000));
		// bad origin test
		assert_err!(
			Thea::withdraw(
				Origin::none(),
				generate_asset_id(asset_id.clone()),
				1000u128,
				beneficiary.to_vec(),
				false
			),
			BadOrigin
		);
		// network key rotation happening test
		<TheaKeyRotation<Test>>::insert(1, true);
		assert_err!(
			Thea::withdraw(
				Origin::signed(1),
				generate_asset_id(asset_id.clone()),
				1000u128,
				beneficiary.to_vec(),
				false
			),
			Error::<Test>::TheaKeyRotationInPlace
		);
		<TheaKeyRotation<Test>>::insert(1, false);
		// withdrawal not allowed test
		let old_withdrawals = Thea::pending_withdrawals(1);
		let mut withdrawals = vec![];
		let payload = ParachainWithdraw::get_parachain_withdraw(multi_asset, multi_location);
		for _ in 1..=10 {
			withdrawals.push(ApprovedWithdraw {
				asset_id: generate_asset_id(asset_id.clone()),
				amount: 1000,
				network: 1,
				beneficiary: vec![1; 32],
				payload: payload.encode(),
				index: 0,
			});
		}
		let withdrawals: BoundedVec<ApprovedWithdraw, ConstU32<10>> =
			withdrawals.try_into().unwrap();
		<PendingWithdrawals<Test>>::insert(1, withdrawals);
		assert_err!(
			Thea::withdraw(
				Origin::signed(1),
				generate_asset_id(asset_id.clone()),
				1000u128,
				beneficiary.to_vec(),
				false
			),
			Error::<Test>::WithdrawalNotAllowed
		);
		<PendingWithdrawals<Test>>::insert(1, old_withdrawals);
		// good orogin test
		assert_ok!(Thea::withdraw(
			Origin::signed(1),
			generate_asset_id(asset_id.clone()),
			1000u128,
			beneficiary.to_vec(),
			false
		));
		let pending_withdrawal = <PendingWithdrawals<Test>>::get(1);
		let approved_withdraw = ApprovedWithdraw {
			asset_id: generate_asset_id(asset_id),
			amount: 1000,
			network: 1,
			beneficiary: vec![1; 32],
			payload: payload.encode(),
			index: 0,
		};
		assert_eq!(pending_withdrawal.to_vec().pop().unwrap(), approved_withdraw);
	})
}

#[test]
fn test_withdraw_with_wrong_benificiary_length() {
	new_test_ext().execute_with(|| {
		let beneficiary: [u8; 1000] = [1; 1000];
		assert_noop!(
			Thea::withdraw(Origin::signed(1), 1u128, 1000u128, beneficiary.to_vec(), false),
			Error::<Test>::BeneficiaryTooLong
		);
	})
}

#[test]
fn test_withdraw_with_wrong_asset_id_returns_unable_find_network_for_asset_id() {
	new_test_ext().execute_with(|| {
		let beneficiary: [u8; 32] = [1; 32];
		assert_noop!(
			Thea::withdraw(Origin::signed(1), 1u128, 1000u128, beneficiary.to_vec(), false),
			Error::<Test>::UnableFindNetworkForAssetId
		);
	})
}

#[test]
fn test_withdraw_with_no_fee_config() {
	new_test_ext().execute_with(|| {
		let beneficiary: [u8; 32] = [1; 32];
		let asset_id = AssetId::Concrete(MultiLocation { parents: 1, interior: Junctions::Here });
		assert_ok!(asset_handler::pallet::Pallet::<Test>::create_parachain_asset(
			Origin::signed(1),
			Box::from(asset_id.clone())
		));
		assert_noop!(
			Thea::withdraw(
				Origin::signed(1),
				generate_asset_id(asset_id),
				1000u128,
				beneficiary.to_vec(),
				false
			),
			Error::<Test>::WithdrawalFeeConfigNotFound
		);
	})
}

#[test]
fn transfer_native_asset() {
	new_test_ext().execute_with(|| {
		let asset_id = 1000;
		let para_id = 2040;
		let multi_location = MultiLocation {
			parents: 1,
			interior: X1(Junction::AccountId32 { network: NetworkId::Any, id: [1; 32] }),
		};
		let asset_location =
			MultiLocation { parents: 1, interior: Junctions::X1(Junction::Parachain(para_id)) };
		let asset = MultiAsset {
			id: AssetId::Concrete(asset_location),
			fun: 10_000_000_000_000u128.into(),
		};
		assert_ok!(Thea::set_withdrawal_fee(Origin::root(), 1, 0));
		let beneficiary: [u8; 32] = [1; 32];
		// Mint Asset to Alice
		assert_ok!(Balances::set_balance(Origin::root(), 1, 1_000_000_000_000_000_000, 0));
		assert_ok!(Thea::withdraw(
			Origin::signed(1),
			asset_id.clone(),
			10_000_000_000_000u128,
			beneficiary.to_vec(),
			false
		));
		let pending_withdrawal = <PendingWithdrawals<Test>>::get(1);
		let payload = ParachainWithdraw::get_parachain_withdraw(asset, multi_location);
		let approved_withdraw = ApprovedWithdraw {
			asset_id,
			amount: 10_000_000_000_000u128,
			network: 1,
			beneficiary: vec![1; 32],
			payload: payload.encode(),
			index: 0,
		};
		assert_eq!(pending_withdrawal.to_vec().pop().unwrap(), approved_withdraw);
	})
}

pub type PrivateKeys = Vec<SecretKey>;
pub type PublicKeys = Vec<BLSPublicKey>;

fn get_bls_keys() -> (PrivateKeys, PublicKeys) {
	let mut private_keys: PrivateKeys = vec![];
	let ikm = [0 as u8; 32];
	let sk_1 = SecretKey::key_gen(&ikm, &[]).unwrap();
	let pk_1 = sk_1.sk_to_pk();
	private_keys.push(sk_1.clone());
	let ikm = [1 as u8; 32];
	let sk_2 = SecretKey::key_gen(&ikm, &[]).unwrap();
	let pk_2 = sk_2.sk_to_pk();
	private_keys.push(sk_2.clone());
	let ikm = [2 as u8; 32];
	let sk_3 = SecretKey::key_gen(&ikm, &[]).unwrap();
	let pk_3 = sk_3.sk_to_pk();
	private_keys.push(sk_3.clone());
	let bls_public_key_1 = BLSPublicKey(pk_1.serialize().into());
	let bls_public_key_2 = BLSPublicKey(pk_2.serialize().into());
	let bls_public_key_3 = BLSPublicKey(pk_3.serialize().into());
	let public_keys: PublicKeys = vec![bls_public_key_1, bls_public_key_2, bls_public_key_3];
	(private_keys, public_keys)
}

fn register_bls_public_keys() {
	let (_, public_keys) = get_bls_keys();
	RelayersBLSKeyVector::<Test>::insert(1, public_keys);
}

fn sign_payload(payload: Vec<u8>) -> [u8; 96] {
	let (private_keys, _) = get_bls_keys();
	let sig_1 = private_keys[0].sign(&payload, DST, &[]);
	let sig_2 = private_keys[1].sign(&payload, DST, &[]);
	let mut agg_sig = AggregateSignature::from_signature(&sig_1);
	agg_sig.add_signature(&sig_2, false).unwrap();
	agg_sig.to_signature().serialize()
}

#[test]
fn test_withdrawal_returns_ok() {
	new_test_ext().execute_with(|| {
		let asset_id = AssetId::Concrete(MultiLocation { parents: 1, interior: Junctions::Here });
		assert_ok!(asset_handler::pallet::Pallet::<Test>::create_parachain_asset(
			Origin::signed(1),
			Box::from(asset_id.clone())
		));
		let asset_id = generate_asset_id(asset_id);
		assert_ok!(Balances::set_balance(Origin::root(), 1, 1_000_000_000_000, 0));
		assert_ok!(Assets::mint_into(asset_id, &1, 1000000000000u128));
		assert_ok!(Thea::set_withdrawal_fee(Origin::root(), 1, 0));
		assert_ok!(Thea::do_withdraw(1, asset_id, 1000000000u128, [1; 32].to_vec(), false));
	})
}

pub fn generate_asset_id(asset_id: AssetId) -> u128 {
	if let AssetId::Concrete(ml) = asset_id {
		let parachain_asset = ParachainAsset { location: ml, asset_type: AssetType::Fungible };
		let asset_identifier =
			BoundedVec::<u8, ConstU32<1000>>::try_from(parachain_asset.encode()).unwrap();
		let identifier_length = asset_identifier.len();
		let mut derived_asset_id: Vec<u8> = vec![];
		derived_asset_id.push(1u8);
		derived_asset_id.push(identifier_length as u8);
		derived_asset_id.extend(&asset_identifier.to_vec());
		let derived_asset_id_hash = &sp_io::hashing::keccak_256(derived_asset_id.as_ref())[0..16];
		let mut temp = [0u8; 16];
		temp.copy_from_slice(derived_asset_id_hash);
		u128::from_le_bytes(temp)
	} else {
		0
	}
}

fn create_account_id() -> AccountId32 {
	const PHRASE: &str =
		"news slush supreme milk chapter athlete soap sausage put clutch what kitten";
	let keystore = KeyStore::new();
	let account_id: AccountId32 = SyncCryptoStore::sr25519_generate_new(
		&keystore,
		KEY_TYPE,
		Some(&format!("{}/hunter1", PHRASE)),
	)
	.expect("Unable to create sr25519 key pair")
	.try_into()
	.expect("Unable to convert to AccountId32");

	return account_id
}

#[test]
fn router_method_should_error_on_non_fungibles() {
	new_test_ext().execute_with(|| {
		assert!(Thea::router(TokenType::NonFungible(1), vec!()).is_err());
		assert!(Thea::router(TokenType::Generic(0), vec!()).is_err());
		assert!(Thea::router(TokenType::Fungible(3), vec!()).is_err());
	});
}

const ASSET_ADDRESS: &str = "0xdAC17F958D2ee523a2206206994597C13D831ec7";

#[test]
fn claim_deposit_pass_with_proper_inputs() {
	new_test_ext().execute_with(|| {
		let mut ad = vec![];
		const NETWORK: u8 = 0;
		const LEN: usize = 5;
		// asset build stuff
		let asset = ASSET_ADDRESS.parse::<H160>().unwrap();
		let asset_addr = asset.to_fixed_bytes();
		let mut derived_asset_id = vec![];
		derived_asset_id.push(NETWORK);
		derived_asset_id.push(LEN as u8);
		let id: BoundedVec<u8, ConstU32<1000>> = asset_addr.to_vec().try_into().unwrap();
		derived_asset_id.extend(&id[0..LEN]);
		let asset_id = AssetHandler::get_asset_id(derived_asset_id);
		// create asset
		assert_ok!(AssetHandler::allowlist_token(Origin::signed(1), asset));
		assert_ok!(AssetHandler::create_thea_asset(Origin::signed(1), NETWORK, LEN as u8, id));
		// check no deposit error
		assert_err!(Thea::claim_deposit(Origin::signed(1), 100), Error::<Test>::NoApprovedDeposit);
		// generate max number of deposits
		for i in 1..101u128 {
			let d = ApprovedDeposit {
				recipient: 1 as u64,
				network_id: NETWORK,
				deposit_nonce: i as u32,
				amount: i.saturating_add(100_000).saturating_mul(100_000),
				asset_id,
				tx_hash: [i as u8; 32].into(),
			};
			ad.push(d);
		}
		let ad: BoundedVec<
			ApprovedDeposit<<Test as frame_system::Config>::AccountId>,
			ConstU32<100>,
		> = ad.try_into().unwrap();
		<ApprovedDeposits<Test>>::insert(1, ad);
		// check it can't create on execute_deposit with wrong account
		assert_err!(Thea::claim_deposit(Origin::signed(1), 100), TokenError::CannotCreate);
		// call extrinsic and check it passes
		assert_ok!(Balances::set_balance(Origin::root(), 1, 1_000_000_000_000, 0));
		assert_ok!(Thea::claim_deposit(Origin::signed(1), 100));
	});
}

#[test]
fn batch_withdrawal_complete_works() {
	new_test_ext().execute_with(|| {
		// create
		let mut awd = vec![];
		let asset_id = H256::default();
		for i in 1..11 {
			awd.push(ApprovedWithdraw {
				asset_id: i,
				amount: i as u128,
				network: 1,
				beneficiary: vec![i as u8],
				payload: vec![i as u8],
				index: i as u32,
			});
		}
		let awd: BoundedVec<ApprovedWithdraw, ConstU32<10>> = awd.try_into().unwrap();
		<ReadyWithdrawls<Test>>::insert(1, 1, awd);
		// check
		assert!(!Thea::ready_withdrawals(1, 1).is_empty());
		// clean
		assert_ok!(Thea::batch_withdrawal_complete(
			Origin::signed(1),
			1,
			1,
			asset_id,
			1,
			[1 as u8; 96]
		));
		//check
	});
}

#[test]
fn test_withdrawal_fee_origins() {
	new_test_ext().execute_with(|| {
		assert_err!(Thea::set_withdrawal_fee(Origin::none(), 1, 1u128), BadOrigin);
		assert_err!(Thea::set_withdrawal_fee(Origin::signed(1), 1, 1u128), BadOrigin);
		assert_ok!(Thea::set_withdrawal_fee(Origin::root(), 1, 1u128));
	});
}

#[test]
fn test_thea_key_rotation() {
	new_test_ext().execute_with(|| {
<<<<<<< HEAD
		let secret_keys = create_three_bls_keys();
		let public_keys = create_bls_public_keys(secret_keys.clone());
		<RelayersBLSKeyVector<Test>>::insert(1, public_keys.clone());
		<QueuedTheaPublicKey<Test>>::insert(1, [1_u8; 64]);
		let payload = (H256::zero(), 1_u8).encode();
		let signature = sign_payload_with_keys(payload.clone(), secret_keys.clone());
		// test call
		// BitMap is 7 because all relayers are signing the payload
		assert_ok!(Thea::thea_key_rotation_complete(
			Origin::signed(1),
			1,
			H256::zero(),
			7,
			signature
		));
=======
		// relayer key insert
		let bls_key: BLSPublicKey = BLSPublicKey([1u8; 192]);
		<RelayersBLSKeyVector<Test>>::insert(1, vec![bls_key]);
		// authority insert
		<AuthorityListVector<Test>>::insert(1, vec![1]);
		// test call fails as expected
		assert_err!(
			Thea::thea_key_rotation_complete(
				Origin::signed(1),
				1,
				H256::default(),
				1u128,
				[1u8; 96]
			),
			Error::<Test>::BLSSignatureVerificationFailed
		);
		// set up proper relayers and keys
		<RelayersBLSKeyVector<Test>>::insert(
			1,
			vec![
				BLSPublicKey(RELAYER_1_BLS_PUBLIC_KEY),
				BLSPublicKey(RELAYER_2_BLS_PUBLIC_KEY),
				BLSPublicKey(RELAYER_3_BLS_PUBLIC_KEY),
			],
		);
		<QueuedRelayersBLSKeyVector<Test>>::insert(
			1,
			vec![
				BLSPublicKey(RELAYER_1_BLS_PUBLIC_KEY),
				BLSPublicKey(RELAYER_2_BLS_PUBLIC_KEY),
				BLSPublicKey(RELAYER_3_BLS_PUBLIC_KEY),
			],
		);
		let (sig, map) = CHANGE_THEA_KEY_PARAMETERS;
		// test call succedes
		assert_ok!(Thea::thea_key_rotation_complete(Origin::signed(1), 1, H256::zero(), map, sig));
>>>>>>> 46a792c9
	});
}

#[test]
fn test_set_thea_key_complete() {
	new_test_ext().execute_with(|| {
<<<<<<< HEAD
		let secret_keys = create_three_bls_keys();
		let public_keys = create_bls_public_keys(secret_keys.clone());
		<RelayersBLSKeyVector<Test>>::insert(1, public_keys.clone());
		<QueuedTheaPublicKey<Test>>::insert(1, [1_u8; 64]);
		let payload = [1_u8; 64].encode();
		let signature = sign_payload_with_keys(payload, secret_keys.clone());
		// test call
		assert_ok!(Thea::set_thea_key_complete(Origin::signed(1), 1, [1_u8; 64], 7, signature));
=======
		// relayer key insert
		let bls_key: BLSPublicKey = BLSPublicKey([1u8; 192]);
		<RelayersBLSKeyVector<Test>>::insert(1, vec![bls_key]);
		// authority insert
		<AuthorityListVector<Test>>::insert(1, vec![1]);
		// thea public key insert
		<TheaPublicKey<Test>>::insert(1, [1u8; 64]);
		// set up proper relayers and keys
		<RelayersBLSKeyVector<Test>>::insert(
			1,
			vec![
				BLSPublicKey(RELAYER_1_BLS_PUBLIC_KEY),
				BLSPublicKey(RELAYER_2_BLS_PUBLIC_KEY),
				BLSPublicKey(RELAYER_3_BLS_PUBLIC_KEY),
			],
		);
		<QueuedRelayersBLSKeyVector<Test>>::insert(
			1,
			vec![
				BLSPublicKey(RELAYER_1_BLS_PUBLIC_KEY),
				BLSPublicKey(RELAYER_2_BLS_PUBLIC_KEY),
				BLSPublicKey(RELAYER_3_BLS_PUBLIC_KEY),
			],
		);
		let (pk, sig, map) = SET_THEA_KEY_PARAMETERS;
		// test call no key fails as expected
		assert_err!(
			Thea::set_thea_key_complete(Origin::signed(1), 1, pk, map, sig),
			Error::<Test>::QueuedTheaPublicKeyNotFound
		);
		<TheaPublicKey<Test>>::insert(1, [1u8; 64]);
		// test call fails with bad signature
		assert_err!(
			Thea::set_thea_key_complete(Origin::signed(1), 1, [1u8; 64], 1, [1u8; 96]),
			Error::<Test>::BLSSignatureVerificationFailed
		);
		// test call success
		assert_ok!(Thea::set_thea_key_complete(Origin::signed(1), 1, pk, map, sig));
>>>>>>> 46a792c9
	});
}

#[test]
fn test_thea_queued_queued_public_key() {
	new_test_ext().execute_with(|| {
<<<<<<< HEAD
		let secret_keys = create_three_bls_keys();
		let public_keys = create_bls_public_keys(secret_keys.clone());
		<RelayersBLSKeyVector<Test>>::insert(1, public_keys.clone());
		<QueuedTheaPublicKey<Test>>::insert(1, [1_u8; 64]);

		assert_ok!(Balances::set_balance(Origin::root(), 1, 1_000_000_000_000, 0));
		assert_ok!(Balances::set_balance(Origin::root(), 2, 1_000_000_000_000, 0));
		assert_ok!(Balances::set_balance(Origin::root(), 3, 1_000_000_000_000, 0));

		assert_ok!(TheaStaking::add_candidate(Origin::signed(1), 1, public_keys[0]));
		assert_ok!(TheaStaking::add_candidate(Origin::signed(2), 1, public_keys[1]));
		assert_ok!(TheaStaking::add_candidate(Origin::signed(3), 1, public_keys[2]));

		assert_ok!(TheaStaking::add_network(Origin::root(), 1));

		TheaStaking::rotate_session();
		TheaStaking::rotate_session();

		// Register Candidates on Thea Staking
		let payload = [1_u8; 64].encode();
		let signature = sign_payload_with_keys(payload, secret_keys.clone());
		assert_ok!(Thea::thea_queued_queued_public_key(
			Origin::signed(1),
			1,
			[1u8; 64],
			7,
			signature
		));
=======
		let (pk, sig, map) = QUEUED_QUEUED_THEA_KEY_PARAMETERS;
		QueuedRelayers::<Test>::insert(
			1,
			vec![
				(1, RELAYER_1_BLS_PUBLIC_KEY),
				(2, RELAYER_2_BLS_PUBLIC_KEY),
				(3, RELAYER_3_BLS_PUBLIC_KEY),
			],
		);
		assert_ok!(Thea::thea_queued_queued_public_key(Origin::signed(1), 1, pk, map, sig));
>>>>>>> 46a792c9
	});
}

#[test]
fn test_thea_relayers_reset_rotation() {
	new_test_ext().execute_with(|| {
		assert_ok!(Thea::thea_relayers_reset_rotation(Origin::root(), 1));
	});
}

// hooks tests
#[test]
fn test_on_initialize() {
	new_test_ext().execute_with(|| {
		let msg = <IngressMessages<Test>>::get();
		assert!(msg.is_empty());
	});
}

pub fn create_three_bls_keys() -> Vec<SecretKey> {
	let seed_1 = [1_u8; 32];
	let secret_key_1 = SecretKey::key_gen(&seed_1, &[]).unwrap();
	let seed_2 = [2_u8; 32];
	let secret_key_2 = SecretKey::key_gen(&seed_2, &[]).unwrap();
	let seed_3 = [3_u8; 32];
	let secret_key_3 = SecretKey::key_gen(&seed_3, &[]).unwrap();
	vec![secret_key_1, secret_key_2, secret_key_3]
}

pub fn create_bls_public_keys(secret_keys: Vec<SecretKey>) -> Vec<BLSPublicKey> {
	secret_keys.into_iter().map(|key| BLSPublicKey(key.sk_to_pk().serialize())).collect::<Vec<BLSPublicKey>>()
}

pub fn sign_payload_with_keys(payload: Vec<u8>, keys: Vec<SecretKey>) -> [u8; 96] {
	let mut signatures: Vec<Signature> = vec![];
	for x in keys {
		let signature = x.sign(&payload, DST, &[]);
		signatures.push(signature)
	}
	let mut aggregate_signature = AggregateSignature::from_signature(&signatures[0]);
	aggregate_signature.add_signature(&signatures[1], true).unwrap();
	aggregate_signature.add_signature(&signatures[2], true).unwrap();
	aggregate_signature.to_signature().serialize()
}<|MERGE_RESOLUTION|>--- conflicted
+++ resolved
@@ -847,7 +847,17 @@
 #[test]
 fn test_thea_key_rotation() {
 	new_test_ext().execute_with(|| {
-<<<<<<< HEAD
+    // test call fails as expected
+		assert_err!(
+			Thea::thea_key_rotation_complete(
+				Origin::signed(1),
+				1,
+				H256::default(),
+				1u128,
+				[1u8; 96]
+			),
+			Error::<Test>::BLSSignatureVerificationFailed
+		);
 		let secret_keys = create_three_bls_keys();
 		let public_keys = create_bls_public_keys(secret_keys.clone());
 		<RelayersBLSKeyVector<Test>>::insert(1, public_keys.clone());
@@ -863,85 +873,18 @@
 			7,
 			signature
 		));
-=======
-		// relayer key insert
-		let bls_key: BLSPublicKey = BLSPublicKey([1u8; 192]);
-		<RelayersBLSKeyVector<Test>>::insert(1, vec![bls_key]);
-		// authority insert
-		<AuthorityListVector<Test>>::insert(1, vec![1]);
-		// test call fails as expected
-		assert_err!(
-			Thea::thea_key_rotation_complete(
-				Origin::signed(1),
-				1,
-				H256::default(),
-				1u128,
-				[1u8; 96]
-			),
-			Error::<Test>::BLSSignatureVerificationFailed
-		);
-		// set up proper relayers and keys
-		<RelayersBLSKeyVector<Test>>::insert(
-			1,
-			vec![
-				BLSPublicKey(RELAYER_1_BLS_PUBLIC_KEY),
-				BLSPublicKey(RELAYER_2_BLS_PUBLIC_KEY),
-				BLSPublicKey(RELAYER_3_BLS_PUBLIC_KEY),
-			],
-		);
-		<QueuedRelayersBLSKeyVector<Test>>::insert(
-			1,
-			vec![
-				BLSPublicKey(RELAYER_1_BLS_PUBLIC_KEY),
-				BLSPublicKey(RELAYER_2_BLS_PUBLIC_KEY),
-				BLSPublicKey(RELAYER_3_BLS_PUBLIC_KEY),
-			],
-		);
-		let (sig, map) = CHANGE_THEA_KEY_PARAMETERS;
-		// test call succedes
-		assert_ok!(Thea::thea_key_rotation_complete(Origin::signed(1), 1, H256::zero(), map, sig));
->>>>>>> 46a792c9
 	});
 }
 
 #[test]
 fn test_set_thea_key_complete() {
 	new_test_ext().execute_with(|| {
-<<<<<<< HEAD
 		let secret_keys = create_three_bls_keys();
 		let public_keys = create_bls_public_keys(secret_keys.clone());
 		<RelayersBLSKeyVector<Test>>::insert(1, public_keys.clone());
 		<QueuedTheaPublicKey<Test>>::insert(1, [1_u8; 64]);
 		let payload = [1_u8; 64].encode();
 		let signature = sign_payload_with_keys(payload, secret_keys.clone());
-		// test call
-		assert_ok!(Thea::set_thea_key_complete(Origin::signed(1), 1, [1_u8; 64], 7, signature));
-=======
-		// relayer key insert
-		let bls_key: BLSPublicKey = BLSPublicKey([1u8; 192]);
-		<RelayersBLSKeyVector<Test>>::insert(1, vec![bls_key]);
-		// authority insert
-		<AuthorityListVector<Test>>::insert(1, vec![1]);
-		// thea public key insert
-		<TheaPublicKey<Test>>::insert(1, [1u8; 64]);
-		// set up proper relayers and keys
-		<RelayersBLSKeyVector<Test>>::insert(
-			1,
-			vec![
-				BLSPublicKey(RELAYER_1_BLS_PUBLIC_KEY),
-				BLSPublicKey(RELAYER_2_BLS_PUBLIC_KEY),
-				BLSPublicKey(RELAYER_3_BLS_PUBLIC_KEY),
-			],
-		);
-		<QueuedRelayersBLSKeyVector<Test>>::insert(
-			1,
-			vec![
-				BLSPublicKey(RELAYER_1_BLS_PUBLIC_KEY),
-				BLSPublicKey(RELAYER_2_BLS_PUBLIC_KEY),
-				BLSPublicKey(RELAYER_3_BLS_PUBLIC_KEY),
-			],
-		);
-		let (pk, sig, map) = SET_THEA_KEY_PARAMETERS;
 		// test call no key fails as expected
 		assert_err!(
 			Thea::set_thea_key_complete(Origin::signed(1), 1, pk, map, sig),
@@ -953,16 +896,14 @@
 			Thea::set_thea_key_complete(Origin::signed(1), 1, [1u8; 64], 1, [1u8; 96]),
 			Error::<Test>::BLSSignatureVerificationFailed
 		);
-		// test call success
-		assert_ok!(Thea::set_thea_key_complete(Origin::signed(1), 1, pk, map, sig));
->>>>>>> 46a792c9
+    // test call
+		assert_ok!(Thea::set_thea_key_complete(Origin::signed(1), 1, [1_u8; 64], 7, signature));
 	});
 }
 
 #[test]
 fn test_thea_queued_queued_public_key() {
 	new_test_ext().execute_with(|| {
-<<<<<<< HEAD
 		let secret_keys = create_three_bls_keys();
 		let public_keys = create_bls_public_keys(secret_keys.clone());
 		<RelayersBLSKeyVector<Test>>::insert(1, public_keys.clone());
@@ -991,18 +932,6 @@
 			7,
 			signature
 		));
-=======
-		let (pk, sig, map) = QUEUED_QUEUED_THEA_KEY_PARAMETERS;
-		QueuedRelayers::<Test>::insert(
-			1,
-			vec![
-				(1, RELAYER_1_BLS_PUBLIC_KEY),
-				(2, RELAYER_2_BLS_PUBLIC_KEY),
-				(3, RELAYER_3_BLS_PUBLIC_KEY),
-			],
-		);
-		assert_ok!(Thea::thea_queued_queued_public_key(Origin::signed(1), 1, pk, map, sig));
->>>>>>> 46a792c9
 	});
 }
 
