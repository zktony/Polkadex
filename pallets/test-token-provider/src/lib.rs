#![cfg_attr(not(feature = "std"), no_std)]

#[cfg(test)]
mod mock;

#[cfg(test)]
mod test;

pub use pallet::*;
// use sp_core::H160;

#[derive(PartialEq, PartialOrd, Ord, Eq)]
pub enum Assets {
	TestDot = 1,
	TestEth = 2,
	TestBTC = 3,
	TestDoge = 4,
	TestBNB = 5,
	Unknown,
}
impl Assets {
	fn from_u8(origin: u8) -> Self {
		match origin {
			1 => Assets::TestDot,
			2 => Assets::TestEth,
			3 => Assets::TestBTC,
			4 => Assets::TestDoge,
			5 => Assets::TestBNB,
			_ => Assets::Unknown,
		}
	}
}

#[frame_support::pallet]
pub mod pallet {
	use crate::Assets;
	use frame_support::{
		pallet_prelude::*,
		traits::{
			tokens::fungibles::{Create, Inspect, Mutate},
<<<<<<< HEAD
			Currency, Get, ReservableCurrency,
=======
			Currency, Get, LockableCurrency, ReservableCurrency, WithdrawReasons,
>>>>>>> e4db3808
		},
		PalletId,
	};
	use frame_system::pallet_prelude::*;
<<<<<<< HEAD
	pub use sp_core::H160;
	use sp_runtime::{
		traits::{AccountIdConversion, AtLeast32BitUnsigned, One, UniqueSaturatedInto},
=======
	use scale_info::TypeInfo;
	pub use sp_core::H160;
	use sp_runtime::{
		traits::{
			AccountIdConversion, AtLeast32BitUnsigned, BlockNumberProvider, Dispatchable, One,
			Saturating, UniqueSaturatedInto, Zero,
		},
>>>>>>> e4db3808
		SaturatedConversion,
	};
	// use core::str::FromStr;

	const MODULE_ID: PalletId = PalletId(*b"token/bg");

	type BalanceOf<T> =
		<<T as Config>::Currency as Currency<<T as frame_system::Config>::AccountId>>::Balance;

	#[pallet::config]
	pub trait Config: frame_system::Config {
		/// The overarching event type.
		type Event: From<Event<Self>> + IsType<<Self as frame_system::Config>::Event>;
		/// Responsible for minting tokens
		type AssetManager: Create<<Self as frame_system::Config>::AccountId>
			+ Mutate<<Self as frame_system::Config>::AccountId, Balance = u128, AssetId = u128>
			+ Inspect<<Self as frame_system::Config>::AccountId>;
		/// Balance Type
		type Balance: Parameter
			+ Member
			+ AtLeast32BitUnsigned
			+ Default
			+ Copy
			+ MaybeSerializeDeserialize;
		/// Asset Create/ Update Origin
		type AssetCreateUpdateOrigin: EnsureOrigin<<Self as frame_system::Config>::Origin>;
		/// Balances Pallet
		type Currency: Currency<Self::AccountId> + ReservableCurrency<Self::AccountId>;
		/// Default token amount to mint
		type TokenAmount: Get<BalanceOf<Self>>;
	}

	#[pallet::pallet]
	#[pallet::without_storage_info]
	pub struct Pallet<T>(PhantomData<T>);

	#[pallet::error]
	pub enum Error<T> {
		AccountAlreadyCredited,
		NotAllowed,
	}

	const BLOCK_THRESHOLD: u64 = (24 * 60 * 60) / 6;

	#[pallet::validate_unsigned]
	impl<T: Config> frame_support::unsigned::ValidateUnsigned for Pallet<T> {
		type Call = Call<T>;

		fn validate_unsigned(_source: TransactionSource, call: &Self::Call) -> TransactionValidity {
			// Need to create Block treshold
			let current_block_no: T::BlockNumber = <frame_system::Pallet<T>>::block_number();
<<<<<<< HEAD
			let valid_tx = |account: &T::AccountId, asset_id: u128| {
				let mut last_block_number: T::BlockNumber;
				if let Some(block) = Self::fetch_block_number(&account, asset_id){
					last_block_number = block;
				} else {
					return TransactionValidity::Err(TransactionValidityError::Invalid(
						InvalidTransaction::ExhaustsResources,
					));
				}
				// let last_block_number: T::BlockNumber = Self::fetch_block_number(&account, asset_id).unwrap();
				if (last_block_number == 0_u64.saturated_into())
					|| (current_block_no - last_block_number >= BLOCK_THRESHOLD.saturated_into())
=======
			let valid_tx = |account: &T::AccountId| {
				let last_block_number: T::BlockNumber = <TokenFaucetMap<T>>::get(account);
				if (last_block_number == 0_u64.saturated_into()) ||
					(current_block_no - last_block_number >= BLOCK_THRESHOLD.saturated_into())
>>>>>>> e4db3808
				{
					ValidTransaction::with_tag_prefix("token-faucet")
						.priority(100)
						.and_provides([account])
						.longevity(3)
						.propagate(true)
						.build()
				} else {
					TransactionValidity::Err(TransactionValidityError::Invalid(
						InvalidTransaction::ExhaustsResources,
					))
				}
			};
			let valid_native_tx = |account: &T::AccountId| {
				let last_block_number: T::BlockNumber = <NativeTokenMap<T>>::get(account);
<<<<<<< HEAD
				if (last_block_number == 0_u64.saturated_into())
					|| (current_block_no - last_block_number >= BLOCK_THRESHOLD.saturated_into())
=======
				if (last_block_number == 0_u64.saturated_into()) ||
					(current_block_no - last_block_number >= BLOCK_THRESHOLD.saturated_into())
>>>>>>> e4db3808
				{
					ValidTransaction::with_tag_prefix("native-token")
						.priority(100)
						.and_provides([account])
						.longevity(3)
						.propagate(true)
						.build()
				} else {
					TransactionValidity::Err(TransactionValidityError::Invalid(
						InvalidTransaction::ExhaustsResources,
					))
				}
			};
<<<<<<< HEAD
			match call {
				Call::credit_account_with_tokens_unsigned { account, asset_id } => {
					valid_tx(&account, *asset_id as u128)
				},
				Call::credit_account_with_native_tokens_unsigned { account } => {
					valid_native_tx(&account)
				},
=======

			match call {
				Call::credit_account_with_tokens_unsigned { account } => valid_tx(&account),
				Call::credit_account_with_native_tokens_unsigned { account } =>
					valid_native_tx(&account),
>>>>>>> e4db3808
				_ => InvalidTransaction::Call.into(),
			}
		}
	}

	#[pallet::call]
	impl<T: Config> Pallet<T> {
		#[pallet::weight((10_000, DispatchClass::Normal))]
		pub fn credit_account_with_tokens_unsigned(
			origin: OriginFor<T>,
			account: T::AccountId,
			asset_id: u16,
		) -> DispatchResultWithPostInfo {
			let _ = ensure_none(origin)?;
<<<<<<< HEAD
			if asset_id < 1 || asset_id > 5 {
				return Err(Error::<T>::NotAllowed.into());
			}
			let asset: Assets = Assets::from_u8(asset_id as u8);
			if asset == Assets::Unknown {
				return Err(Error::<T>::NotAllowed.into());
			}
			Self::transfer_assets(&account, asset_id as u128);
=======
			if let Err(e) = T::AssetManager::mint_into(Self::asset_id(), &account, 1000000000000000)
			{
				// Handling Unknown Asset by creating the Asset
				T::AssetManager::create(
					Self::asset_id(),
					Self::account_id(),
					true,
					BalanceOf::<T>::one().unique_saturated_into(),
				)?;
				// Minting Test Ether into the Account
				T::AssetManager::mint_into(Self::asset_id(), &account, 1000000000000000)?;
			}
			TokenFaucetMap::<T>::insert(&account, <frame_system::Pallet<T>>::block_number());
>>>>>>> e4db3808
			Self::deposit_event(Event::AccountCredited(account));

			// Code here to mint tokens
			Ok(().into())
		}

		#[pallet::weight((10_000, DispatchClass::Normal))]
		pub fn credit_account_with_native_tokens_unsigned(
			origin: OriginFor<T>,
			account: T::AccountId,
		) -> DispatchResultWithPostInfo {
			let _ = ensure_none(origin)?;
			NativeTokenMap::<T>::insert(&account, <frame_system::Pallet<T>>::block_number());
			//Mint account with free tokens
			T::Currency::deposit_creating(&account, T::TokenAmount::get());
			Self::deposit_event(Event::AccountCredited(account));
			Ok(().into())
		}
	}

	#[pallet::storage]
	#[pallet::getter(fn token_map)]
	pub(super) type TokenFaucetMap<T: Config> =
		StorageMap<_, Blake2_128Concat, T::AccountId, T::BlockNumber, ValueQuery>;
<<<<<<< HEAD

	#[pallet::storage]
	#[pallet::getter(fn token_btc)]
	pub(super) type TokenBTC<T: Config> =
		StorageMap<_, Blake2_128Concat, T::AccountId, T::BlockNumber, ValueQuery>;

	#[pallet::storage]
	#[pallet::getter(fn token_eth)]
	pub(super) type TokenEth<T: Config> =
		StorageMap<_, Blake2_128Concat, T::AccountId, T::BlockNumber, ValueQuery>;

	#[pallet::storage]
	#[pallet::getter(fn token_doge)]
	pub(super) type TokenDoge<T: Config> =
		StorageMap<_, Blake2_128Concat, T::AccountId, T::BlockNumber, ValueQuery>;

	#[pallet::storage]
	#[pallet::getter(fn token_dot)]
	pub(super) type TokenDot<T: Config> =
		StorageMap<_, Blake2_128Concat, T::AccountId, T::BlockNumber, ValueQuery>;

	#[pallet::storage]
	#[pallet::getter(fn token_bnb)]
	pub(super) type TokenBNB<T: Config> =
		StorageMap<_, Blake2_128Concat, T::AccountId, T::BlockNumber, ValueQuery>;
=======
>>>>>>> e4db3808

	#[pallet::storage]
	#[pallet::getter(fn native_token_map)]
	pub(super) type NativeTokenMap<T: Config> =
		StorageMap<_, Blake2_128Concat, T::AccountId, T::BlockNumber, ValueQuery>;

	#[pallet::event]
	#[pallet::generate_deposit(pub (super) fn deposit_event)]
	pub enum Event<T: Config> {
		AccountCredited(T::AccountId),
	}

	impl<T: Config> Pallet<T> {
		// *** Utility methods ***

		/// Provides an AccountId for the pallet.
		/// This is used both as an origin check and deposit/withdrawal account.
		pub fn account_id() -> T::AccountId {
			MODULE_ID.into_account()
		}
<<<<<<< HEAD

		pub fn transfer_assets(account: &T::AccountId, asset_id: u128) {
			if let Err(_e) = T::AssetManager::mint_into(asset_id, &account, 1000000000000000) {
				// Handling Unknown Asset by creating the Asset
				T::AssetManager::create(
					asset_id,
					Self::account_id(),
					true,
					BalanceOf::<T>::one().unique_saturated_into(),
				);
				// Minting Test Ether into the Account
				T::AssetManager::mint_into(asset_id, &account, 1000000000000000);
			}
			match asset_id {
				1_u128 => {
					TokenDot::<T>::insert(&account, <frame_system::Pallet<T>>::block_number());
				},
				2_u128 => {
					TokenEth::<T>::insert(&account, <frame_system::Pallet<T>>::block_number());
				},
				3_u128 => {
					TokenBTC::<T>::insert(&account, <frame_system::Pallet<T>>::block_number());
				},
				4_u128 => {
					TokenDoge::<T>::insert(&account, <frame_system::Pallet<T>>::block_number());
				},
				5_u128 => {
					TokenBNB::<T>::insert(&account, <frame_system::Pallet<T>>::block_number());
				},
				_ => {
					// Do nothing
				},
			}
		}
		pub fn fetch_block_number(account: &T::AccountId, asset: u128) -> Option<T::BlockNumber> {
			match asset {
				1_u128 => Some(<TokenDot<T>>::get(account)),
				2_u128 => Some(<TokenEth<T>>::get(account)),
				3_u128 => Some(<TokenBTC<T>>::get(account)),
				4_u128 => Some(<TokenDoge<T>>::get(account)),
				5_u128 => Some(<TokenBNB<T>>::get(account)),
				_ => None,
			}
		}

		///  Provides Ethers Asset Id for Test Ether
		pub fn asset_id() -> u128 {
			100
		}

		pub fn asset_id_test_eth() -> u128 {
			101
		}

		pub fn asset_id_test_bnb() -> u128 {
			102
		}

		pub fn asset_id_test_doge() -> u128 {
			103
		}

		pub fn asset_id_test_dot() -> u128 {
			104
		}
=======

		///  Provides Ethers Asset Id for Test Ether
		pub fn asset_id() -> u128 {
			// Currently Hardcoding this value created from address
			// "0xF59ae934f6fe444afC309586cC60a84a0F89Aaee"
			100
		}
>>>>>>> e4db3808
	}
}<|MERGE_RESOLUTION|>--- conflicted
+++ resolved
@@ -38,28 +38,14 @@
 		pallet_prelude::*,
 		traits::{
 			tokens::fungibles::{Create, Inspect, Mutate},
-<<<<<<< HEAD
 			Currency, Get, ReservableCurrency,
-=======
-			Currency, Get, LockableCurrency, ReservableCurrency, WithdrawReasons,
->>>>>>> e4db3808
 		},
 		PalletId,
 	};
 	use frame_system::pallet_prelude::*;
-<<<<<<< HEAD
 	pub use sp_core::H160;
 	use sp_runtime::{
 		traits::{AccountIdConversion, AtLeast32BitUnsigned, One, UniqueSaturatedInto},
-=======
-	use scale_info::TypeInfo;
-	pub use sp_core::H160;
-	use sp_runtime::{
-		traits::{
-			AccountIdConversion, AtLeast32BitUnsigned, BlockNumberProvider, Dispatchable, One,
-			Saturating, UniqueSaturatedInto, Zero,
-		},
->>>>>>> e4db3808
 		SaturatedConversion,
 	};
 	// use core::str::FromStr;
@@ -67,7 +53,7 @@
 	const MODULE_ID: PalletId = PalletId(*b"token/bg");
 
 	type BalanceOf<T> =
-		<<T as Config>::Currency as Currency<<T as frame_system::Config>::AccountId>>::Balance;
+	<<T as Config>::Currency as Currency<<T as frame_system::Config>::AccountId>>::Balance;
 
 	#[pallet::config]
 	pub trait Config: frame_system::Config {
@@ -75,15 +61,15 @@
 		type Event: From<Event<Self>> + IsType<<Self as frame_system::Config>::Event>;
 		/// Responsible for minting tokens
 		type AssetManager: Create<<Self as frame_system::Config>::AccountId>
-			+ Mutate<<Self as frame_system::Config>::AccountId, Balance = u128, AssetId = u128>
-			+ Inspect<<Self as frame_system::Config>::AccountId>;
+		+ Mutate<<Self as frame_system::Config>::AccountId, Balance = u128, AssetId = u128>
+		+ Inspect<<Self as frame_system::Config>::AccountId>;
 		/// Balance Type
 		type Balance: Parameter
-			+ Member
-			+ AtLeast32BitUnsigned
-			+ Default
-			+ Copy
-			+ MaybeSerializeDeserialize;
+		+ Member
+		+ AtLeast32BitUnsigned
+		+ Default
+		+ Copy
+		+ MaybeSerializeDeserialize;
 		/// Asset Create/ Update Origin
 		type AssetCreateUpdateOrigin: EnsureOrigin<<Self as frame_system::Config>::Origin>;
 		/// Balances Pallet
@@ -111,7 +97,6 @@
 		fn validate_unsigned(_source: TransactionSource, call: &Self::Call) -> TransactionValidity {
 			// Need to create Block treshold
 			let current_block_no: T::BlockNumber = <frame_system::Pallet<T>>::block_number();
-<<<<<<< HEAD
 			let valid_tx = |account: &T::AccountId, asset_id: u128| {
 				let mut last_block_number: T::BlockNumber;
 				if let Some(block) = Self::fetch_block_number(&account, asset_id){
@@ -124,12 +109,6 @@
 				// let last_block_number: T::BlockNumber = Self::fetch_block_number(&account, asset_id).unwrap();
 				if (last_block_number == 0_u64.saturated_into())
 					|| (current_block_no - last_block_number >= BLOCK_THRESHOLD.saturated_into())
-=======
-			let valid_tx = |account: &T::AccountId| {
-				let last_block_number: T::BlockNumber = <TokenFaucetMap<T>>::get(account);
-				if (last_block_number == 0_u64.saturated_into()) ||
-					(current_block_no - last_block_number >= BLOCK_THRESHOLD.saturated_into())
->>>>>>> e4db3808
 				{
 					ValidTransaction::with_tag_prefix("token-faucet")
 						.priority(100)
@@ -145,13 +124,8 @@
 			};
 			let valid_native_tx = |account: &T::AccountId| {
 				let last_block_number: T::BlockNumber = <NativeTokenMap<T>>::get(account);
-<<<<<<< HEAD
 				if (last_block_number == 0_u64.saturated_into())
 					|| (current_block_no - last_block_number >= BLOCK_THRESHOLD.saturated_into())
-=======
-				if (last_block_number == 0_u64.saturated_into()) ||
-					(current_block_no - last_block_number >= BLOCK_THRESHOLD.saturated_into())
->>>>>>> e4db3808
 				{
 					ValidTransaction::with_tag_prefix("native-token")
 						.priority(100)
@@ -165,7 +139,6 @@
 					))
 				}
 			};
-<<<<<<< HEAD
 			match call {
 				Call::credit_account_with_tokens_unsigned { account, asset_id } => {
 					valid_tx(&account, *asset_id as u128)
@@ -173,13 +146,6 @@
 				Call::credit_account_with_native_tokens_unsigned { account } => {
 					valid_native_tx(&account)
 				},
-=======
-
-			match call {
-				Call::credit_account_with_tokens_unsigned { account } => valid_tx(&account),
-				Call::credit_account_with_native_tokens_unsigned { account } =>
-					valid_native_tx(&account),
->>>>>>> e4db3808
 				_ => InvalidTransaction::Call.into(),
 			}
 		}
@@ -194,7 +160,6 @@
 			asset_id: u16,
 		) -> DispatchResultWithPostInfo {
 			let _ = ensure_none(origin)?;
-<<<<<<< HEAD
 			if asset_id < 1 || asset_id > 5 {
 				return Err(Error::<T>::NotAllowed.into());
 			}
@@ -203,21 +168,6 @@
 				return Err(Error::<T>::NotAllowed.into());
 			}
 			Self::transfer_assets(&account, asset_id as u128);
-=======
-			if let Err(e) = T::AssetManager::mint_into(Self::asset_id(), &account, 1000000000000000)
-			{
-				// Handling Unknown Asset by creating the Asset
-				T::AssetManager::create(
-					Self::asset_id(),
-					Self::account_id(),
-					true,
-					BalanceOf::<T>::one().unique_saturated_into(),
-				)?;
-				// Minting Test Ether into the Account
-				T::AssetManager::mint_into(Self::asset_id(), &account, 1000000000000000)?;
-			}
-			TokenFaucetMap::<T>::insert(&account, <frame_system::Pallet<T>>::block_number());
->>>>>>> e4db3808
 			Self::deposit_event(Event::AccountCredited(account));
 
 			// Code here to mint tokens
@@ -241,40 +191,37 @@
 	#[pallet::storage]
 	#[pallet::getter(fn token_map)]
 	pub(super) type TokenFaucetMap<T: Config> =
-		StorageMap<_, Blake2_128Concat, T::AccountId, T::BlockNumber, ValueQuery>;
-<<<<<<< HEAD
+	StorageMap<_, Blake2_128Concat, T::AccountId, T::BlockNumber, ValueQuery>;
 
 	#[pallet::storage]
 	#[pallet::getter(fn token_btc)]
 	pub(super) type TokenBTC<T: Config> =
-		StorageMap<_, Blake2_128Concat, T::AccountId, T::BlockNumber, ValueQuery>;
+	StorageMap<_, Blake2_128Concat, T::AccountId, T::BlockNumber, ValueQuery>;
 
 	#[pallet::storage]
 	#[pallet::getter(fn token_eth)]
 	pub(super) type TokenEth<T: Config> =
-		StorageMap<_, Blake2_128Concat, T::AccountId, T::BlockNumber, ValueQuery>;
+	StorageMap<_, Blake2_128Concat, T::AccountId, T::BlockNumber, ValueQuery>;
 
 	#[pallet::storage]
 	#[pallet::getter(fn token_doge)]
 	pub(super) type TokenDoge<T: Config> =
-		StorageMap<_, Blake2_128Concat, T::AccountId, T::BlockNumber, ValueQuery>;
+	StorageMap<_, Blake2_128Concat, T::AccountId, T::BlockNumber, ValueQuery>;
 
 	#[pallet::storage]
 	#[pallet::getter(fn token_dot)]
 	pub(super) type TokenDot<T: Config> =
-		StorageMap<_, Blake2_128Concat, T::AccountId, T::BlockNumber, ValueQuery>;
+	StorageMap<_, Blake2_128Concat, T::AccountId, T::BlockNumber, ValueQuery>;
 
 	#[pallet::storage]
 	#[pallet::getter(fn token_bnb)]
 	pub(super) type TokenBNB<T: Config> =
-		StorageMap<_, Blake2_128Concat, T::AccountId, T::BlockNumber, ValueQuery>;
-=======
->>>>>>> e4db3808
+	StorageMap<_, Blake2_128Concat, T::AccountId, T::BlockNumber, ValueQuery>;
 
 	#[pallet::storage]
 	#[pallet::getter(fn native_token_map)]
 	pub(super) type NativeTokenMap<T: Config> =
-		StorageMap<_, Blake2_128Concat, T::AccountId, T::BlockNumber, ValueQuery>;
+	StorageMap<_, Blake2_128Concat, T::AccountId, T::BlockNumber, ValueQuery>;
 
 	#[pallet::event]
 	#[pallet::generate_deposit(pub (super) fn deposit_event)]
@@ -290,7 +237,6 @@
 		pub fn account_id() -> T::AccountId {
 			MODULE_ID.into_account()
 		}
-<<<<<<< HEAD
 
 		pub fn transfer_assets(account: &T::AccountId, asset_id: u128) {
 			if let Err(_e) = T::AssetManager::mint_into(asset_id, &account, 1000000000000000) {
@@ -356,14 +302,5 @@
 		pub fn asset_id_test_dot() -> u128 {
 			104
 		}
-=======
-
-		///  Provides Ethers Asset Id for Test Ether
-		pub fn asset_id() -> u128 {
-			// Currently Hardcoding this value created from address
-			// "0xF59ae934f6fe444afC309586cC60a84a0F89Aaee"
-			100
-		}
->>>>>>> e4db3808
 	}
 }