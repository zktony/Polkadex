name: Rust

on:
  push:
<<<<<<< HEAD
    branches: [ master, develop]
=======
    branches: [ master, develop ]
>>>>>>> 70aac68d
  pull_request:
    branches: [ master, develop ]

env:
  CARGO_TERM_COLOR: always

jobs:
  build:

    runs-on: ubuntu-latest

    steps:
    - uses: actions/checkout@v2
    - name: Install latest nightly
      uses: actions-rs/toolchain@v1
      with:
          toolchain: nightly-2020-09-28
          target: wasm32-unknown-unknown
          override: true
          components: rustfmt, clippy
    - name: Build
      run: cargo build --verbose
    - name: Run tests
      run: cargo test --verbose<|MERGE_RESOLUTION|>--- conflicted
+++ resolved
@@ -2,11 +2,7 @@
 
 on:
   push:
-<<<<<<< HEAD
-    branches: [ master, develop]
-=======
     branches: [ master, develop ]
->>>>>>> 70aac68d
   pull_request:
     branches: [ master, develop ]
 
