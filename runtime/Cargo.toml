[package]
name = "node-polkadex-runtime"
version = "4.0.0"
authors = ["Polkadex OÜ  <https://polkadex.trade>"]
edition = "2021"
license = "GNU GPL v3"
homepage = "https://polkadex.trade"
repository = "https://github.com/Polkadex-Substrate/Polkadex"

[package.metadata.docs.rs]
targets = ["x86_64-unknown-linux-gnu"]

[dependencies]
parity-scale-codec = { workspace = true, default-features = false, features = ["max-encoded-len"] }
scale-info = { workspace = true, default-features = false, features = ["derive"] }
hex-literal = { version = "0.3.1", optional = true }
static_assertions = { workspace = true }
log = { workspace = true, default-features = false }
smallvec = { workspace = true }
#pallets
#added
pallet-authorship = { default-features = false, workspace = true }
pallet-babe = { default-features = false, workspace = true }
pallet-balances = { default-features = false, workspace = true }
pallet-grandpa = { default-features = false, workspace = true }
pallet-im-online = { default-features = false, workspace = true }
pallet-offences = { default-features = false, workspace = true }
pallet-session = { default-features = false, workspace = true }
pallet-staking = { default-features = false, workspace = true }
pallet-multisig = { default-features = false, workspace = true }
pallet-staking-reward-curve = { workspace = true }
pallet-sudo = { default-features = false, workspace = true }
pallet-utility = { default-features = false, workspace = true }
pallet-timestamp = { default-features = false, workspace = true }
pallet-transaction-payment = { default-features = false, workspace = true }
pallet-transaction-payment-rpc-runtime-api = { default-features = false, workspace = true }
pallet-treasury = { default-features = false, workspace = true }
pallet-collective = { default-features = false, workspace = true }
pallet-democracy = { default-features = false, workspace = true }
pallet-elections-phragmen = { default-features = false, workspace = true }
pallet-membership = { default-features = false, workspace = true }
pallet-scheduler = { default-features = false, workspace = true }
pallet-bounties = { default-features = false, workspace = true }
pallet-preimage = { default-features = false, workspace = true }
pallet-indices = { default-features = false, workspace = true }
pallet-identity = { default-features = false, workspace = true }
pallet-proxy = { default-features = false, workspace = true }
pallet-recovery = { default-features = false, workspace = true }
pallet-election-provider-multi-phase = { default-features = false, workspace = true }
pallet-authority-discovery = { default-features = false, workspace = true }
pallet-child-bounties = { default-features = false, workspace = true }

#frame
frame-support = { default-features = false, workspace = true }
frame-system = { default-features = false, workspace = true }
frame-executive = { default-features = false, workspace = true }

#sp
sp-api = { default-features = false, workspace = true }
sp-offchain = { default-features = false, workspace = true }
sp-runtime = { default-features = false, workspace = true }
sp-session = { default-features = false, workspace = true }
sp-std = { default-features = false, workspace = true }
sp-transaction-pool = { default-features = false, workspace = true }
sp-version = { default-features = false, workspace = true }
sp-io = { workspace = true, default-features = false }

#added
sp-authority-discovery = { default-features = false, workspace = true }
sp-block-builder = { default-features = false, workspace = true }
sp-consensus-babe = { default-features = false, workspace = true }
sp-core = { default-features = false, workspace = true }
sp-inherents = { default-features = false, workspace = true }
sp-staking = { default-features = false, workspace = true }
sp-npos-elections = { default-features = false, workspace = true }
frame-election-provider-support = { default-features = false, workspace = true }
pallet-randomness-collective-flip = { default-features = false, workspace = true }
pallet-assets = { default-features = false, workspace = true }
thea-staking = { default-features = false, path = "../pallets/thea-staking" }
pallet-nomination-pools = { default-features = false, workspace = true }
#end added

# Used for the node template"s RPCs
frame-system-rpc-runtime-api = { default-features = false, workspace = true }

# Used for runtime benchmarking
frame-benchmarking = { default-features = false, workspace = true, optional = true }
frame-system-benchmarking = { default-features = false, workspace = true, optional = true }
pallet-society = { default-features = false, workspace = true, optional = true }

# ORML Pallets
orml-vesting = { workspace = true, default-features = false }

# Local Dependecies
polkadex-primitives = { workspace = true, default-features = false }
pdex-migration = { path = "../pallets/pdex-migration", default-features = false }
asset-handler = { path = "../pallets/asset-handler", default-features = false }
chainbridge = { path ="../pallets/chainbridge", default-features = false }
thea-cross-chain-governance = { path = "../pallets/thea-cross-chain-governance", default-features = false }

# Orderbook 
pallet-ocex-lmp = { path = "../pallets/ocex", default-features = false }

# Parachain Rewards
pallet-rewards = { path = "../pallets/rewards", default-features = false }

# Thea
<<<<<<< HEAD
thea = {path = "../pallets/thea", default-features = false }
=======
thea = { path = "../pallets/thea", default-features = false }
thea-primitives = { path = "../thea-primitives", default-features = false  }
>>>>>>> 2d2e47da

# Liquidity Pallet
liquidity = { path = "../pallets/liquidity", default-features = false }

# Try Runtime
frame-try-runtime = { workspace = true, optional = true, default-features = false }

pallet-asset-handler-runtime-api = { path = "../pallets/asset-handler/rpc/runtime-api", default-features = false }


[build-dependencies]
substrate-wasm-builder = { workspace = true }

[features]
default = ["std"]
std = [
    "parity-scale-codec/std",
    "scale-info/std",
    "log/std",
    "pallet-authorship/std",
    "pallet-babe/std",
    "pallet-balances/std",
    "pallet-grandpa/std",
    "pallet-im-online/std",
    "pallet-offences/std",
    "pallet-session/std",
    "pallet-staking/std",
    "pallet-multisig/std",
    "pallet-sudo/std",
    "pallet-utility/std",
    "pallet-timestamp/std",
    "pallet-transaction-payment/std",
    "pallet-transaction-payment-rpc-runtime-api/std",
    "pallet-treasury/std",
    "pallet-collective/std",
    "pallet-democracy/std",
    "pallet-elections-phragmen/std",
    "pallet-membership/std",
    "pallet-scheduler/std",
    "pallet-bounties/std",
    "pallet-preimage/std",
    "pallet-indices/std",
    "pallet-identity/std",
    "pallet-proxy/std",
    "pallet-recovery/std",
    "pallet-election-provider-multi-phase/std",
    "pallet-authority-discovery/std",
    "pallet-child-bounties/std",
    "frame-support/std",
    "frame-system/std",
    "frame-executive/std",
    "sp-api/std",
    "sp-offchain/std",
    "sp-runtime/std",
    "sp-session/std",
    "sp-std/std",
    "sp-transaction-pool/std",
    "sp-version/std",
    "sp-io/std",
    "sp-authority-discovery/std",
    "sp-block-builder/std",
    "sp-consensus-babe/std",
    "sp-core/std",
    "sp-inherents/std",
    "sp-staking/std",
    "sp-npos-elections/std",
    "frame-election-provider-support/std",
    "pallet-randomness-collective-flip/std",
    "pallet-assets/std",
    "frame-system-rpc-runtime-api/std",
    "orml-vesting/std",
    "polkadex-primitives/std",
    "pdex-migration/std",
    "asset-handler/std",
    "chainbridge/std",
    "pallet-ocex-lmp/std",
<<<<<<< HEAD
=======
    "pallet-rewards/std",
    "frame-try-runtime/std",
>>>>>>> 2d2e47da
    "pallet-asset-handler-runtime-api/std",
    "thea-staking/std",
    "pallet-nomination-pools/std",
    "pallet-asset-handler-runtime-api/std",
    "thea/std",
    "thea-cross-chain-governance/std",
    "liquidity/std",
]
runtime-benchmarks = [
    #theirs
	"frame-support/runtime-benchmarks",
	"frame-system/runtime-benchmarks",
    "frame-benchmarking/runtime-benchmarks",
    "frame-system-benchmarking",
	"sp-runtime/runtime-benchmarks",
    "hex-literal",
    #our
    "pallet-ocex-lmp/runtime-benchmarks",
    "asset-handler/runtime-benchmarks",
    "pdex-migration/runtime-benchmarks",
    "pallet-rewards/runtime-benchmarks",
    "liquidity/runtime-benchmarks",
]
try-runtime = [
    "frame-executive/try-runtime",
    "frame-try-runtime",
    "frame-support/try-runtime",
    "frame-system/try-runtime",
    "pallet-election-provider-multi-phase/try-runtime",
    "pallet-babe/try-runtime",
    "pallet-balances/try-runtime",
    "pallet-bounties/try-runtime",
    "pallet-collective/try-runtime",
    "pallet-elections-phragmen/try-runtime",
    "pallet-grandpa/try-runtime",
    "pallet-identity/try-runtime",
    "pallet-im-online/try-runtime",
    "pallet-indices/try-runtime",
    "pallet-child-bounties/try-runtime",
    "pallet-preimage/try-runtime",
    "pallet-membership/try-runtime",
    "pallet-multisig/try-runtime",
    "pallet-proxy/try-runtime",
    "pallet-scheduler/try-runtime",
    "pallet-society/try-runtime",
    "pallet-staking/try-runtime",
    "pallet-timestamp/try-runtime",
    "pallet-treasury/try-runtime",
    "pallet-democracy/try-runtime",
    "pallet-utility/try-runtime",
    "orml-vesting/try-runtime",
    "pdex-migration/try-runtime",
    "pallet-rewards/try-runtime",
    "liquidity/try-runtime",
]<|MERGE_RESOLUTION|>--- conflicted
+++ resolved
@@ -64,6 +64,7 @@
 sp-transaction-pool = { default-features = false, workspace = true }
 sp-version = { default-features = false, workspace = true }
 sp-io = { workspace = true, default-features = false }
+sp-finality-grandpa = { workspace = true, default-features = false }
 
 #added
 sp-authority-discovery = { default-features = false, workspace = true }
@@ -101,16 +102,8 @@
 # Orderbook 
 pallet-ocex-lmp = { path = "../pallets/ocex", default-features = false }
 
-# Parachain Rewards
-pallet-rewards = { path = "../pallets/rewards", default-features = false }
-
 # Thea
-<<<<<<< HEAD
 thea = {path = "../pallets/thea", default-features = false }
-=======
-thea = { path = "../pallets/thea", default-features = false }
-thea-primitives = { path = "../thea-primitives", default-features = false  }
->>>>>>> 2d2e47da
 
 # Liquidity Pallet
 liquidity = { path = "../pallets/liquidity", default-features = false }
@@ -119,7 +112,6 @@
 frame-try-runtime = { workspace = true, optional = true, default-features = false }
 
 pallet-asset-handler-runtime-api = { path = "../pallets/asset-handler/rpc/runtime-api", default-features = false }
-
 
 [build-dependencies]
 substrate-wasm-builder = { workspace = true }
@@ -181,24 +173,19 @@
     "pallet-randomness-collective-flip/std",
     "pallet-assets/std",
     "frame-system-rpc-runtime-api/std",
+    "pallet-society/std",
     "orml-vesting/std",
     "polkadex-primitives/std",
     "pdex-migration/std",
     "asset-handler/std",
     "chainbridge/std",
     "pallet-ocex-lmp/std",
-<<<<<<< HEAD
-=======
-    "pallet-rewards/std",
-    "frame-try-runtime/std",
->>>>>>> 2d2e47da
     "pallet-asset-handler-runtime-api/std",
     "thea-staking/std",
     "pallet-nomination-pools/std",
     "pallet-asset-handler-runtime-api/std",
     "thea/std",
-    "thea-cross-chain-governance/std",
-    "liquidity/std",
+    "thea-cross-chain-governance/std"
 ]
 runtime-benchmarks = [
     #theirs
@@ -212,8 +199,6 @@
     "pallet-ocex-lmp/runtime-benchmarks",
     "asset-handler/runtime-benchmarks",
     "pdex-migration/runtime-benchmarks",
-    "pallet-rewards/runtime-benchmarks",
-    "liquidity/runtime-benchmarks",
 ]
 try-runtime = [
     "frame-executive/try-runtime",
@@ -244,6 +229,4 @@
     "pallet-utility/try-runtime",
     "orml-vesting/try-runtime",
     "pdex-migration/try-runtime",
-    "pallet-rewards/try-runtime",
-    "liquidity/try-runtime",
 ]