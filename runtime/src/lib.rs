// This file is part of Substrate.

// Copyright (C) 2018-2021 Parity Technologies (UK) Ltd.
// SPDX-License-Identifier: GPL-3.0-or-later WITH Classpath-exception-2.0

// This program is free software: you can redistribute it and/or modify
// it under the terms of the GNU General Public License as published by
// the Free Software Foundation, either version 3 of the License, or
// (at your option) any later version.

// This program is distributed in the hope that it will be useful,
// but WITHOUT ANY WARRANTY; without even the implied warranty of
// MERCHANTABILITY or FITNESS FOR A PARTICULAR PURPOSE. See the
// GNU General Public License for more details.

// You should have received a copy of the GNU General Public License
// along with this program. If not, see <https://www.gnu.org/licenses/>.

//! The Substrate runtime. This can be compiled with `#[no_std]`, ready for Wasm.
#![cfg_attr(not(feature = "std"), no_std)]
// `construct_runtime!` does a lot of recursion and requires us to increase the limit to 256.
#![recursion_limit = "256"]

use frame_election_provider_support::{onchain, ElectionDataProvider, SequentialPhragmen};
use frame_support::{
	construct_runtime,
	pallet_prelude::ConstU32,
	parameter_types,
	traits::{
		ConstU16, Currency, EitherOfDiverse, EnsureOrigin, EqualPrivilegeOnly, Everything, Get,
		Imbalance, InstanceFilter, KeyOwnerProofSystem, LockIdentifier, OnUnbalanced,
		U128CurrencyToVote,
	},
	weights::{
		constants::{BlockExecutionWeight, ExtrinsicBaseWeight, RocksDbWeight, WEIGHT_PER_SECOND},
		ConstantMultiplier, DispatchClass, Weight, WeightToFeeCoefficient,
	},
	PalletId, RuntimeDebug,
};
use parity_scale_codec::{Decode, Encode, MaxEncodedLen};
use sp_std::vec;

#[cfg(any(feature = "std", test))]
pub use frame_system::Call as SystemCall;
use frame_system::{
	limits::{BlockLength, BlockWeights},
	EnsureRoot, EnsureSigned, RawOrigin,
};
#[cfg(any(feature = "std", test))]
pub use pallet_balances::Call as BalancesCall;
use pallet_grandpa::{
	fg_primitives, AuthorityId as GrandpaId, AuthorityList as GrandpaAuthorityList,
};
use pallet_im_online::sr25519::AuthorityId as ImOnlineId;
use pallet_session::historical as pallet_session_historical;
#[cfg(any(feature = "std", test))]
pub use pallet_staking::StakerStatus;
pub use pallet_transaction_payment::{CurrencyAdapter, Multiplier, TargetedFeeAdjustment};
use pallet_transaction_payment::{FeeDetails, RuntimeDispatchInfo};
use polkadex_primitives::AssetId;
pub use polkadex_primitives::{
	AccountId, AccountIndex, Balance, BlockNumber, Hash, Index, Moment, Signature,
};
use smallvec::smallvec;
use sp_api::impl_runtime_apis;
use sp_authority_discovery::AuthorityId as AuthorityDiscoveryId;
use sp_core::{crypto::KeyTypeId, OpaqueMetadata};
use sp_inherents::{CheckInherentsResult, InherentData};

#[cfg(any(feature = "std", test))]
pub use sp_runtime::BuildStorage;
use sp_runtime::{
	create_runtime_str,
	curve::PiecewiseLinear,
	generic, impl_opaque_keys,
	traits::{
		self, AccountIdConversion, BlakeTwo256, Block as BlockT, BlockNumberProvider, NumberFor,
		OpaqueKeys, SaturatedConversion, StaticLookup,
	},
	transaction_validity::{TransactionPriority, TransactionSource, TransactionValidity},
	ApplyExtrinsicResult, FixedPointNumber, FixedU128, Perbill, Percent, Permill, Perquintill,
};
use sp_std::prelude::*;
#[cfg(any(feature = "std", test))]
use sp_version::NativeVersion;
use sp_version::RuntimeVersion;
use static_assertions::const_assert;

use constants::{currency::*, time::*};
use frame_support::weights::{WeightToFeeCoefficients, WeightToFeePolynomial};

/// Implementations of some helper traits passed into runtime modules as associated types.
pub mod impls;

/// Constant values used within the runtime.
pub mod constants;
mod weights;

// Make the WASM binary available.
#[cfg(feature = "std")]
include!(concat!(env!("OUT_DIR"), "/wasm_binary.rs"));

/// Wasm binary unwrapped. If built with `SKIP_WASM_BUILD`, the function panics.
#[cfg(feature = "std")]
pub fn wasm_binary_unwrap() -> &'static [u8] {
	WASM_BINARY.expect(
		"Development wasm binary is not available. This means the client is \
						built with `SKIP_WASM_BUILD` flag and it is only usable for \
						production chains. Please rebuild with the flag disabled.",
	)
}

/// Runtime version.
pub const VERSION: RuntimeVersion = RuntimeVersion {
	spec_name: create_runtime_str!("node"),
	impl_name: create_runtime_str!("polkadex-official"),
	authoring_version: 10,
	// Per convention: if the runtime behavior changes, increment spec_version
	// and set impl_version to 0. If only runtime
	// implementation changes and behavior does not, then leave spec_version as
	// is and increment impl_version.
	spec_version: 282,
	impl_version: 0,
	apis: RUNTIME_API_VERSIONS,
	transaction_version: 2,
	state_version: 0, // TODO: Check if this is correct?
};

/// The BABE epoch configuration at genesis.
pub const BABE_GENESIS_EPOCH_CONFIG: sp_consensus_babe::BabeEpochConfiguration =
	sp_consensus_babe::BabeEpochConfiguration {
		c: PRIMARY_PROBABILITY,
		allowed_slots: sp_consensus_babe::AllowedSlots::PrimaryAndSecondaryPlainSlots,
	};

/// Native version.
#[cfg(any(feature = "std", test))]
pub fn native_version() -> NativeVersion {
	NativeVersion { runtime_version: VERSION, can_author_with: Default::default() }
}

type NegativeImbalance = <Balances as Currency<AccountId>>::NegativeImbalance;

pub struct DealWithFees;
impl OnUnbalanced<NegativeImbalance> for DealWithFees {
	fn on_unbalanceds<B>(mut fees_then_tips: impl Iterator<Item = NegativeImbalance>) {
		if let Some(mut fees) = fees_then_tips.next() {
			if let Some(tips) = fees_then_tips.next() {
				tips.merge_into(&mut fees);
			}
			// Sent everything to treasury
			Treasury::on_unbalanced(fees);
		}
	}
}

/// We assume that ~10% of the block weight is consumed by `on_initialize` handlers.
/// This is used to limit the maximal weight of a single extrinsic.
const AVERAGE_ON_INITIALIZE_RATIO: Perbill = Perbill::from_percent(10);
/// We allow `Normal` extrinsics to fill up the block up to 75%, the rest can be used
/// by  Operational  extrinsics.
const NORMAL_DISPATCH_RATIO: Perbill = Perbill::from_percent(75);
/// We allow for 4 seconds of compute with a 12 second average block time.
const MAXIMUM_BLOCK_WEIGHT: Weight = 4 * WEIGHT_PER_SECOND;

parameter_types! {
	pub const BlockHashCount: BlockNumber = 2400;
	pub const Version: RuntimeVersion = VERSION;
	pub RuntimeBlockLength: BlockLength =
		BlockLength::max_with_normal_ratio(5 * 1024 * 1024, NORMAL_DISPATCH_RATIO);
	pub RuntimeBlockWeights: BlockWeights = BlockWeights::builder()
		.base_block(BlockExecutionWeight::get())
		.for_class(DispatchClass::all(), |weights| {
			weights.base_extrinsic = ExtrinsicBaseWeight::get();
		})
		.for_class(DispatchClass::Normal, |weights| {
			weights.max_total = Some(NORMAL_DISPATCH_RATIO * MAXIMUM_BLOCK_WEIGHT);
		})
		.for_class(DispatchClass::Operational, |weights| {
			weights.max_total = Some(MAXIMUM_BLOCK_WEIGHT);
			// Operational transactions have some extra reserved space, so that they
			// are included even if block reached `MAXIMUM_BLOCK_WEIGHT`.
			weights.reserved = Some(
				MAXIMUM_BLOCK_WEIGHT - NORMAL_DISPATCH_RATIO * MAXIMUM_BLOCK_WEIGHT
			);
		})
		.avg_block_initialization(AVERAGE_ON_INITIALIZE_RATIO)
		.build_or_panic();
	pub const SS58Prefix: u8 = 88;
}

const_assert!(NORMAL_DISPATCH_RATIO.deconstruct() >= AVERAGE_ON_INITIALIZE_RATIO.deconstruct());

impl frame_system::Config for Runtime {
	type BaseCallFilter = Everything;
	type BlockWeights = RuntimeBlockWeights;
	type BlockLength = RuntimeBlockLength;
	type DbWeight = RocksDbWeight;
	type Origin = Origin;
	type Call = Call;
	type Index = Index;
	type BlockNumber = BlockNumber;
	type Hash = Hash;
	type Hashing = BlakeTwo256;
	type AccountId = AccountId;
	type Lookup = Indices;
	type Header = generic::Header<BlockNumber, BlakeTwo256>;
	type Event = Event;
	type BlockHashCount = BlockHashCount;
	type Version = Version;
	type PalletInfo = PalletInfo;
	type AccountData = pallet_balances::AccountData<Balance>;
	type OnNewAccount = ();
	type OnKilledAccount = ();
	type SystemWeightInfo = frame_system::weights::SubstrateWeight<Runtime>;
	type SS58Prefix = SS58Prefix;
	type OnSetCode = ();
	type MaxConsumers = frame_support::traits::ConstU32<16>;
}

impl pallet_utility::Config for Runtime {
	type Event = Event;
	type Call = Call;
	type PalletsOrigin = OriginCaller;
	type WeightInfo = pallet_utility::weights::SubstrateWeight<Runtime>;
}

parameter_types! {
	// One storage item; key size is 32; value is size 4+4+16+32 bytes = 56 bytes.
	pub const DepositBase: Balance = deposit(1, 88);
	// Additional storage item size of 32 bytes.
	pub const DepositFactor: Balance = deposit(0, 32);
	pub const MaxSignatories: u16 = 100;
}

impl pallet_multisig::Config for Runtime {
	type Event = Event;
	type Call = Call;
	type Currency = Balances;
	type DepositBase = DepositBase;
	type DepositFactor = DepositFactor;
	type MaxSignatories = MaxSignatories;
	type WeightInfo = pallet_multisig::weights::SubstrateWeight<Runtime>;
}

parameter_types! {
	// One storage item; key size 32, value size 8; .
	pub const ProxyDepositBase: Balance = deposit(1, 8);
	// Additional storage item size of 33 bytes.
	pub const ProxyDepositFactor: Balance = deposit(0, 33);
	pub const MaxProxies: u16 = 32;
	pub const AnnouncementDepositBase: Balance = deposit(1, 8);
	pub const AnnouncementDepositFactor: Balance = deposit(0, 66);
	pub const MaxPending: u16 = 32;
}
use scale_info::TypeInfo;
use sp_core::crypto::AccountId32;
use sp_npos_elections::ExtendedBalance;

/// The type used to represent the kinds of proxying allowed.
#[derive(
	Copy,
	Clone,
	Eq,
	PartialEq,
	Ord,
	PartialOrd,
	Encode,
	Decode,
	RuntimeDebug,
	MaxEncodedLen,
	TypeInfo,
)]
#[allow(clippy::unnecessary_cast)]
pub enum ProxyType {
	Any = 0,
	NonTransfer = 1,
	Governance = 2,
	Staking = 3,
}

impl Default for ProxyType {
	fn default() -> Self {
		Self::Any
	}
}

impl InstanceFilter<Call> for ProxyType {
	fn filter(&self, c: &Call) -> bool {
		match self {
			ProxyType::Any => false,
			ProxyType::NonTransfer => !matches!(
				c,
				Call::Balances(..) | Call::Indices(pallet_indices::Call::transfer { .. })
			),
			ProxyType::Governance => matches!(
				c,
				Call::Council(..) |
					Call::TechnicalCommittee(..) |
					Call::Elections(..) | Call::Treasury(..) |
					Call::OrderbookCommittee(..)
			),
			ProxyType::Staking => matches!(c, Call::Staking(..)),
		}
	}
	fn is_superset(&self, o: &Self) -> bool {
		match (self, o) {
			(x, y) if x == y => true,
			(ProxyType::Any, _) => true,
			(_, ProxyType::Any) => false,
			(ProxyType::NonTransfer, _) => true,
			_ => false,
		}
	}
}

impl pallet_proxy::Config for Runtime {
	type Event = Event;
	type Call = Call;
	type Currency = Balances;
	type ProxyType = ProxyType;
	type ProxyDepositBase = ProxyDepositBase;
	type ProxyDepositFactor = ProxyDepositFactor;
	type MaxProxies = MaxProxies;
	type WeightInfo = pallet_proxy::weights::SubstrateWeight<Runtime>;
	type MaxPending = MaxPending;
	type CallHasher = BlakeTwo256;
	type AnnouncementDepositBase = AnnouncementDepositBase;
	type AnnouncementDepositFactor = AnnouncementDepositFactor;
}

parameter_types! {
	pub MaximumSchedulerWeight: Weight = Perbill::from_percent(80) *
		RuntimeBlockWeights::get().max_block;
	pub const MaxScheduledPerBlock: u32 = 50;
	// Retry a scheduled item every 10 blocks (1 minute) until the preimage exists.
	pub const NoPreimagePostponement: Option<u32> = Some(10);
}

impl pallet_scheduler::Config for Runtime {
	type Event = Event;
	type Origin = Origin;
	type PalletsOrigin = OriginCaller;
	type Call = Call;
	type MaximumWeight = MaximumSchedulerWeight;
	type ScheduleOrigin = EnsureRoot<AccountId>;
	type OriginPrivilegeCmp = EqualPrivilegeOnly;
	type MaxScheduledPerBlock = MaxScheduledPerBlock;
	type WeightInfo = pallet_scheduler::weights::SubstrateWeight<Runtime>;
	type PreimageProvider = Preimage;
	type NoPreimagePostponement = NoPreimagePostponement;
}

parameter_types! {
	pub const PreimageMaxSize: u32 = 4096 * 1024;
	pub const PreimageBaseDeposit: Balance = DOLLARS;
	// One cent: PDEX 10,000 / MB
	pub const PreimageByteDeposit: Balance = CENTS;
}

impl pallet_preimage::Config for Runtime {
	type WeightInfo = pallet_preimage::weights::SubstrateWeight<Runtime>;
	type Event = Event;
	type Currency = Balances;
	type ManagerOrigin = EnsureRoot<AccountId>;
	type MaxSize = PreimageMaxSize;
	type BaseDeposit = PreimageBaseDeposit;
	type ByteDeposit = PreimageByteDeposit;
}

parameter_types! {
	// NOTE: Currently it is not possible to change the epoch duration after the chain has started.
	//       Attempting to do so will brick block production.
	pub const EpochDuration: u64 = EPOCH_DURATION_IN_SLOTS as u64;
	pub const ExpectedBlockTime: Moment = MILLISECS_PER_BLOCK;
	pub const ReportLongevity: u64 =
		BondingDuration::get() as u64 * SessionsPerEra::get() as u64 * EpochDuration::get();
	pub const MaxAuthorities: u32 = 200;
}

impl pallet_babe::Config for Runtime {
	type EpochDuration = EpochDuration;
	type ExpectedBlockTime = ExpectedBlockTime;
	type EpochChangeTrigger = pallet_babe::ExternalTrigger;

	type KeyOwnerProofSystem = Historical;

	type KeyOwnerProof = <Self::KeyOwnerProofSystem as KeyOwnerProofSystem<(
		KeyTypeId,
		pallet_babe::AuthorityId,
	)>>::Proof;

	type KeyOwnerIdentification = <Self::KeyOwnerProofSystem as KeyOwnerProofSystem<(
		KeyTypeId,
		pallet_babe::AuthorityId,
	)>>::IdentificationTuple;

	type HandleEquivocation =
		pallet_babe::EquivocationHandler<Self::KeyOwnerIdentification, Offences, ReportLongevity>;
	type WeightInfo = weights::pallet_babe::WeightInfo<Runtime>;
	type DisabledValidators = Session;
	type MaxAuthorities = MaxAuthorities;
}

parameter_types! {
	pub const IndexDeposit: Balance = PDEX;
}

impl pallet_indices::Config for Runtime {
	type AccountIndex = AccountIndex;
	type Currency = Balances;
	type Deposit = IndexDeposit;
	type Event = Event;
	type WeightInfo = pallet_indices::weights::SubstrateWeight<Runtime>;
}

parameter_types! {
	pub const ExistentialDeposit: Balance = PDEX;
	pub const MaxLocks: u32 = 50;
	pub const MaxReserves: u32 = 50;
}

impl pallet_balances::Config for Runtime {
	type Balance = Balance;
	type DustRemoval = ();
	type Event = Event;
	type ExistentialDeposit = ExistentialDeposit;
	type AccountStore = frame_system::Pallet<Runtime>;
	type MaxLocks = MaxLocks;
	type MaxReserves = MaxReserves;
	type ReserveIdentifier = [u8; 8];
	type WeightInfo = pallet_balances::weights::SubstrateWeight<Runtime>;
}

parameter_types! {
	pub const TransactionByteFee: Balance = 10 * MILLICENTS;
	pub const TargetBlockFullness: Perquintill = Perquintill::from_percent(25);
	pub AdjustmentVariable: Multiplier = Multiplier::saturating_from_rational(3, 100_000);
	pub MinimumMultiplier: Multiplier = Multiplier::saturating_from_rational(1, 1_000_000_000u128);
	pub const OperationalFeeMultiplier: u8 = 5;
}

pub struct WeightToFee;
impl WeightToFeePolynomial for WeightToFee {
	type Balance = Balance;
	fn polynomial() -> WeightToFeeCoefficients<Self::Balance> {
		// Extrinsic base weight (smallest non-zero weight) is mapped to 1/10 CENT:
		let p = CENTS;
		let q = 10 * Balance::from(ExtrinsicBaseWeight::get());
		smallvec![WeightToFeeCoefficient {
			degree: 1,
			negative: false,
			coeff_frac: Perbill::from_rational(p % q, q),
			coeff_integer: p / q,
		}]
	}
}

impl pallet_transaction_payment::Config for Runtime {
	type Event = Event;
	type OnChargeTransaction = CurrencyAdapter<Balances, DealWithFees>;
	type OperationalFeeMultiplier = OperationalFeeMultiplier;
	type WeightToFee = WeightToFee;
	type LengthToFee = ConstantMultiplier<Balance, TransactionByteFee>;
	type FeeMultiplierUpdate =
		TargetedFeeAdjustment<Self, TargetBlockFullness, AdjustmentVariable, MinimumMultiplier>;
}

parameter_types! {
	pub const MinimumPeriod: Moment = SLOT_DURATION / 2;
}

impl pallet_timestamp::Config for Runtime {
	type Moment = Moment;
	type OnTimestampSet = Babe;
	type MinimumPeriod = MinimumPeriod;
	type WeightInfo = pallet_timestamp::weights::SubstrateWeight<Runtime>;
}

parameter_types! {
	pub const UncleGenerations: BlockNumber = 0;
}

impl pallet_authorship::Config for Runtime {
	type FindAuthor = pallet_session::FindAccountFromAuthorIndex<Self, Babe>;
	type UncleGenerations = UncleGenerations;
	type FilterUncle = ();
	type EventHandler = (Staking, ImOnline);
}

impl_opaque_keys! {
	pub struct SessionKeys {
		pub grandpa: Grandpa,
		pub babe: Babe,
		pub im_online: ImOnline,
		pub authority_discovery: AuthorityDiscovery,
		pub orderbook: OCEX,
	}
}

impl pallet_session::Config for Runtime {
	type Event = Event;
	type ValidatorId = <Self as frame_system::Config>::AccountId;
	type ValidatorIdOf = pallet_staking::StashOf<Self>;
	type ShouldEndSession = Babe;
	type NextSessionRotation = Babe;
	type SessionManager = pallet_session::historical::NoteHistoricalRoot<Self, Staking>;
	type SessionHandler = <SessionKeys as OpaqueKeys>::KeyTypeIdProviders;
	type Keys = SessionKeys;
	type WeightInfo = pallet_session::weights::SubstrateWeight<Runtime>;
}

impl pallet_session::historical::Config for Runtime {
	type FullIdentification = pallet_staking::Exposure<AccountId, Balance>;
	type FullIdentificationOf = pallet_staking::ExposureOf<Runtime>;
}

pallet_staking_reward_curve::build! {
	const REWARD_CURVE: PiecewiseLinear<'static> = curve!(
		min_inflation: 0_025_000,
		max_inflation: 0_100_000,
		// Before, we launch the products we want 50% of supply to be staked
		ideal_stake: 0_500_000,
		falloff: 0_050_000,
		max_piece_count: 40,
		test_precision: 0_005_000,
	);
}

parameter_types! {
	// Six session in a an era (24 hrs)
	pub const SessionsPerEra: sp_staking::SessionIndex = 6;
	// 28 era for unbonding (28 days)
	pub const BondingDuration: sp_staking::EraIndex = 28;
	pub const SlashDeferDuration: sp_staking::EraIndex = 27;
	pub const RewardCurve: &'static PiecewiseLinear<'static> = &REWARD_CURVE;
	pub const MaxNominatorRewardedPerValidator: u32 = 256;
	pub const OffendingValidatorsThreshold: Perbill = Perbill::from_percent(17);
}

pub struct StakingBenchmarkingConfig;
impl pallet_staking::BenchmarkingConfig for StakingBenchmarkingConfig {
	type MaxValidators = ConstU32<1000>;
	type MaxNominators = ConstU32<1000>;
}

pub struct OnChainSeqPhragmen;
impl onchain::Config for OnChainSeqPhragmen {
	type System = Runtime;
	type Solver = SequentialPhragmen<
		AccountId,
		pallet_election_provider_multi_phase::SolutionAccuracyOf<Runtime>,
	>;
	type DataProvider = <Runtime as pallet_election_provider_multi_phase::Config>::DataProvider;
	type WeightInfo = frame_election_provider_support::weights::SubstrateWeight<Runtime>;
}

impl onchain::BoundedConfig for OnChainSeqPhragmen {
	type VotersBound = MaxElectingVoters;
	type TargetsBound = ConstU32<2_000>;
}

impl pallet_staking::Config for Runtime {
	type Currency = Balances;
	type CurrencyBalance = Balance;
	type UnixTime = Timestamp;
	type CurrencyToVote = U128CurrencyToVote;
	type ElectionProvider = ElectionProviderMultiPhase;
	type GenesisElectionProvider = onchain::UnboundedExecution<OnChainSeqPhragmen>;
	type MaxNominations = MaxNominations;
	type RewardRemainder = Treasury;
	type Event = Event;
	type Slash = Treasury;
	type Reward = ();
	type SessionsPerEra = SessionsPerEra;
	type BondingDuration = BondingDuration;
	type SlashDeferDuration = SlashDeferDuration;
	/// A super-majority of the council can cancel the slash.
	type SlashCancelOrigin = EitherOfDiverse<
		EnsureRoot<AccountId>,
		pallet_collective::EnsureProportionAtLeast<AccountId, CouncilCollective, 3, 4>,
	>;
	type SessionInterface = Self;
	type EraPayout = pallet_staking::ConvertCurve<RewardCurve>;
	type NextNewSession = Session;
	type MaxNominatorRewardedPerValidator = MaxNominatorRewardedPerValidator;
	type OffendingValidatorsThreshold = OffendingValidatorsThreshold;
	type VoterList = pallet_staking::UseNominatorsAndValidatorsMap<Runtime>;
	type MaxUnlockingChunks = ConstU32<32>;
	type OnStakerSlash = ();
	type BenchmarkingConfig = StakingBenchmarkingConfig;
	type WeightInfo = pallet_staking::weights::SubstrateWeight<Runtime>;
}

parameter_types! {
	// phase durations. 1/4 of the last session for each.
	pub const SignedPhase: u32 = EPOCH_DURATION_IN_SLOTS / 4;
	pub const UnsignedPhase: u32 = EPOCH_DURATION_IN_SLOTS / 4 ;

	// signed config
	pub const SignedMaxSubmissions: u32 = 16;
	// 40 PDEXs fixed deposit..
	pub const SignedDepositBase: Balance = deposit(2, 0);
	// 0.01 PDEX per KB of solution data.
	pub const SignedDepositByte: Balance = deposit(0, 10) / 1024;
	// Each good submission will get 1 DOT as reward
	pub SignedRewardBase: Balance = UNITS;
	pub BetterUnsignedThreshold: Perbill = Perbill::from_rational(1u32, 10_000);


	pub const MultiPhaseUnsignedPriority: TransactionPriority = StakingUnsignedPriority::get() - 1u64;
	pub MinerMaxWeight: Weight = RuntimeBlockWeights::get()
		.get(DispatchClass::Normal)
		.max_extrinsic.expect("Normal extrinsics have a weight limit configured; qed")
		.saturating_sub(BlockExecutionWeight::get());
	// Solution can occupy 90% of normal block size
	pub MinerMaxLength: u32 = Perbill::from_rational(9u32, 10) *
		*RuntimeBlockLength::get()
		.max
		.get(DispatchClass::Normal);

	// miner configs
	pub const MinerMaxIterations: u32 = 10;
	pub OffchainRepeat: BlockNumber = 5;
}

frame_election_provider_support::generate_solution_type!(
	#[compact]
	pub struct NposSolution16::<
		VoterIndex = u32,
		TargetIndex = u16,
		Accuracy = sp_runtime::PerU16,
		MaxVoters = MaxElectingVoters,
	>(16)
);
// pub const MAX_NOMINATIONS: u32 =
//     <NposCompactSolution16 as sp_npos_elections::NposSolution>::LIMIT as u32;

parameter_types! {
	pub MaxNominations: u32 = <NposSolution16 as frame_election_provider_support::NposSolution>::LIMIT as u32;
	pub MaxElectingVoters: u32 = 10_000;
}

/// The numbers configured here could always be more than the the maximum limits of staking pallet
/// to ensure election snapshot will not run out of memory. For now, we set them to smaller values
/// since the staking is bounded and the weight pipeline takes hours for this single pallet.
pub struct ElectionProviderBenchmarkConfig;
impl pallet_election_provider_multi_phase::BenchmarkingConfig for ElectionProviderBenchmarkConfig {
	const VOTERS: [u32; 2] = [1000, 2000];
	const TARGETS: [u32; 2] = [500, 1000];
	const ACTIVE_VOTERS: [u32; 2] = [500, 800];
	const DESIRED_TARGETS: [u32; 2] = [200, 400];
	const SNAPSHOT_MAXIMUM_VOTERS: u32 = 1000;
	const MINER_MAXIMUM_VOTERS: u32 = 1000;
	const MAXIMUM_TARGETS: u32 = 300;
}

/// Maximum number of iterations for balancing that will be executed in the embedded OCW
/// miner of election provider multi phase.
pub const MINER_MAX_ITERATIONS: u32 = 10;

/// A source of random balance for NposSolver, which is meant to be run by the OCW election miner.
pub struct OffchainRandomBalancing;
impl Get<Option<(usize, ExtendedBalance)>> for OffchainRandomBalancing {
	fn get() -> Option<(usize, ExtendedBalance)> {
		use sp_runtime::traits::TrailingZeroInput;
		let iters = match MINER_MAX_ITERATIONS {
			0 => 0,
			max => {
				let seed = sp_io::offchain::random_seed();
				let random = <u32>::decode(&mut TrailingZeroInput::new(&seed))
					.expect("input is padded with zeroes; qed") %
					max.saturating_add(1);
				random as usize
			},
		};

		Some((iters, 0))
	}
}

impl pallet_election_provider_multi_phase::MinerConfig for Runtime {
	type AccountId = AccountId;
	type Solution = NposSolution16;
	type MaxVotesPerVoter =
	<<Self as pallet_election_provider_multi_phase::Config>::DataProvider as ElectionDataProvider>::MaxVotesPerVoter;
	type MaxLength = MinerMaxLength;
	type MaxWeight = MinerMaxWeight;

	// The unsigned submissions have to respect the weight of the submit_unsigned call, thus their
	// weight estimate function is wired to this call's weight.
	fn solution_weight(v: u32, t: u32, a: u32, d: u32) -> Weight {
		<
		<Self as pallet_election_provider_multi_phase::Config>::WeightInfo
		as
		pallet_election_provider_multi_phase::WeightInfo
		>::submit_unsigned(v, t, a, d)
	}
}
impl pallet_election_provider_multi_phase::Config for Runtime {
	type Event = Event;
	type Currency = Balances;
	type EstimateCallFee = TransactionPayment;
	type UnsignedPhase = UnsignedPhase;
	type SignedPhase = SignedPhase;
	type BetterSignedThreshold = ();
	type BetterUnsignedThreshold = BetterUnsignedThreshold;
	type OffchainRepeat = OffchainRepeat;
	type MinerTxPriority = MultiPhaseUnsignedPriority;
	type MinerConfig = Self;
	type SignedMaxSubmissions = SignedMaxSubmissions;
	type SignedMaxWeight = MinerMaxWeight;
	type SignedMaxRefunds = ConstU32<3>;
	type SignedRewardBase = SignedRewardBase;
	type SignedDepositBase = SignedDepositBase;
	type SignedDepositByte = SignedDepositByte;
	type SignedDepositWeight = ();
	type MaxElectingVoters = MaxElectingVoters;
	type MaxElectableTargets = ConstU16<{ u16::MAX }>;
	type SlashHandler = ();
	// burn slashes
	type RewardHandler = ();
	type DataProvider = Staking;
	type Fallback = onchain::BoundedExecution<OnChainSeqPhragmen>;
	type GovernanceFallback = onchain::BoundedExecution<OnChainSeqPhragmen>;
	type Solver = SequentialPhragmen<
		AccountId,
		pallet_election_provider_multi_phase::SolutionAccuracyOf<Self>,
	>;
	type ForceOrigin = EitherOfDiverse<
		EnsureRoot<AccountId>,
		pallet_collective::EnsureProportionAtLeast<AccountId, CouncilCollective, 2, 3>,
	>;
	type BenchmarkingConfig = ElectionProviderBenchmarkConfig;
	type WeightInfo = pallet_election_provider_multi_phase::weights::SubstrateWeight<Runtime>;
}

parameter_types! {
	pub const CouncilMotionDuration: BlockNumber = 7 * DAYS;
	pub const CouncilMaxProposals: u32 = 100;
	pub const CouncilMaxMembers: u32 = 100;
}

type CouncilCollective = pallet_collective::Instance1;
impl pallet_collective::Config<CouncilCollective> for Runtime {
	type Origin = Origin;
	type Proposal = Call;
	type Event = Event;
	type MotionDuration = CouncilMotionDuration;
	type MaxProposals = CouncilMaxProposals;
	type MaxMembers = CouncilMaxMembers;
	type DefaultVote = pallet_collective::PrimeDefaultVote;
	type WeightInfo = pallet_collective::weights::SubstrateWeight<Runtime>;
}

parameter_types! {
	pub const CandidacyBond: Balance = 100 * PDEX;
	// 1 storage item created, key size is 32 bytes, value size is 16+16.
	pub const VotingBondBase: Balance = deposit(1, 64);
	// additional data per vote is 32 bytes (account id).
	pub const VotingBondFactor: Balance = deposit(0, 32);
	pub const TermDuration: BlockNumber = 7 * DAYS;
	pub const DesiredMembers: u32 = 5;
	pub const DesiredRunnersUp: u32 = 5;
	pub const ElectionsPhragmenPalletId: LockIdentifier = *b"phrelect";
	pub const MaxCandidates: u32 = 1000;
	pub const MaxVoters: u32 = 10*1000;
}

// Make sure that there are no more than `MaxMembers` members elected via elections-phragmen.
const_assert!(DesiredMembers::get() <= CouncilMaxMembers::get());

impl pallet_elections_phragmen::Config for Runtime {
	type Event = Event;
	type PalletId = ElectionsPhragmenPalletId;
	type Currency = Balances;
	type ChangeMembers = Council;
	// NOTE: this implies that council's genesis members cannot be set directly and must come from
	// this module.
	type InitializeMembers = Council;
	type CurrencyToVote = U128CurrencyToVote;
	type CandidacyBond = CandidacyBond;
	type VotingBondBase = VotingBondBase;
	type VotingBondFactor = VotingBondFactor;
	type LoserCandidate = Treasury;
	type KickedMember = Treasury;
	type DesiredMembers = DesiredMembers;
	type DesiredRunnersUp = DesiredRunnersUp;
	type TermDuration = TermDuration;
	type MaxCandidates = MaxCandidates;
	type MaxVoters = MaxVoters;
	type WeightInfo = pallet_elections_phragmen::weights::SubstrateWeight<Runtime>;
}

parameter_types! {
	pub const TechnicalMotionDuration: BlockNumber = 7 * DAYS;
	pub const TechnicalMaxProposals: u32 = 100;
	pub const TechnicalMaxMembers: u32 = 100;
}

type TechnicalCollective = pallet_collective::Instance2;
impl pallet_collective::Config<TechnicalCollective> for Runtime {
	type Origin = Origin;
	type Proposal = Call;
	type Event = Event;
	type MotionDuration = TechnicalMotionDuration;
	type MaxProposals = TechnicalMaxProposals;
	type MaxMembers = TechnicalMaxMembers;
	type DefaultVote = pallet_collective::PrimeDefaultVote;
	type WeightInfo = pallet_collective::weights::SubstrateWeight<Runtime>;
}

parameter_types! {
	pub const OrderbookMotionDuration: BlockNumber = DAYS;
	pub const OrderbookMaxProposals: u32 = 100;
	pub const OrderbookMaxMembers: u32 = 3;
}

type OrderbookCollective = pallet_collective::Instance3;
impl pallet_collective::Config<OrderbookCollective> for Runtime {
	type Origin = Origin;
	type Proposal = Call;
	type Event = Event;
	type MotionDuration = OrderbookMotionDuration;
	type MaxProposals = OrderbookMaxProposals;
	type MaxMembers = OrderbookMaxMembers;
	type DefaultVote = pallet_collective::PrimeDefaultVote;
	type WeightInfo = pallet_collective::weights::SubstrateWeight<Runtime>;
}

type EnsureRootOrHalfCouncil = EitherOfDiverse<
	EnsureRoot<AccountId>,
	pallet_collective::EnsureProportionMoreThan<AccountId, CouncilCollective, 1, 2>,
>;

type EnsureRootOrHalfOrderbookCouncil = EitherOfDiverse<
	EnsureRoot<AccountId>,
	pallet_collective::EnsureProportionMoreThan<AccountId, OrderbookCollective, 1, 2>,
>;

impl pallet_membership::Config<pallet_membership::Instance1> for Runtime {
	type Event = Event;
	type AddOrigin = EnsureRootOrHalfCouncil;
	type RemoveOrigin = EnsureRootOrHalfCouncil;
	type SwapOrigin = EnsureRootOrHalfCouncil;
	type ResetOrigin = EnsureRootOrHalfCouncil;
	type PrimeOrigin = EnsureRootOrHalfCouncil;
	type MembershipInitialized = TechnicalCommittee;
	type MembershipChanged = TechnicalCommittee;
	type MaxMembers = TechnicalMaxMembers;
	type WeightInfo = pallet_membership::weights::SubstrateWeight<Runtime>;
}

parameter_types! {
	pub const ProposalBond: Permill = Permill::from_percent(5);
	pub const ProposalBondMinimum: Balance = 100 * PDEX;
	pub const SpendPeriod: BlockNumber = 24 * DAYS;
	pub const Burn: Permill = Permill::from_percent(0);
	pub const TipCountdown: BlockNumber = DAYS;
	pub const TipFindersFee: Percent = Percent::from_percent(20);
	pub const TipReportDepositBase: Balance = PDEX;
	pub const DataDepositPerByte: Balance = CENTS;
	pub const BountyDepositBase: Balance = PDEX;
	pub const BountyDepositPayoutDelay: BlockNumber = 8 * DAYS;
	pub const TreasuryPalletId: PalletId = PalletId(*b"py/trsry");
	pub const BountyUpdatePeriod: BlockNumber = 90 * DAYS;
	pub const MaximumReasonLength: u32 = 16384;
	pub const BountyCuratorDeposit: Permill = Permill::from_percent(50);
	pub const BountyValueMinimum: Balance = 10 * PDEX;
	pub const MaxApprovals: u32 = 100;
	pub const MaxActiveChildBountyCount: u32 = 5;
	pub const ChildBountyValueMinimum: Balance = PDEX;
	pub const CuratorDepositMax: Balance = 100 * PDEX;
	pub const CuratorDepositMin: Balance = 10 * PDEX;
	pub const ChildBountyCuratorDepositBase: Permill = Permill::from_percent(10);
}

impl pallet_bounties::Config for Runtime {
	type Event = Event;
	type BountyDepositBase = BountyDepositBase;
	type BountyDepositPayoutDelay = BountyDepositPayoutDelay;
	type BountyUpdatePeriod = BountyUpdatePeriod;
	type BountyValueMinimum = BountyValueMinimum;
	type DataDepositPerByte = DataDepositPerByte;
	type MaximumReasonLength = MaximumReasonLength;
	type WeightInfo = pallet_bounties::weights::SubstrateWeight<Runtime>;
	type ChildBountyManager = ChildBounties;
	type CuratorDepositMultiplier = BountyCuratorDeposit;
	type CuratorDepositMax = CuratorDepositMax;
	type CuratorDepositMin = CuratorDepositMin;
}

impl pallet_child_bounties::Config for Runtime {
	type MaxActiveChildBountyCount = MaxActiveChildBountyCount;
	type ChildBountyValueMinimum = ChildBountyValueMinimum;
	type Event = Event;
	type WeightInfo = pallet_child_bounties::weights::SubstrateWeight<Runtime>;
}

impl pallet_treasury::Config for Runtime {
	type PalletId = TreasuryPalletId;
	type Currency = Balances;
	type ApproveOrigin = EitherOfDiverse<
		EnsureRoot<AccountId>,
		pallet_collective::EnsureProportionAtLeast<AccountId, CouncilCollective, 3, 5>,
	>;
	type RejectOrigin = EnsureRootOrHalfCouncil;
	type Event = Event;
	type OnSlash = ();
	type ProposalBond = ProposalBond;
	type ProposalBondMinimum = ProposalBondMinimum;
	type SpendPeriod = SpendPeriod;
	type Burn = Burn;
	type BurnDestination = ();
	type SpendFunds = Bounties;
	type WeightInfo = pallet_treasury::weights::SubstrateWeight<Runtime>;
	type MaxApprovals = MaxApprovals;
	type ProposalBondMaximum = ();
	type SpendOrigin = frame_support::traits::NeverEnsureOrigin<u128>;
}

parameter_types! {
	// When proposals are moved to public voting
	pub const LaunchPeriod: BlockNumber = 15 * DAYS;
	// How long voting should last
	pub const VotingPeriod: BlockNumber = 15 * DAYS;
	// Fast track voting for techincal council
	pub const FastTrackVotingPeriod: BlockNumber = 3 * HOURS;
	// Minimum deposit for creating a proposal
	pub MinimumDeposit: Balance = 100 * PDEX;
	// Time between approved proposals are executed on-chain
	// EnactmentPeriod > unbonding period of staking
	pub const EnactmentPeriod: BlockNumber = 30 * DAYS;
	// Minimum period of vote locking
	// Note: VoteLockingPeriod >= EnactmentPeriod
	pub const VoteLockingPeriod: BlockNumber = 30 * DAYS;
	// Cool-off period before a vetoed proposal can be submitted back again
	pub const CooloffPeriod: BlockNumber = 28 * DAYS;
	pub const InstantAllowed: bool = true;
	pub const MaxVotes: u32 = 100;
	pub const MaxProposals: u32 = 100;

}

impl pallet_democracy::Config for Runtime {
	type Proposal = Call;
	type Event = Event;
	type Currency = Balances;
	type EnactmentPeriod = EnactmentPeriod;
	type LaunchPeriod = LaunchPeriod;
	type VotingPeriod = VotingPeriod;
	type VoteLockingPeriod = VoteLockingPeriod;
	type MinimumDeposit = MinimumDeposit;
	/// A straight majority of the council can decide what their next motion is.
	type ExternalOrigin = EitherOfDiverse<
		EnsureRoot<AccountId>,
		pallet_collective::EnsureProportionAtLeast<AccountId, CouncilCollective, 1, 2>,
	>;
	/// A majority can have the next scheduled referendum be a straight majority-carries vote.
	type ExternalMajorityOrigin = EitherOfDiverse<
		EnsureRoot<AccountId>,
		pallet_collective::EnsureProportionAtLeast<AccountId, CouncilCollective, 1, 2>,
	>;
	/// A unanimous council can have the next scheduled referendum be a straight default-carries
	/// (NTB) vote.
	type ExternalDefaultOrigin = EitherOfDiverse<
		EnsureRoot<AccountId>,
		pallet_collective::EnsureProportionAtLeast<AccountId, CouncilCollective, 1, 1>,
	>;
	/// Two thirds of the technical committee can have an ExternalMajority/ExternalDefault vote
	/// be tabled immediately and with a shorter voting/enactment period.
	type FastTrackOrigin = EitherOfDiverse<
		EnsureRoot<AccountId>,
		pallet_collective::EnsureProportionAtLeast<AccountId, TechnicalCollective, 2, 3>,
	>;
	type InstantOrigin = EitherOfDiverse<
		EnsureRoot<AccountId>,
		pallet_collective::EnsureProportionAtLeast<AccountId, TechnicalCollective, 1, 1>,
	>;
	type InstantAllowed = InstantAllowed;
	type FastTrackVotingPeriod = FastTrackVotingPeriod;
	// To cancel a proposal which has been passed, 2/3 of the council must agree to it.
	type CancellationOrigin = EitherOfDiverse<
		EnsureRoot<AccountId>,
		pallet_collective::EnsureProportionAtLeast<AccountId, CouncilCollective, 2, 3>,
	>;
	type BlacklistOrigin = EnsureRoot<AccountId>;
	// To cancel a proposal before it has been passed, the technical committee must be unanimous or
	// Root must agree.
	type CancelProposalOrigin = EitherOfDiverse<
		EnsureRoot<AccountId>,
		pallet_collective::EnsureProportionAtLeast<AccountId, TechnicalCollective, 1, 1>,
	>;
	// Any single technical committee member or root origin may veto a coming council proposal,
	// however they can only do it once and it lasts only for the cooloff period.
	// NOTE: Technical Council cannot be greater than MAX_VETOERS
	type VetoOrigin = pallet_collective::EnsureMember<AccountId, TechnicalCollective>;
	type CooloffPeriod = CooloffPeriod;
	type PreimageByteDeposit = PreimageByteDeposit;
	type OperationalPreimageOrigin = pallet_collective::EnsureMember<AccountId, CouncilCollective>;
	type Slash = Treasury;
	type Scheduler = Scheduler;
	type PalletsOrigin = OriginCaller;
	type MaxVotes = MaxVotes;
	type WeightInfo = pallet_democracy::weights::SubstrateWeight<Runtime>;
	type MaxProposals = MaxProposals;
}

impl pallet_sudo::Config for Runtime {
	type Event = Event;
	type Call = Call;
}

parameter_types! {
	pub const ImOnlineUnsignedPriority: TransactionPriority = TransactionPriority::max_value();
	/// We prioritize im-online heartbeats over election solution submission.
	pub const StakingUnsignedPriority: TransactionPriority = TransactionPriority::max_value() / 2;
	pub const MaxKeys: u32 = 10_000;
	pub const MaxPeerInHeartbeats: u32 = 10_000;
	pub const MaxPeerDataEncodingSize: u32 = 1_000;
}

impl<LocalCall> frame_system::offchain::CreateSignedTransaction<LocalCall> for Runtime
where
	Call: From<LocalCall>,
{
	fn create_transaction<C: frame_system::offchain::AppCrypto<Self::Public, Self::Signature>>(
		call: Call,
		public: <Signature as traits::Verify>::Signer,
		account: AccountId,
		nonce: Index,
	) -> Option<(Call, <UncheckedExtrinsic as traits::Extrinsic>::SignaturePayload)> {
		let tip = 0;
		// take the biggest period possible.
		let period =
			BlockHashCount::get().checked_next_power_of_two().map(|c| c / 2).unwrap_or(2) as u64;
		let current_block = System::block_number()
			.saturated_into::<u64>()
			// The `System::block_number` is initialized with `n+1`,
			// so the actual block number is `n`.
			.saturating_sub(1);
		let extra = (
			frame_system::CheckSpecVersion::<Runtime>::new(),
			frame_system::CheckTxVersion::<Runtime>::new(),
			frame_system::CheckGenesis::<Runtime>::new(),
			frame_system::CheckMortality::<Runtime>::from(generic::Era::mortal(
				period,
				current_block,
			)),
			frame_system::CheckNonce::<Runtime>::from(nonce),
			frame_system::CheckWeight::<Runtime>::new(),
			pallet_transaction_payment::ChargeTransactionPayment::<Runtime>::from(tip),
		);
		let raw_payload = SignedPayload::new(call, extra)
			.map_err(|e| {
				log::warn!("Unable to create signed payload: {:?}", e);
			})
			.ok()?;
		let signature = raw_payload.using_encoded(|payload| C::sign(payload, public))?;
		let address = Indices::unlookup(account);
		let (call, extra, _) = raw_payload.deconstruct();
		Some((call, (address, signature, extra)))
	}
}

impl frame_system::offchain::SigningTypes for Runtime {
	type Public = <Signature as traits::Verify>::Signer;
	type Signature = Signature;
}

impl<C> frame_system::offchain::SendTransactionTypes<C> for Runtime
where
	Call: From<C>,
{
	type Extrinsic = UncheckedExtrinsic;
	type OverarchingCall = Call;
}

impl pallet_im_online::Config for Runtime {
	type AuthorityId = ImOnlineId;
	type Event = Event;
	type NextSessionRotation = Babe;
	type ValidatorSet = Historical;
	type ReportUnresponsiveness = Offences;
	type UnsignedPriority = ImOnlineUnsignedPriority;
	type WeightInfo = pallet_im_online::weights::SubstrateWeight<Runtime>;
	type MaxKeys = MaxKeys;
	type MaxPeerInHeartbeats = MaxPeerInHeartbeats;
	type MaxPeerDataEncodingSize = MaxPeerDataEncodingSize;
}

impl pallet_offences::Config for Runtime {
	type Event = Event;
	type IdentificationTuple = pallet_session::historical::IdentificationTuple<Self>;
	type OnOffenceHandler = Staking;
}

impl pallet_authority_discovery::Config for Runtime {
	type MaxAuthorities = MaxAuthorities;
}

impl pallet_grandpa::Config for Runtime {
	type Event = Event;
	type Call = Call;

	type KeyOwnerProofSystem = Historical;

	type KeyOwnerProof =
		<Self::KeyOwnerProofSystem as KeyOwnerProofSystem<(KeyTypeId, GrandpaId)>>::Proof;

	type KeyOwnerIdentification = <Self::KeyOwnerProofSystem as KeyOwnerProofSystem<(
		KeyTypeId,
		GrandpaId,
	)>>::IdentificationTuple;

	type HandleEquivocation = pallet_grandpa::EquivocationHandler<
		Self::KeyOwnerIdentification,
		Offences,
		ReportLongevity,
	>;

	type WeightInfo = weights::pallet_grandpa::WeightInfo<Runtime>;
	type MaxAuthorities = MaxAuthorities;
}
parameter_types! {
	pub const AssetDeposit: Balance = 100 * DOLLARS;
	pub const ApprovalDeposit: Balance = DOLLARS;
	pub const StringLimit: u32 = 50;
	pub const MetadataDepositBase: Balance = 10 * DOLLARS;
	pub const MetadataDepositPerByte: Balance = DOLLARS;
}

impl pallet_assets::Config for Runtime {
	type Event = Event;
	type Balance = Balance;
	type AssetId = u128;
	type Currency = Balances;
	type ForceOrigin = EnsureRootOrHalfCouncil;
	type AssetDeposit = AssetDeposit;
	type AssetAccountDeposit = AssetDeposit;
	type MetadataDepositBase = MetadataDepositBase;
	type MetadataDepositPerByte = MetadataDepositPerByte;
	type ApprovalDeposit = ApprovalDeposit;
	type StringLimit = StringLimit;
	type Freezer = ();
	type Extra = ();
	type WeightInfo = ();
}

parameter_types! {
	pub const BasicDeposit: Balance = deposit(1,258);       // 258 bytes on-chain
	pub const FieldDeposit: Balance = deposit(0,66);        // 66 bytes on-chain
	pub const SubAccountDeposit: Balance = deposit(1,53);   // 53 bytes on-chain
	pub const MaxSubAccounts: u32 = 100;
	pub const MaxAdditionalFields: u32 = 100;
	pub const MaxRegistrars: u32 = 20;
}

impl pallet_identity::Config for Runtime {
	type Event = Event;
	type Currency = Balances;
	type BasicDeposit = BasicDeposit;
	type FieldDeposit = FieldDeposit;
	type SubAccountDeposit = SubAccountDeposit;
	type MaxSubAccounts = MaxSubAccounts;
	type MaxAdditionalFields = MaxAdditionalFields;
	type MaxRegistrars = MaxRegistrars;
	type Slashed = Treasury;
	type ForceOrigin = EnsureRootOrHalfCouncil;
	type RegistrarOrigin = EnsureRootOrHalfCouncil;
	type WeightInfo = pallet_identity::weights::SubstrateWeight<Runtime>;
}

parameter_types! {
	pub const ConfigDepositBase: Balance = 5 * PDEX;
	pub const FriendDepositFactor: Balance = 50 * CENTS;
	pub const MaxFriends: u16 = 9;
	pub const RecoveryDeposit: Balance = 5 * PDEX;
}

impl pallet_recovery::Config for Runtime {
	type Event = Event;
	type WeightInfo = pallet_recovery::weights::SubstrateWeight<Runtime>;
	type Call = Call;
	type Currency = Balances;
	type ConfigDepositBase = ConfigDepositBase;
	type FriendDepositFactor = FriendDepositFactor;
	type MaxFriends = MaxFriends;
	type RecoveryDeposit = RecoveryDeposit;
}

parameter_types! {
	pub MinVestedTransfer: Balance = PDEX;
	pub const MaxVestingSchedules: u32 = 300;
}

pub struct SusbtrateBlockNumberProvider;
impl BlockNumberProvider for SusbtrateBlockNumberProvider {
	type BlockNumber = BlockNumber;

	fn current_block_number() -> Self::BlockNumber {
		System::block_number()
	}
}

pub struct EnsureRootOrTreasury;
impl EnsureOrigin<Origin> for EnsureRootOrTreasury {
	type Success = AccountId;

	fn try_origin(o: Origin) -> Result<Self::Success, Origin> {
		Into::<Result<RawOrigin<AccountId>, Origin>>::into(o).and_then(|o| match o {
			RawOrigin::Root => Ok(TreasuryPalletId::get().into_account_truncating()),
			RawOrigin::Signed(caller) => {
				if caller == TreasuryPalletId::get().into_account_truncating() {
					Ok(caller)
				} else {
					Err(Origin::from(Some(caller)))
				}
			},
			r => Err(Origin::from(r)),
		})
	}

	#[cfg(feature = "runtime-benchmarks")]
	fn successful_origin() -> Origin {
		Origin::from(RawOrigin::Signed(AccountId::new([0u8; 32])))
	}
}

impl orml_vesting::Config for Runtime {
	type Event = Event;
	type Currency = Balances;
	type MinVestedTransfer = MinVestedTransfer;
	type VestedTransferOrigin = EnsureRootOrTreasury;
	type WeightInfo = ();
	type MaxVestingSchedules = MaxVestingSchedules;
	type BlockNumberProvider = SusbtrateBlockNumberProvider;
}
parameter_types! {
	pub const LockPeriod: BlockNumber = 201600;
	pub const MaxRelayers: u32 = 3;
}

impl pdex_migration::pallet::Config for Runtime {
	type Event = Event;
	type MaxRelayers = MaxRelayers;
	type LockPeriod = LockPeriod;
	type WeightInfo = weights::pdex_migration::WeightInfo<Runtime>;
}

parameter_types! {
	pub const PolkadexTreasuryModuleId: PalletId = PalletId(*b"polka/tr");
	pub TreasuryModuleAccount: AccountId = PolkadexTreasuryModuleId::get().into_account_truncating();
}

impl pallet_randomness_collective_flip::Config for Runtime {}

parameter_types! {
	pub const ProxyLimit: u32 = 3;
	pub const OcexPalletId: PalletId = PalletId(*b"OCEX_LMP");
	pub const MsPerDay: u64 = 86_400_000;
}

impl pallet_ocex_lmp::Config for Runtime {
	type Event = Event;
	type PalletId = OcexPalletId;
	type NativeCurrency = Balances;
	type OtherAssets = Assets;
	// TODO: Change origin to SGX attested origin
	type EnclaveOrigin = EnsureSigned<AccountId>;
	type Public = <Signature as traits::Verify>::Signer;
	type GovernanceOrigin = EnsureRootOrHalfOrderbookCouncil;
	type Signature = Signature;
	type WeightInfo = pallet_ocex_lmp::weights::WeightInfo<Runtime>;
	type MsPerDay = MsPerDay;
}

//Install rewards Pallet
parameter_types! {
	pub const RewardsPalletId: PalletId = PalletId(*b"REWARDSQ");
}

impl pallet_rewards::Config for Runtime {
	type Event = Event;
	type PalletId = RewardsPalletId;
	type NativeCurrency = Balances;
	type Public = <Signature as traits::Verify>::Signer;
	type Signature = Signature;
	type GovernanceOrigin = EnsureRootOrHalfOrderbookCouncil;
	type WeightInfo = pallet_rewards::weights::WeightInfo<Runtime>;
}

parameter_types! {
	pub const LiquidityPalletId: PalletId = PalletId(*b"LIQU/IDI");
}

impl liquidity::Config for Runtime {
	type Event = Event;
	type PalletId = LiquidityPalletId;
	type NativeCurrency = Balances;
	type Public = <Signature as traits::Verify>::Signer;
	type Signature = Signature;
	type GovernanceOrigin = EnsureRootOrHalfOrderbookCouncil;
	type CallOcex = OCEX;
	type WeightInfo = liquidity::weights::WeightInfo<Runtime>;
}

parameter_types! {
	pub const ChainId: u8 = 1;
	pub const ParachainNetworkId: u8 = 1;
	pub const ProposalLifetime: BlockNumber = 1000;
	pub const ChainbridgePalletId: PalletId = PalletId(*b"CSBRIDGE");
	pub const TheaPalletId: PalletId = PalletId(*b"THBRIDGE");
	pub const WithdrawalSize: u32 = 10;
}

impl chainbridge::Config for Runtime {
	type Event = Event;
	type BridgeCommitteeOrigin = frame_system::EnsureRoot<Self::AccountId>;
	type Proposal = Call;
	type BridgeChainId = ChainId;
	type ProposalLifetime = ProposalLifetime;
}

parameter_types! {
	pub const PolkadexAssetId: u128 = 1000; //TODO: Chnage Polkddex Asset ID
	pub const PDEXHolderAccount: AccountId32 = AccountId32::new([1u8;32]); //TODO Chnage Holder Account
	pub const ParaId: u32 = 2040;
}

impl asset_handler::pallet::Config for Runtime {
	type Event = Event;
	type Currency = Balances;
	type AssetManager = Assets;
	type AssetCreateUpdateOrigin = EnsureRootOrHalfCouncil;
	type TreasuryPalletId = TreasuryPalletId;
	type WeightInfo = asset_handler::WeightInfo<Runtime>;
	type ParachainNetworkId = ParachainNetworkId;
	type PolkadexAssetId = PolkadexAssetId;
	type PDEXHolderAccount = PDEXHolderAccount;
}

impl thea::pallet::Config for Runtime {
	type Event = Event;
	type Currency = Balances;
	type AssetCreateUpdateOrigin = EnsureRootOrHalfCouncil;
	type TheaPalletId = TheaPalletId;
	type WithdrawalSize = WithdrawalSize;
	type ParaId = ParaId;
	type ExtrinsicSubmittedNotifier = TheaStaking;
}

//Install Staking Pallet
parameter_types! {
	pub const SessionLength: u32 = 25;
	pub const UnbondingDelay: u32 = 10;
	pub const MaxUnlockChunks: u32 = 10;
	pub const CandidateBond: Balance = 1_000_000_000_000;
	pub const StakingReserveIdentifier: [u8; 8] = [1u8;8];
	pub const StakingDataPruneDelay: u32 = 6;
	pub const TheaRewardCurve: &'static PiecewiseLinear<'static> = &REWARD_CURVE;

}

impl thea_staking::Config for Runtime {
	type Event = Event;
	type SessionLength = SessionLength;
	type UnbondingDelay = UnbondingDelay;
	type MaxUnlockChunks = MaxUnlockChunks;
	type CandidateBond = CandidateBond;
	type StakingReserveIdentifier = StakingReserveIdentifier;
	type StakingDataPruneDelay = StakingDataPruneDelay;
	type SessionChangeNotifier = Thea;
	type GovernanceOrigin = EnsureRootOrHalfOrderbookCouncil;
	type EraPayout = pallet_staking::ConvertCurve<TheaRewardCurve>;
	type Currency = Balances;
}

//Install Nomination Pool
parameter_types! {
	pub const PostUnbondPoolsWindow: u32 = 4;
	pub const NominationPoolsPalletId: PalletId = PalletId(*b"py/nopls");
	pub const MaxPointsToBalance: u8 = 10;
}

use sp_runtime::traits::Convert;
pub struct BalanceToU256;
impl Convert<Balance, sp_core::U256> for BalanceToU256 {
	fn convert(balance: Balance) -> sp_core::U256 {
		sp_core::U256::from(balance)
	}
}
pub struct U256ToBalance;
impl Convert<sp_core::U256, Balance> for U256ToBalance {
	fn convert(n: sp_core::U256) -> Balance {
		n.try_into().unwrap_or(Balance::max_value())
	}
}

impl pallet_nomination_pools::Config for Runtime {
	type WeightInfo = ();
	type Event = Event;
	type Currency = Balances;
	type CurrencyBalance = Balance;
	type RewardCounter = FixedU128;
	type BalanceToU256 = BalanceToU256;
	type U256ToBalance = U256ToBalance;
	type StakingInterface = thea_staking::Pallet<Self>;
	type PostUnbondingPoolsWindow = PostUnbondPoolsWindow;
	type MaxMetadataLen = ConstU32<256>;
	type MaxUnbonding = ConstU32<8>;
	type PalletId = NominationPoolsPalletId;
	type MaxPointsToBalance = MaxPointsToBalance;
}

parameter_types! {
	pub const StakingAmount: u128 = 1_000_000_000_000_000u128;
	pub const StakingReserveIdentifierForTheaGov: [u8; 8] = [2u8;8];

}

impl thea_cross_chain_governance::Config for Runtime {
	type Event = Event;
	type StakingAmount = StakingAmount;
	type StakingReserveIdentifier = StakingReserveIdentifierForTheaGov;
	type CouncilHandlerOrigin = EnsureRootOrHalfCouncil;
}

construct_runtime!(
	pub enum Runtime where
		Block = Block,
		NodeBlock = polkadex_primitives::Block,
		UncheckedExtrinsic = UncheckedExtrinsic
	{
		System: frame_system::{Pallet, Call, Config, Storage, Event<T>} = 0,
		Utility: pallet_utility::{Pallet, Call, Event} = 1,
		Babe: pallet_babe::{Pallet, Call, Storage, Config, ValidateUnsigned} = 2,
		Timestamp: pallet_timestamp::{Pallet, Call, Storage, Inherent} = 3,
		Authorship: pallet_authorship::{Pallet, Call, Storage, Inherent} = 4,
		Indices: pallet_indices::{Pallet, Call, Storage, Config<T>, Event<T>} = 5,
		Balances: pallet_balances::{Pallet, Call, Storage, Config<T>, Event<T>} = 6,
		TransactionPayment: pallet_transaction_payment::{Pallet, Storage, Event<T>} = 7,
		ElectionProviderMultiPhase: pallet_election_provider_multi_phase::{Pallet, Call, Storage, Event<T>, ValidateUnsigned} = 8,
		Staking: pallet_staking::{Pallet, Call, Config<T>, Storage, Event<T>} = 9,
		Session: pallet_session::{Pallet, Call, Storage, Event, Config<T>} = 10,
		Council: pallet_collective::<Instance1>::{Pallet, Call, Storage, Origin<T>, Event<T>, Config<T>} = 11,
		TechnicalCommittee: pallet_collective::<Instance2>::{Pallet, Call, Storage, Origin<T>, Event<T>, Config<T>} = 12,
		Elections: pallet_elections_phragmen::{Pallet, Call, Storage, Event<T>, Config<T>} = 13,
		TechnicalMembership: pallet_membership::<Instance1>::{Pallet, Call, Storage, Event<T>, Config<T>} = 14,
		Grandpa: pallet_grandpa::{Pallet, Call, Storage, Config, Event, ValidateUnsigned} = 15,
		Treasury: pallet_treasury::{Pallet, Call, Storage, Config, Event<T>} = 16,
		Sudo: pallet_sudo::{Pallet, Call, Config<T>, Storage, Event<T>} = 17,
		ImOnline: pallet_im_online::{Pallet, Call, Storage, Event<T>, ValidateUnsigned, Config<T>} = 18,
		AuthorityDiscovery: pallet_authority_discovery::{Pallet, Config} = 19,
		Offences: pallet_offences::{Pallet, Storage, Event} = 20,
		Historical: pallet_session_historical::{Pallet} = 21,
		Identity: pallet_identity::{Pallet, Call, Storage, Event<T>} = 22,
		Recovery: pallet_recovery::{Pallet, Call, Storage, Event<T>} = 23,
		Scheduler: pallet_scheduler::{Pallet, Call, Storage, Event<T>} = 24,
		Proxy: pallet_proxy::{Pallet, Call, Storage, Event<T>} = 25,
		Multisig: pallet_multisig::{Pallet, Call, Storage, Event<T>} = 26,
		Bounties: pallet_bounties::{Pallet, Call, Storage, Event<T>} = 27,
		OrmlVesting: orml_vesting::{Pallet, Storage, Call, Event<T>, Config<T>} = 28,
		PDEXMigration: pdex_migration::pallet::{Pallet, Storage, Call, Event<T>, Config<T>} = 29,
		Democracy: pallet_democracy::{Pallet, Call, Storage, Event<T>, Config<T>} = 30,
		Preimage: pallet_preimage::{Pallet, Call, Storage, Event<T>} = 31,
		RandomnessCollectiveFlip: pallet_randomness_collective_flip::{Pallet, Storage} = 32,
		ChildBounties: pallet_child_bounties = 33,
		Assets: pallet_assets::{Pallet, Call, Storage, Event<T>} = 34,
		OCEX: pallet_ocex_lmp::{Pallet, Call, Storage, Event<T>, ValidateUnsigned} = 35,
		OrderbookCommittee: pallet_collective::<Instance3>::{Pallet, Call, Storage, Origin<T>, Event<T>} = 36,
		ChainBridge: chainbridge::{Pallet, Storage, Call, Event<T>} = 37,
		AssetHandler: asset_handler::pallet::{Pallet, Call, Storage, Event<T>} = 38,
		Thea: thea::pallet::{Pallet, Call, Storage, Event<T>} = 39,
		TheaStaking: thea_staking::{Pallet, Call, Storage, Event<T>} = 40,
		NominationPools: pallet_nomination_pools::{Pallet, Call, Storage, Event<T>} = 41,
		Rewards: pallet_rewards::{Pallet, Call, Storage, Event<T>} = 42,
		TheaGovernence: thea_cross_chain_governance::{Pallet, Call, Storage, Event<T>} = 43,
		Liquidity: liquidity::{Pallet, Call, Storage, Event<T>} = 44
	}
);
/// Digest item type.
pub type DigestItem = generic::DigestItem;
/// The address format for describing accounts.
pub type Address = sp_runtime::MultiAddress<AccountId, AccountIndex>;
/// Block header type as expected by this runtime.
pub type Header = generic::Header<BlockNumber, BlakeTwo256>;
/// Block type as expected by this runtime.
pub type Block = generic::Block<Header, UncheckedExtrinsic>;
/// A Block signed with a Justification
pub type SignedBlock = generic::SignedBlock<Block>;
/// BlockId type as expected by this runtime.
pub type BlockId = generic::BlockId<Block>;
/// The SignedExtension to the basic transaction logic.
///
/// When you change this, you **MUST** modify [`sign`] in `bin/node/testing/src/keyring.rs`!
///
/// [`sign`]: <../../testing/src/keyring.rs.html>
pub type SignedExtra = (
	frame_system::CheckSpecVersion<Runtime>,
	frame_system::CheckTxVersion<Runtime>,
	frame_system::CheckGenesis<Runtime>,
	frame_system::CheckMortality<Runtime>,
	frame_system::CheckNonce<Runtime>,
	frame_system::CheckWeight<Runtime>,
	pallet_transaction_payment::ChargeTransactionPayment<Runtime>,
);
/// Unchecked extrinsic type as expected by this runtime.
pub type UncheckedExtrinsic = generic::UncheckedExtrinsic<Address, Call, Signature, SignedExtra>;
/// The payload being signed in transactions.
pub type SignedPayload = generic::SignedPayload<Call, SignedExtra>;
/// Extrinsic type that has already been checked.
pub type CheckedExtrinsic = generic::CheckedExtrinsic<AccountId, Call, SignedExtra>;
/// Executive: handles dispatch to the various modules.
pub type Executive = frame_executive::Executive<
	Runtime,
	Block,
	frame_system::ChainContext<Runtime>,
	Runtime,
	AllPalletsWithSystem,
>;

impl_runtime_apis! {
	impl sp_api::Core<Block> for Runtime {
		fn version() -> RuntimeVersion {
			VERSION
		}

		fn execute_block(block: Block) {
			Executive::execute_block(block);
		}

		fn initialize_block(header: &<Block as BlockT>::Header) {
			Executive::initialize_block(header)
		}
	}

	impl sp_api::Metadata<Block> for Runtime {
		fn metadata() -> OpaqueMetadata {
			OpaqueMetadata::new(Runtime::metadata().into())
		}
	}

	impl sp_block_builder::BlockBuilder<Block> for Runtime {
		fn apply_extrinsic(extrinsic: <Block as BlockT>::Extrinsic) -> ApplyExtrinsicResult {
			Executive::apply_extrinsic(extrinsic)
		}

		fn finalize_block() -> <Block as BlockT>::Header {
			Executive::finalize_block()
		}

		fn inherent_extrinsics(data: InherentData) -> Vec<<Block as BlockT>::Extrinsic> {
			data.create_extrinsics()
		}

		fn check_inherents(block: Block, data: InherentData) -> CheckInherentsResult {
			data.check_extrinsics(&block)
		}
	}

	impl orderbook_primitives::ObApi<Block> for Runtime {
		fn validator_set() -> orderbook_primitives::ValidatorSet<orderbook_primitives::crypto::AuthorityId>{
			OCEX::validator_set()
		}

		fn get_latest_snapshot() -> orderbook_primitives::SnapshotSummary{
			OCEX::get_latest_snapshot()
		}

		fn get_snapshot_by_id(nonce: u64) -> Option<orderbook_primitives::SnapshotSummary>{
			OCEX::get_snapshot_by_id(nonce)
		}

		fn ingress_messages() -> Vec<polkadex_primitives::ingress::IngressMessages<AccountId>>{
			OCEX::get_ingress_messages()
		}

		fn submit_snapshot(summary: orderbook_primitives::SnapshotSummary) -> Result<(),()> {
			OCEX::submit_snapshot_api(summary)
		}

		fn pending_snapshot() -> Option<u64> {
			OCEX::pending_snapshot()
		}

		fn get_all_accounts_and_proxies() -> Vec<(AccountId,Vec<AccountId>)>{
			OCEX::get_all_accounts_and_proxies()
		}

<<<<<<< HEAD
		fn get_allowlisted_assets() -> Vec<AssetId> {
			OCEX::get_allowlisted_assets()
=======
		fn get_snapshot_generation_intervals() -> (u64,BlockNumber) {
			OCEX::get_snapshot_generation_intervals()
>>>>>>> e676d42d
		}

	}

	impl pallet_asset_handler_runtime_api::PolkadexAssetHandlerRuntimeApi<Block,AccountId,Hash> for Runtime {
		fn account_balances(assets : Vec<u128>, account_id : AccountId) ->  Vec<u128> {
			AssetHandler::account_balances(assets, account_id)
		}
	}

	impl sp_transaction_pool::runtime_api::TaggedTransactionQueue<Block> for Runtime {
		fn validate_transaction(
			source: TransactionSource,
			tx: <Block as BlockT>::Extrinsic,
			block_hash: <Block as BlockT>::Hash,
		) -> TransactionValidity {
			Executive::validate_transaction(source, tx,block_hash)
		}
	}

	impl sp_offchain::OffchainWorkerApi<Block> for Runtime {
		fn offchain_worker(header: &<Block as BlockT>::Header) {
			Executive::offchain_worker(header)
		}
	}

	impl fg_primitives::GrandpaApi<Block> for Runtime {
		fn grandpa_authorities() -> GrandpaAuthorityList {
			Grandpa::grandpa_authorities()
		}

		fn current_set_id() -> fg_primitives::SetId {
			Grandpa::current_set_id()
		}

		fn submit_report_equivocation_unsigned_extrinsic(
			equivocation_proof: fg_primitives::EquivocationProof<
				<Block as BlockT>::Hash,
				NumberFor<Block>,
			>,
			key_owner_proof: fg_primitives::OpaqueKeyOwnershipProof,
		) -> Option<()> {
			let key_owner_proof = key_owner_proof.decode()?;

			Grandpa::submit_unsigned_equivocation_report(
				equivocation_proof,
				key_owner_proof,
			)
		}

		fn generate_key_ownership_proof(
			_set_id: fg_primitives::SetId,
			authority_id: GrandpaId,
		) -> Option<fg_primitives::OpaqueKeyOwnershipProof> {
			use parity_scale_codec::Encode;
			Historical::prove((fg_primitives::KEY_TYPE, authority_id))
				.map(|p| p.encode())
				.map(fg_primitives::OpaqueKeyOwnershipProof::new)
		}
	}

	impl sp_consensus_babe::BabeApi<Block> for Runtime {
		fn configuration() -> sp_consensus_babe::BabeGenesisConfiguration {
			// The choice of `c` parameter (where `1 - c` represents the
			// probability of a slot being empty), is done in accordance to the
			// slot duration and expected target block time, for safely
			// resisting network delays of maximum two seconds.
			// <https://research.web3.foundation/en/latest/polkadot/BABE/Babe/#6-practical-results>
			sp_consensus_babe::BabeGenesisConfiguration {
				slot_duration: Babe::slot_duration(),
				epoch_length: EpochDuration::get(),
				c: BABE_GENESIS_EPOCH_CONFIG.c,
				genesis_authorities: Babe::authorities().to_vec(),
				randomness: Babe::randomness(),
				allowed_slots: BABE_GENESIS_EPOCH_CONFIG.allowed_slots,
			}
		}

		fn current_epoch_start() -> sp_consensus_babe::Slot {
			Babe::current_epoch_start()
		}

		fn current_epoch() -> sp_consensus_babe::Epoch {
			Babe::current_epoch()
		}

		fn next_epoch() -> sp_consensus_babe::Epoch {
			Babe::next_epoch()
		}

		fn generate_key_ownership_proof(
			_slot: sp_consensus_babe::Slot,
			authority_id: sp_consensus_babe::AuthorityId,
		) -> Option<sp_consensus_babe::OpaqueKeyOwnershipProof> {
			use parity_scale_codec::Encode;
			Historical::prove((sp_consensus_babe::KEY_TYPE, authority_id))
				.map(|p| p.encode())
				.map(sp_consensus_babe::OpaqueKeyOwnershipProof::new)
		}

		fn submit_report_equivocation_unsigned_extrinsic(
			equivocation_proof: sp_consensus_babe::EquivocationProof<<Block as BlockT>::Header>,
			key_owner_proof: sp_consensus_babe::OpaqueKeyOwnershipProof,
		) -> Option<()> {
			let key_owner_proof = key_owner_proof.decode()?;

			Babe::submit_unsigned_equivocation_report(
				equivocation_proof,
				key_owner_proof,
			)
		}
	}

	impl sp_authority_discovery::AuthorityDiscoveryApi<Block> for Runtime {
		fn authorities() -> Vec<AuthorityDiscoveryId> {
			AuthorityDiscovery::authorities()
		}
	}

	impl frame_system_rpc_runtime_api::AccountNonceApi<Block, AccountId, Index> for Runtime {
		fn account_nonce(account: AccountId) -> Index {
			System::account_nonce(account)
		}
	}


	impl pallet_transaction_payment_rpc_runtime_api::TransactionPaymentApi<
		Block,
		Balance,
	> for Runtime {
		fn query_info(uxt: <Block as BlockT>::Extrinsic, len: u32) -> RuntimeDispatchInfo<Balance> {
			TransactionPayment::query_info(uxt, len)
		}
		fn query_fee_details(uxt: <Block as BlockT>::Extrinsic, len: u32) -> FeeDetails<Balance> {
			TransactionPayment::query_fee_details(uxt, len)
		}
	}

	impl sp_session::SessionKeys<Block> for Runtime {
		fn generate_session_keys(seed: Option<Vec<u8>>) -> Vec<u8> {
			SessionKeys::generate(seed)
		}

		fn decode_session_keys(
			encoded: Vec<u8>,
		) -> Option<Vec<(Vec<u8>, KeyTypeId)>> {
			SessionKeys::decode_into_raw_public_keys(&encoded)
		}
	}

	#[cfg(feature = "try-runtime")]
	impl frame_try_runtime::TryRuntime<Block> for Runtime {
		fn on_runtime_upgrade() -> (Weight, Weight) {
			// NOTE: intentional unwrap: we don't want to propagate the error backwards, and want to
			// have a backtrace here. If any of the pre/post migration checks fail, we shall stop
			// right here and right now.
			let weight = Executive::try_runtime_upgrade().unwrap();
			(weight, RuntimeBlockWeights::get().max_block)
		}

		fn execute_block_no_check(block: Block) -> Weight {
			Executive::execute_block_no_check(block)
		}
	}

	#[cfg(feature = "runtime-benchmarks")]
	impl frame_benchmarking::Benchmark<Block> for Runtime {
		fn benchmark_metadata(extra: bool) -> (
			Vec<frame_benchmarking::BenchmarkList>,
			Vec<frame_support::traits::StorageInfo>) {
			use frame_benchmarking::{list_benchmark, Benchmarking, BenchmarkList};
			use frame_support::traits::StorageInfoTrait;

			let mut list = Vec::<BenchmarkList>::new();
			list_benchmark!(list, extra, pallet_ocex_lmp, OCEX);
			list_benchmark!(list, extra, asset_handler, AssetHandler);
			list_benchmark!(list, extra, pdex_migration, PDEXMigration);
			list_benchmark!(list, extra, pallet_rewards, Rewards);
			list_benchmark!(list, extra, liquidity, Liquidity);

			let storage_info = AllPalletsWithSystem::storage_info();

			return (list, storage_info)
		}
		fn dispatch_benchmark(
			config: frame_benchmarking::BenchmarkConfig
		) -> Result<Vec<frame_benchmarking::BenchmarkBatch>, sp_runtime::RuntimeString> {
			use frame_benchmarking::{Benchmarking, BenchmarkBatch, add_benchmark, TrackedStorageKey};
			impl frame_system_benchmarking::Config for Runtime {}

			let allowlist: Vec<TrackedStorageKey> = vec![
				// Block Number
				hex_literal::hex!("26aa394eea5630e07c48ae0c9558cef702a5c1b19ab7a04f536c519aca4983ac").to_vec().into(),
				// Total Issuance
				hex_literal::hex!("c2261276cc9d1f8598ea4b6a74b15c2f57c875e4cff74148e4628f264b974c80").to_vec().into(),
				// Execution Phase
				hex_literal::hex!("26aa394eea5630e07c48ae0c9558cef7ff553b5a9862a516939d82b3d3d8661a").to_vec().into(),
				// Event Count
				hex_literal::hex!("26aa394eea5630e07c48ae0c9558cef70a98fdbe9ce6c55837576c60c7af3850").to_vec().into(),
				// System Events
				hex_literal::hex!("26aa394eea5630e07c48ae0c9558cef780d41e5e16056765bc8461851072c9d7").to_vec().into(),
				// Treasury Account
				hex_literal::hex!("26aa394eea5630e07c48ae0c9558cef7b99d880ec681799c0cf30e8886371da95ecffd7b6c0f78751baa9d281e0bfa3a6d6f646c70792f74727372790000000000000000000000000000000000000000").to_vec().into(),
			];

			let mut batches = Vec::<BenchmarkBatch>::new();
			let params = (&config, &allowlist);

			add_benchmark!(params, batches, pallet_ocex_lmp, OCEX);
			add_benchmark!(params, batches, asset_handler, AssetHandler);
			add_benchmark!(params, batches, pdex_migration, PDEXMigration);
			add_benchmark!(params, batches, pallet_rewards, Rewards);
			add_benchmark!(params, batches, liquidity, Liquidity);
			if batches.is_empty() { return Err("Benchmark not found for this pallet.".into()) }
			Ok(batches)
		}
	}
}

#[cfg(test)]
mod tests {
	use frame_system::offchain::CreateSignedTransaction;

	use super::*;

	#[test]
	fn validate_transaction_submitter_bounds() {
		fn is_submit_signed_transaction<T>()
		where
			T: CreateSignedTransaction<Call>,
		{
		}

		is_submit_signed_transaction::<Runtime>();
	}
}<|MERGE_RESOLUTION|>--- conflicted
+++ resolved
@@ -1588,13 +1588,13 @@
 			OCEX::get_all_accounts_and_proxies()
 		}
 
-<<<<<<< HEAD
+		fn get_snapshot_generation_intervals() -> (u64,BlockNumber) {
+			OCEX::get_snapshot_generation_intervals()
+		}
+
+
 		fn get_allowlisted_assets() -> Vec<AssetId> {
 			OCEX::get_allowlisted_assets()
-=======
-		fn get_snapshot_generation_intervals() -> (u64,BlockNumber) {
-			OCEX::get_snapshot_generation_intervals()
->>>>>>> e676d42d
 		}
 
 	}
