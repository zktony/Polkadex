--- conflicted
+++ resolved
@@ -482,14 +482,10 @@
         Proxy: pallet_proxy::{Pallet, Call, Storage, Event<T>},
         PolkadexFungibleAsset: polkadex_fungible_assets::{Pallet, Call, Storage, Event<T>},
         SubstrateeRegistry: pallet_substratee_registry::{Pallet, Call, Storage, Event<T>},
-<<<<<<< HEAD
-        PolkadexOcex: polkadex_ocex::{Pallet, Call, Event<T>},
+        PolkadexOcex: polkadex_ocex::{Pallet, Call, Storage, Event<T>},
         ChainBridge: chainbridge::{Pallet, Call, Storage, Event<T>},
         Example: example::{Pallet, Call, Event<T>},
         Erc721: erc721::{Pallet, Call, Storage, Event<T>},
-=======
-        PolkadexOcex: polkadex_ocex::{Pallet, Call, Storage, Event<T>},
->>>>>>> 1779c0e4
     }
 );
 
