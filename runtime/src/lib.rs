// This file is part of Substrate.

// Copyright (C) 2018-2021 Parity Technologies (UK) Ltd.
// SPDX-License-Identifier: GPL-3.0-or-later WITH Classpath-exception-2.0

// This program is free software: you can redistribute it and/or modify
// it under the terms of the GNU General Public License as published by
// the Free Software Foundation, either version 3 of the License, or
// (at your option) any later version.

// This program is distributed in the hope that it will be useful,
// but WITHOUT ANY WARRANTY; without even the implied warranty of
// MERCHANTABILITY or FITNESS FOR A PARTICULAR PURPOSE. See the
// GNU General Public License for more details.

// You should have received a copy of the GNU General Public License
// along with this program. If not, see <https://www.gnu.org/licenses/>.

//! The Substrate runtime. This can be compiled with `#[no_std]`, ready for Wasm.
#![cfg_attr(not(feature = "std"), no_std)]
// `construct_runtime!` does a lot of recursion and requires us to increase the limit to 256.
#![recursion_limit = "256"]
#![deny(unused_crate_dependencies)]

use frame_election_provider_support::{onchain, ElectionDataProvider, SequentialPhragmen};
use frame_support::{
	construct_runtime,
	dispatch::DispatchClass,
	pallet_prelude::ConstU32,
	parameter_types,
	traits::{
		AsEnsureOriginWithArg, ConstU16, Currency, EitherOfDiverse, EnsureOrigin,
		EqualPrivilegeOnly, Everything, Get, Imbalance, InstanceFilter, KeyOwnerProofSystem,
		LockIdentifier, OnUnbalanced, U128CurrencyToVote,
	},
	weights::{
		constants::{BlockExecutionWeight, ExtrinsicBaseWeight, RocksDbWeight},
		ConstantMultiplier, Weight,
	},
	PalletId, RuntimeDebug,
};
use parity_scale_codec::{Decode, Encode, MaxEncodedLen};
use sp_std::vec;

#[cfg(any(feature = "std", test))]
pub use frame_system::Call as SystemCall;
use frame_system::{
	limits::{BlockLength, BlockWeights},
	EnsureRoot, EnsureSigned, RawOrigin,
};
#[cfg(any(feature = "std", test))]
pub use pallet_balances::Call as BalancesCall;
use pallet_grandpa::{
	fg_primitives, AuthorityId as GrandpaId, AuthorityList as GrandpaAuthorityList,
};
use pallet_im_online::sr25519::AuthorityId as ImOnlineId;
use pallet_session::historical as pallet_session_historical;
#[cfg(any(feature = "std", test))]
pub use pallet_staking::StakerStatus;
pub use pallet_transaction_payment::{CurrencyAdapter, Multiplier, TargetedFeeAdjustment};
use pallet_transaction_payment::{FeeDetails, RuntimeDispatchInfo};
use polkadex_primitives::AssetId;
pub use polkadex_primitives::{
	AccountId, AccountIndex, Balance, BlockNumber, Hash, Index, Moment, Signature,
};
use sp_api::impl_runtime_apis;
use sp_authority_discovery::AuthorityId as AuthorityDiscoveryId;
use sp_core::{crypto::KeyTypeId, OpaqueMetadata};
use sp_inherents::{CheckInherentsResult, InherentData};

#[cfg(any(feature = "std", test))]
pub use sp_runtime::BuildStorage;
use sp_runtime::{
	create_runtime_str,
	curve::PiecewiseLinear,
	generic, impl_opaque_keys,
	traits::{
		self, AccountIdConversion, BlakeTwo256, Block as BlockT, BlockNumberProvider, NumberFor,
		OpaqueKeys, SaturatedConversion, StaticLookup,
	},
	transaction_validity::{TransactionPriority, TransactionSource, TransactionValidity},
	ApplyExtrinsicResult, FixedPointNumber, Perbill, Percent, Permill, Perquintill,
};
use sp_std::prelude::*;
#[cfg(any(feature = "std", test))]
use sp_version::NativeVersion;
use sp_version::RuntimeVersion;
use static_assertions::const_assert;

use constants::{currency::*, time::*};
use frame_support::weights::{constants::WEIGHT_REF_TIME_PER_SECOND, IdentityFee};

/// Implementations of some helper traits passed into runtime modules as associated types.
pub mod impls;

/// Constant values used within the runtime.
pub mod constants;
pub mod migration;

// Make the WASM binary available.
#[cfg(feature = "std")]
include!(concat!(env!("OUT_DIR"), "/wasm_binary.rs"));

/// Wasm binary unwrapped. If built with `SKIP_WASM_BUILD`, the function panics.
#[cfg(feature = "std")]
pub fn wasm_binary_unwrap() -> &'static [u8] {
	WASM_BINARY.expect(
		"Development wasm binary is not available. This means the client is \
						built with `SKIP_WASM_BUILD` flag and it is only usable for \
						production chains. Please rebuild with the flag disabled.",
	)
}

/// Runtime version.
pub const VERSION: RuntimeVersion = RuntimeVersion {
	spec_name: create_runtime_str!("node"),
	impl_name: create_runtime_str!("polkadex-official"),
	authoring_version: 10,
	// Per convention: if the runtime behavior changes, increment spec_version
	// and set impl_version to 0. If only runtime
	// implementation changes and behavior does not, then leave spec_version as
	// is and increment impl_version.
	spec_version: 283,
	impl_version: 0,
	apis: RUNTIME_API_VERSIONS,
	transaction_version: 2,
	state_version: 0,
};

/// The BABE epoch configuration at genesis.
pub const BABE_GENESIS_EPOCH_CONFIG: sp_consensus_babe::BabeEpochConfiguration =
	sp_consensus_babe::BabeEpochConfiguration {
		c: PRIMARY_PROBABILITY,
		allowed_slots: sp_consensus_babe::AllowedSlots::PrimaryAndSecondaryPlainSlots,
	};

/// Native version.
#[cfg(any(feature = "std", test))]
pub fn native_version() -> NativeVersion {
	NativeVersion { runtime_version: VERSION, can_author_with: Default::default() }
}

type NegativeImbalance = <Balances as Currency<AccountId>>::NegativeImbalance;

pub struct DealWithFees;
impl OnUnbalanced<NegativeImbalance> for DealWithFees {
	fn on_unbalanceds<B>(mut fees_then_tips: impl Iterator<Item = NegativeImbalance>) {
		if let Some(mut fees) = fees_then_tips.next() {
			if let Some(tips) = fees_then_tips.next() {
				tips.merge_into(&mut fees);
			}
			// Sent everything to treasury
			Treasury::on_unbalanced(fees);
		}
	}
}

/// We assume that ~10% of the block weight is consumed by `on_initialize` handlers.
/// This is used to limit the maximal weight of a single extrinsic.
const AVERAGE_ON_INITIALIZE_RATIO: Perbill = Perbill::from_percent(10);
/// We allow `Normal` extrinsics to fill up the block up to 75%, the rest can be used
/// by  Operational  extrinsics.
const NORMAL_DISPATCH_RATIO: Perbill = Perbill::from_percent(75);
/// We allow for 4 seconds of compute with a 12 second average block time.
const MAXIMUM_BLOCK_WEIGHT: Weight =
	Weight::from_parts(WEIGHT_REF_TIME_PER_SECOND.saturating_mul(4), u64::MAX);

parameter_types! {
	pub const BlockHashCount: BlockNumber = 2400;
	pub const Version: RuntimeVersion = VERSION;
	pub RuntimeBlockLength: BlockLength =
		BlockLength::max_with_normal_ratio(5 * 1024 * 1024, NORMAL_DISPATCH_RATIO);
	pub RuntimeBlockWeights: BlockWeights = BlockWeights::builder()
		.base_block(BlockExecutionWeight::get())
		.for_class(DispatchClass::all(), |weights| {
			weights.base_extrinsic = ExtrinsicBaseWeight::get();
		})
		.for_class(DispatchClass::Normal, |weights| {
			weights.max_total = Some(NORMAL_DISPATCH_RATIO * MAXIMUM_BLOCK_WEIGHT);
		})
		.for_class(DispatchClass::Operational, |weights| {
			weights.max_total = Some(MAXIMUM_BLOCK_WEIGHT);
			// Operational transactions have some extra reserved space, so that they
			// are included even if block reached `MAXIMUM_BLOCK_WEIGHT`.
			weights.reserved = Some(
				MAXIMUM_BLOCK_WEIGHT - NORMAL_DISPATCH_RATIO * MAXIMUM_BLOCK_WEIGHT
			);
		})
		.avg_block_initialization(AVERAGE_ON_INITIALIZE_RATIO)
		.build_or_panic();
	pub const SS58Prefix: u8 = 88;
	pub MaxCollectivesProposalWeight: Weight = Perbill::from_percent(50) * RuntimeBlockWeights::get().max_block;
}

const_assert!(NORMAL_DISPATCH_RATIO.deconstruct() >= AVERAGE_ON_INITIALIZE_RATIO.deconstruct());

impl frame_system::Config for Runtime {
	type BaseCallFilter = Everything;
	type BlockWeights = RuntimeBlockWeights;
	type BlockLength = RuntimeBlockLength;
	type RuntimeOrigin = RuntimeOrigin;
	type RuntimeCall = RuntimeCall;
	type Index = Index;
	type BlockNumber = BlockNumber;
	type Hash = Hash;
	type Hashing = BlakeTwo256;
	type AccountId = AccountId;
	type Lookup = Indices;
	type Header = generic::Header<BlockNumber, BlakeTwo256>;
	type RuntimeEvent = RuntimeEvent;
	type BlockHashCount = BlockHashCount;
	type DbWeight = RocksDbWeight;
	type Version = Version;
	type PalletInfo = PalletInfo;
	type AccountData = pallet_balances::AccountData<Balance>;
	type OnNewAccount = ();
	type OnKilledAccount = ();
	type SystemWeightInfo = frame_system::weights::SubstrateWeight<Runtime>;
	type SS58Prefix = SS58Prefix;
	type OnSetCode = ();
	type MaxConsumers = frame_support::traits::ConstU32<16>;
}

impl pallet_utility::Config for Runtime {
	type RuntimeEvent = RuntimeEvent;
	type RuntimeCall = RuntimeCall;
	type PalletsOrigin = OriginCaller;
	type WeightInfo = pallet_utility::weights::SubstrateWeight<Runtime>;
}

parameter_types! {
	// One storage item; key size is 32; value is size 4+4+16+32 bytes = 56 bytes.
	pub const DepositBase: Balance = deposit(1, 88);
	// Additional storage item size of 32 bytes.
	pub const DepositFactor: Balance = deposit(0, 32);
	pub const MaxSignatories: u16 = 100;
}

impl pallet_multisig::Config for Runtime {
	type RuntimeEvent = RuntimeEvent;
	type RuntimeCall = RuntimeCall;
	type Currency = Balances;
	type DepositBase = DepositBase;
	type DepositFactor = DepositFactor;
	type MaxSignatories = MaxSignatories;
	type WeightInfo = pallet_multisig::weights::SubstrateWeight<Runtime>;
}

parameter_types! {
	// One storage item; key size 32, value size 8; .
	pub const ProxyDepositBase: Balance = deposit(1, 8);
	// Additional storage item size of 33 bytes.
	pub const ProxyDepositFactor: Balance = deposit(0, 33);
	pub const MaxProxies: u16 = 32;
	pub const AnnouncementDepositBase: Balance = deposit(1, 8);
	pub const AnnouncementDepositFactor: Balance = deposit(0, 66);
	pub const MaxPending: u16 = 32;
}
use scale_info::TypeInfo;
use sp_core::crypto::AccountId32;
use sp_npos_elections::ExtendedBalance;

/// The type used to represent the kinds of proxying allowed.
#[derive(
	Copy,
	Clone,
	Eq,
	PartialEq,
	Ord,
	PartialOrd,
	Encode,
	Decode,
	RuntimeDebug,
	MaxEncodedLen,
	TypeInfo,
)]
#[allow(clippy::unnecessary_cast)]
pub enum ProxyType {
	Any = 0,
	NonTransfer = 1,
	Governance = 2,
	Staking = 3,
}

impl Default for ProxyType {
	fn default() -> Self {
		Self::Any
	}
}

impl InstanceFilter<RuntimeCall> for ProxyType {
	fn filter(&self, c: &RuntimeCall) -> bool {
		match self {
			ProxyType::Any => false,
			ProxyType::NonTransfer => !matches!(
				c,
				RuntimeCall::Balances(..) |
					RuntimeCall::Indices(pallet_indices::Call::transfer { .. })
			),
			ProxyType::Governance => matches!(
				c,
				RuntimeCall::Council(..) |
					RuntimeCall::TechnicalCommittee(..) |
					RuntimeCall::Elections(..) |
					RuntimeCall::Treasury(..) |
					RuntimeCall::OrderbookCommittee(..)
			),
			ProxyType::Staking => matches!(c, RuntimeCall::Staking(..)),
		}
	}
	fn is_superset(&self, o: &Self) -> bool {
		match (self, o) {
			(x, y) if x == y => true,
			(ProxyType::Any, _) => true,
			(_, ProxyType::Any) => false,
			(ProxyType::NonTransfer, _) => true,
			_ => false,
		}
	}
}

impl pallet_proxy::Config for Runtime {
	type RuntimeEvent = RuntimeEvent;
	type RuntimeCall = RuntimeCall;
	type Currency = Balances;
	type ProxyType = ProxyType;
	type ProxyDepositBase = ProxyDepositBase;
	type ProxyDepositFactor = ProxyDepositFactor;
	type MaxProxies = MaxProxies;
	type WeightInfo = pallet_proxy::weights::SubstrateWeight<Runtime>;
	type MaxPending = MaxPending;
	type CallHasher = BlakeTwo256;
	type AnnouncementDepositBase = AnnouncementDepositBase;
	type AnnouncementDepositFactor = AnnouncementDepositFactor;
}

parameter_types! {
	pub MaximumSchedulerWeight: Weight = Perbill::from_percent(80) *
		RuntimeBlockWeights::get().max_block;
	pub const MaxScheduledPerBlock: u32 = 50;
	// Retry a scheduled item every 10 blocks (1 minute) until the preimage exists.
	pub const NoPreimagePostponement: Option<u32> = Some(10);
}

impl pallet_scheduler::Config for Runtime {
	type RuntimeEvent = RuntimeEvent;
	type RuntimeOrigin = RuntimeOrigin;
	type PalletsOrigin = OriginCaller;
	type RuntimeCall = RuntimeCall;
	type MaximumWeight = MaximumSchedulerWeight;
	type ScheduleOrigin = EnsureRoot<AccountId>;
	type OriginPrivilegeCmp = EqualPrivilegeOnly;
	type MaxScheduledPerBlock = MaxScheduledPerBlock;
	type WeightInfo = pallet_scheduler::weights::SubstrateWeight<Runtime>;
	type Preimages = Preimage;
}

parameter_types! {
	pub const PreimageMaxSize: u32 = 4096 * 1024;
	pub const PreimageBaseDeposit: Balance = DOLLARS;
	// One cent: PDEX 10,000 / MB
	pub const PreimageByteDeposit: Balance = CENTS;
}

impl pallet_preimage::Config for Runtime {
	type RuntimeEvent = RuntimeEvent;
	type WeightInfo = pallet_preimage::weights::SubstrateWeight<Runtime>;
	type Currency = Balances;
	type ManagerOrigin = EnsureRoot<AccountId>;
	type BaseDeposit = PreimageBaseDeposit;
	type ByteDeposit = PreimageByteDeposit;
}

parameter_types! {
	// NOTE: Currently it is not possible to change the epoch duration after the chain has started.
	//       Attempting to do so will brick block production.
	pub const EpochDuration: u64 = EPOCH_DURATION_IN_SLOTS as u64;
	pub const ExpectedBlockTime: Moment = MILLISECS_PER_BLOCK;
	pub const ReportLongevity: u64 =
		BondingDuration::get() as u64 * SessionsPerEra::get() as u64 * EpochDuration::get();
	pub const MaxAuthorities: u32 = 200;
}

impl pallet_babe::Config for Runtime {
	type EpochDuration = EpochDuration;
	type ExpectedBlockTime = ExpectedBlockTime;
	type EpochChangeTrigger = pallet_babe::ExternalTrigger;
	type DisabledValidators = Session;
	type WeightInfo = ();
	type MaxAuthorities = MaxAuthorities;
	type KeyOwnerProof =
		<Historical as KeyOwnerProofSystem<(KeyTypeId, pallet_babe::AuthorityId)>>::Proof;
	type EquivocationReportSystem =
		pallet_babe::EquivocationReportSystem<Self, Offences, Historical, ReportLongevity>;
}

parameter_types! {
	pub const IndexDeposit: Balance = PDEX;
}

impl pallet_indices::Config for Runtime {
	type AccountIndex = AccountIndex;
	type Currency = Balances;
	type Deposit = IndexDeposit;
	type RuntimeEvent = RuntimeEvent;
	type WeightInfo = pallet_indices::weights::SubstrateWeight<Runtime>;
}

parameter_types! {
	pub const ExistentialDeposit: Balance = PDEX;
	pub const MaxLocks: u32 = 50;
	pub const MaxReserves: u32 = 50;
}

impl pallet_balances::Config for Runtime {
	type RuntimeEvent = RuntimeEvent;
	type WeightInfo = pallet_balances::weights::SubstrateWeight<Runtime>;
	type Balance = Balance;
	type DustRemoval = ();
	type ExistentialDeposit = ExistentialDeposit;
	type AccountStore = frame_system::Pallet<Runtime>;
	type ReserveIdentifier = [u8; 8];
	type HoldIdentifier = ();
	type FreezeIdentifier = ();
	type MaxLocks = MaxLocks;
	type MaxReserves = MaxReserves;
	type MaxHolds = ();
	type MaxFreezes = ();
}
use sp_runtime::traits::Bounded;
parameter_types! {
	pub const TransactionByteFee: Balance = 10 * MILLICENTS;
	pub const TargetBlockFullness: Perquintill = Perquintill::from_percent(25);
	pub AdjustmentVariable: Multiplier = Multiplier::saturating_from_rational(3, 100_000);
	pub MinimumMultiplier: Multiplier = Multiplier::saturating_from_rational(1, 1_000_000_000u128);
	pub MaximumMultiplier: Multiplier = Bounded::max_value();
	pub const OperationalFeeMultiplier: u8 = 5;
}

impl pallet_transaction_payment::Config for Runtime {
	type RuntimeEvent = RuntimeEvent;
	type OnChargeTransaction = CurrencyAdapter<Balances, DealWithFees>;
	type OperationalFeeMultiplier = OperationalFeeMultiplier;
	type WeightToFee = IdentityFee<Balance>;
	type LengthToFee = ConstantMultiplier<Balance, TransactionByteFee>;
	type FeeMultiplierUpdate = TargetedFeeAdjustment<
		Self,
		TargetBlockFullness,
		AdjustmentVariable,
		MinimumMultiplier,
		MaximumMultiplier,
	>;
}

parameter_types! {
	pub const MinimumPeriod: Moment = SLOT_DURATION / 2;
}

impl pallet_timestamp::Config for Runtime {
	type Moment = Moment;
	type OnTimestampSet = Babe;
	type MinimumPeriod = MinimumPeriod;
	type WeightInfo = pallet_timestamp::weights::SubstrateWeight<Runtime>;
}

parameter_types! {
	pub const UncleGenerations: BlockNumber = 0;
}

impl pallet_authorship::Config for Runtime {
	type FindAuthor = pallet_session::FindAccountFromAuthorIndex<Self, Babe>;
	type EventHandler = (Staking, ImOnline);
}

impl_opaque_keys! {
	pub struct SessionKeys {
		pub grandpa: Grandpa,
		pub babe: Babe,
		pub im_online: ImOnline,
		pub authority_discovery: AuthorityDiscovery,
		pub orderbook: OCEX,
		pub thea: Thea,
	}
}

impl pallet_session::Config for Runtime {
	type RuntimeEvent = RuntimeEvent;
	type ValidatorId = <Self as frame_system::Config>::AccountId;
	type ValidatorIdOf = pallet_staking::StashOf<Self>;
	type ShouldEndSession = Babe;
	type NextSessionRotation = Babe;
	type SessionManager = pallet_session::historical::NoteHistoricalRoot<Self, Staking>;
	type SessionHandler = <SessionKeys as OpaqueKeys>::KeyTypeIdProviders;
	type Keys = SessionKeys;
	type WeightInfo = pallet_session::weights::SubstrateWeight<Runtime>;
}

impl pallet_session::historical::Config for Runtime {
	type FullIdentification = pallet_staking::Exposure<AccountId, Balance>;
	type FullIdentificationOf = pallet_staking::ExposureOf<Runtime>;
}

pallet_staking_reward_curve::build! {
	const REWARD_CURVE: PiecewiseLinear<'static> = curve!(
		min_inflation: 0_025_000,
		max_inflation: 0_100_000,
		// Before, we launch the products we want 50% of supply to be staked
		ideal_stake: 0_500_000,
		falloff: 0_050_000,
		max_piece_count: 40,
		test_precision: 0_005_000,
	);
}

parameter_types! {
	// Six session in a an era (24 hrs)
	pub const SessionsPerEra: sp_staking::SessionIndex = 6;
	// 28 era for unbonding (28 days)
	pub const BondingDuration: sp_staking::EraIndex = 28;
	pub const SlashDeferDuration: sp_staking::EraIndex = 27;
	pub const RewardCurve: &'static PiecewiseLinear<'static> = &REWARD_CURVE;
	pub const MaxNominatorRewardedPerValidator: u32 = 256;
	pub const OffendingValidatorsThreshold: Perbill = Perbill::from_percent(17);
	pub HistoryDepth: u32 = 84;
}

pub struct StakingBenchmarkingConfig;
impl pallet_staking::BenchmarkingConfig for StakingBenchmarkingConfig {
	type MaxValidators = ConstU32<1000>;
	type MaxNominators = ConstU32<1000>;
}

pub struct OnChainSeqPhragmen;
impl onchain::Config for OnChainSeqPhragmen {
	type System = Runtime;
	type Solver = SequentialPhragmen<
		AccountId,
		pallet_election_provider_multi_phase::SolutionAccuracyOf<Runtime>,
	>;
	type DataProvider = <Runtime as pallet_election_provider_multi_phase::Config>::DataProvider;
	type WeightInfo = frame_election_provider_support::weights::SubstrateWeight<Runtime>;
	type MaxWinners = <Runtime as pallet_election_provider_multi_phase::Config>::MaxWinners;
	type VotersBound = MaxOnChainElectingVoters;
	type TargetsBound = MaxOnChainElectableTargets;
}

impl pallet_staking::Config for Runtime {
	type Currency = Balances;
	type CurrencyBalance = Balance;
	type UnixTime = Timestamp;
	type CurrencyToVote = U128CurrencyToVote;
	type ElectionProvider = ElectionProviderMultiPhase;
	type GenesisElectionProvider = onchain::OnChainExecution<OnChainSeqPhragmen>;
	type MaxNominations = MaxNominations;
	type HistoryDepth = HistoryDepth;
	type RewardRemainder = Treasury;
	type RuntimeEvent = RuntimeEvent;
	type Slash = Treasury;
	type Reward = ();
	type SessionsPerEra = SessionsPerEra;
	type BondingDuration = BondingDuration;
	type SlashDeferDuration = SlashDeferDuration;
	/// A super-majority of the council can cancel the slash.
	type AdminOrigin = EitherOfDiverse<
		EnsureRoot<AccountId>,
		pallet_collective::EnsureProportionAtLeast<AccountId, CouncilCollective, 3, 4>,
	>;
	type SessionInterface = Self;
	type EraPayout = pallet_staking::ConvertCurve<RewardCurve>;
	type NextNewSession = Session;
	type MaxNominatorRewardedPerValidator = MaxNominatorRewardedPerValidator;
	type OffendingValidatorsThreshold = OffendingValidatorsThreshold;
	type VoterList = pallet_staking::UseNominatorsAndValidatorsMap<Runtime>;
	// This a placeholder, to be introduced in the next PR as an instance of bags-list
	type TargetList = pallet_staking::UseValidatorsMap<Self>;
	type MaxUnlockingChunks = ConstU32<32>;
	type OnStakerSlash = ();
	type BenchmarkingConfig = StakingBenchmarkingConfig;
	type WeightInfo = pallet_staking::weights::SubstrateWeight<Runtime>;
}

parameter_types! {
	// phase durations. 1/4 of the last session for each.
	pub const SignedPhase: u32 = EPOCH_DURATION_IN_SLOTS / 4;
	pub const UnsignedPhase: u32 = EPOCH_DURATION_IN_SLOTS / 4 ;

	// signed config
	pub const SignedMaxSubmissions: u32 = 16;
	// 40 PDEXs fixed deposit..
	pub const SignedDepositBase: Balance = deposit(2, 0);
	// 0.01 PDEX per KB of solution data.
	pub const SignedDepositByte: Balance = deposit(0, 10) / 1024;
	// Each good submission will get 1 DOT as reward
	pub SignedRewardBase: Balance = UNITS;
	pub BetterUnsignedThreshold: Perbill = Perbill::from_rational(1u32, 10_000);


	pub const MultiPhaseUnsignedPriority: TransactionPriority = StakingUnsignedPriority::get() - 1u64;
	pub MinerMaxWeight: Weight = RuntimeBlockWeights::get()
		.get(DispatchClass::Normal)
		.max_extrinsic.expect("Normal extrinsics have a weight limit configured; qed")
		.saturating_sub(BlockExecutionWeight::get());
	// Solution can occupy 90% of normal block size
	pub MinerMaxLength: u32 = Perbill::from_rational(9u32, 10) *
		*RuntimeBlockLength::get()
		.max
		.get(DispatchClass::Normal);

	// miner configs
	pub const MinerMaxIterations: u32 = 10;
	pub OffchainRepeat: BlockNumber = 5;
}

frame_election_provider_support::generate_solution_type!(
	#[compact]
	pub struct NposSolution16::<
		VoterIndex = u32,
		TargetIndex = u16,
		Accuracy = sp_runtime::PerU16,
		MaxVoters = MaxElectingVoters,
	>(16)
);
// pub const MAX_NOMINATIONS: u32 =
//     <NposCompactSolution16 as sp_npos_elections::NposSolution>::LIMIT as u32;

parameter_types! {
	pub MaxNominations: u32 = <NposSolution16 as frame_election_provider_support::NposSolution>::LIMIT as u32;
	pub MaxElectingVoters: u32 = 40_000;
	pub MaxElectableTargets: u16 = 10_000;
	// OnChain values are lower.
	pub MaxOnChainElectingVoters: u32 = 5000;
	pub MaxOnChainElectableTargets: u16 = 1250;
	// The maximum winners that can be elected by the Election pallet which is equivalent to the
	// maximum active validators the staking pallet can have.
	pub MaxActiveValidators: u32 = 1000;
}

/// The numbers configured here could always be more than the the maximum limits of staking pallet
/// to ensure election snapshot will not run out of memory. For now, we set them to smaller values
/// since the staking is bounded and the weight pipeline takes hours for this single pallet.
pub struct ElectionProviderBenchmarkConfig;
impl pallet_election_provider_multi_phase::BenchmarkingConfig for ElectionProviderBenchmarkConfig {
	const VOTERS: [u32; 2] = [1000, 2000];
	const TARGETS: [u32; 2] = [500, 1000];
	const ACTIVE_VOTERS: [u32; 2] = [500, 800];
	const DESIRED_TARGETS: [u32; 2] = [200, 400];
	const SNAPSHOT_MAXIMUM_VOTERS: u32 = 1000;
	const MINER_MAXIMUM_VOTERS: u32 = 1000;
	const MAXIMUM_TARGETS: u32 = 300;
}

/// Maximum number of iterations for balancing that will be executed in the embedded OCW
/// miner of election provider multi phase.
pub const MINER_MAX_ITERATIONS: u32 = 10;

/// A source of random balance for NposSolver, which is meant to be run by the OCW election miner.
pub struct OffchainRandomBalancing;
impl Get<Option<(usize, ExtendedBalance)>> for OffchainRandomBalancing {
	fn get() -> Option<(usize, ExtendedBalance)> {
		use sp_runtime::traits::TrailingZeroInput;
		let iters = match MINER_MAX_ITERATIONS {
			0 => 0,
			max => {
				let seed = sp_io::offchain::random_seed();
				let random = <u32>::decode(&mut TrailingZeroInput::new(&seed))
					.expect("input is padded with zeroes; qed") %
					max.saturating_add(1);
				random as usize
			},
		};

		Some((iters, 0))
	}
}

impl pallet_election_provider_multi_phase::MinerConfig for Runtime {
	type AccountId = AccountId;
	type Solution = NposSolution16;
	type MaxVotesPerVoter =
	<<Self as pallet_election_provider_multi_phase::Config>::DataProvider as ElectionDataProvider>::MaxVotesPerVoter;
	type MaxLength = MinerMaxLength;
	type MaxWeight = MinerMaxWeight;
	type MaxWinners = MaxActiveValidators;

	// The unsigned submissions have to respect the weight of the submit_unsigned call, thus their
	// weight estimate function is wired to this call's weight.
	fn solution_weight(v: u32, t: u32, a: u32, d: u32) -> Weight {
		<
		<Self as pallet_election_provider_multi_phase::Config>::WeightInfo
		as
		pallet_election_provider_multi_phase::WeightInfo
		>::submit_unsigned(v, t, a, d)
	}
}
impl pallet_election_provider_multi_phase::Config for Runtime {
	type RuntimeEvent = RuntimeEvent;
	type Currency = Balances;
	type EstimateCallFee = TransactionPayment;
	type UnsignedPhase = UnsignedPhase;
	type SignedPhase = SignedPhase;
	type BetterSignedThreshold = ();
	type BetterUnsignedThreshold = BetterUnsignedThreshold;
	type OffchainRepeat = OffchainRepeat;
	type MinerTxPriority = MultiPhaseUnsignedPriority;
	type MinerConfig = Self;
	type SignedMaxSubmissions = SignedMaxSubmissions;
	type SignedMaxWeight = MinerMaxWeight;
	type SignedMaxRefunds = ConstU32<3>;
	type SignedRewardBase = SignedRewardBase;
	type SignedDepositBase = SignedDepositBase;
	type SignedDepositByte = SignedDepositByte;
	type SignedDepositWeight = ();
	type MaxElectingVoters = MaxElectingVoters;
	type MaxElectableTargets = ConstU16<{ u16::MAX }>;
	type MaxWinners = MaxActiveValidators;
	type SlashHandler = ();
	// burn slashes
	type RewardHandler = ();
	type DataProvider = Staking;
	type Fallback = onchain::OnChainExecution<OnChainSeqPhragmen>;
	type GovernanceFallback = onchain::OnChainExecution<OnChainSeqPhragmen>;
	type Solver = SequentialPhragmen<
		AccountId,
		pallet_election_provider_multi_phase::SolutionAccuracyOf<Self>,
	>;
	type ForceOrigin = EitherOfDiverse<
		EnsureRoot<AccountId>,
		pallet_collective::EnsureProportionAtLeast<AccountId, CouncilCollective, 2, 3>,
	>;
	type BenchmarkingConfig = ElectionProviderBenchmarkConfig;
	type WeightInfo = pallet_election_provider_multi_phase::weights::SubstrateWeight<Runtime>;
}

parameter_types! {
	pub const CouncilMotionDuration: BlockNumber = 7 * DAYS;
	pub const CouncilMaxProposals: u32 = 100;
	pub const CouncilMaxMembers: u32 = 100;
}

type CouncilCollective = pallet_collective::Instance1;
impl pallet_collective::Config<CouncilCollective> for Runtime {
	type RuntimeOrigin = RuntimeOrigin;
	type Proposal = RuntimeCall;
	type RuntimeEvent = RuntimeEvent;
	type MotionDuration = CouncilMotionDuration;
	type MaxProposals = CouncilMaxProposals;
	type MaxMembers = CouncilMaxMembers;
	type DefaultVote = pallet_collective::PrimeDefaultVote;
	type WeightInfo = pallet_collective::weights::SubstrateWeight<Runtime>;
	type SetMembersOrigin = EnsureRoot<AccountId>;
	type MaxProposalWeight = MaxCollectivesProposalWeight;
}

parameter_types! {
	pub const CandidacyBond: Balance = 100 * PDEX;
	// 1 storage item created, key size is 32 bytes, value size is 16+16.
	pub const VotingBondBase: Balance = deposit(1, 64);
	// additional data per vote is 32 bytes (account id).
	pub const VotingBondFactor: Balance = deposit(0, 32);
	pub const TermDuration: BlockNumber = 7 * DAYS;
	pub const DesiredMembers: u32 = 5;
	pub const DesiredRunnersUp: u32 = 5;
	pub const ElectionsPhragmenPalletId: LockIdentifier = *b"phrelect";
	pub const MaxCandidates: u32 = 1000;
	pub const MaxVoters: u32 = 10*1000;
	pub const MaxVotesPerVoter: u32 = 16;
}

// Make sure that there are no more than `MaxMembers` members elected via elections-phragmen.
const_assert!(DesiredMembers::get() <= CouncilMaxMembers::get());

impl pallet_elections_phragmen::Config for Runtime {
	type RuntimeEvent = RuntimeEvent;
	type PalletId = ElectionsPhragmenPalletId;
	type Currency = Balances;
	type ChangeMembers = Council;
	// NOTE: this implies that council's genesis members cannot be set directly and must come from
	// this module.
	type InitializeMembers = Council;
	type CurrencyToVote = U128CurrencyToVote;
	type CandidacyBond = CandidacyBond;
	type VotingBondBase = VotingBondBase;
	type VotingBondFactor = VotingBondFactor;
	type LoserCandidate = Treasury;
	type KickedMember = Treasury;
	type DesiredMembers = DesiredMembers;
	type DesiredRunnersUp = DesiredRunnersUp;
	type TermDuration = TermDuration;
	type MaxCandidates = MaxCandidates;
	type MaxVoters = MaxVoters;
	type MaxVotesPerVoter = MaxVotesPerVoter;
	type WeightInfo = pallet_elections_phragmen::weights::SubstrateWeight<Runtime>;
}

parameter_types! {
	pub const TechnicalMotionDuration: BlockNumber = 7 * DAYS;
	pub const TechnicalMaxProposals: u32 = 100;
	pub const TechnicalMaxMembers: u32 = 100;
}

type TechnicalCollective = pallet_collective::Instance2;
impl pallet_collective::Config<TechnicalCollective> for Runtime {
	type RuntimeOrigin = RuntimeOrigin;
	type Proposal = RuntimeCall;
	type RuntimeEvent = RuntimeEvent;
	type MotionDuration = TechnicalMotionDuration;
	type MaxProposals = TechnicalMaxProposals;
	type MaxMembers = TechnicalMaxMembers;
	type DefaultVote = pallet_collective::PrimeDefaultVote;
	type WeightInfo = pallet_collective::weights::SubstrateWeight<Runtime>;
	type SetMembersOrigin = EnsureRootOrHalfCouncil;
	type MaxProposalWeight = MaxCollectivesProposalWeight;
}

parameter_types! {
	pub const OrderbookMotionDuration: BlockNumber = DAYS;
	pub const OrderbookMaxProposals: u32 = 100;
	pub const OrderbookMaxMembers: u32 = 3;
}

type OrderbookCollective = pallet_collective::Instance3;
impl pallet_collective::Config<OrderbookCollective> for Runtime {
	type RuntimeOrigin = RuntimeOrigin;
	type Proposal = RuntimeCall;
	type RuntimeEvent = RuntimeEvent;
	type MotionDuration = OrderbookMotionDuration;
	type MaxProposals = OrderbookMaxProposals;
	type MaxMembers = OrderbookMaxMembers;
	type DefaultVote = pallet_collective::PrimeDefaultVote;
	type WeightInfo = pallet_collective::weights::SubstrateWeight<Runtime>;
	type SetMembersOrigin = EitherOfDiverse<
		EnsureRoot<AccountId>,
		pallet_collective::EnsureProportionMoreThan<AccountId, TechnicalCollective, 1, 2>,
	>;
	type MaxProposalWeight = MaxCollectivesProposalWeight;
}

type EnsureRootOrHalfCouncil = EitherOfDiverse<
	EnsureRoot<AccountId>,
	pallet_collective::EnsureProportionMoreThan<AccountId, CouncilCollective, 1, 2>,
>;

type EnsureRootOrHalfOrderbookCouncil = EitherOfDiverse<
	EnsureRoot<AccountId>,
	pallet_collective::EnsureProportionMoreThan<AccountId, OrderbookCollective, 1, 2>,
>;

impl pallet_membership::Config<pallet_membership::Instance1> for Runtime {
	type RuntimeEvent = RuntimeEvent;
	type AddOrigin = EnsureRootOrHalfCouncil;
	type RemoveOrigin = EnsureRootOrHalfCouncil;
	type SwapOrigin = EnsureRootOrHalfCouncil;
	type ResetOrigin = EnsureRootOrHalfCouncil;
	type PrimeOrigin = EnsureRootOrHalfCouncil;
	type MembershipInitialized = TechnicalCommittee;
	type MembershipChanged = TechnicalCommittee;
	type MaxMembers = TechnicalMaxMembers;
	type WeightInfo = pallet_membership::weights::SubstrateWeight<Runtime>;
}

parameter_types! {
	pub const ProposalBond: Permill = Permill::from_percent(5);
	pub const ProposalBondMinimum: Balance = 100 * PDEX;
	pub const SpendPeriod: BlockNumber = 24 * DAYS;
	pub const Burn: Permill = Permill::from_percent(0);
	pub const TipCountdown: BlockNumber = DAYS;
	pub const TipFindersFee: Percent = Percent::from_percent(20);
	pub const TipReportDepositBase: Balance = PDEX;
	pub const DataDepositPerByte: Balance = CENTS;
	pub const BountyDepositBase: Balance = PDEX;
	pub const BountyDepositPayoutDelay: BlockNumber = 8 * DAYS;
	pub const TreasuryPalletId: PalletId = PalletId(*b"py/trsry");
	pub const BountyUpdatePeriod: BlockNumber = 90 * DAYS;
	pub const MaximumReasonLength: u32 = 16384;
	pub const BountyCuratorDeposit: Permill = Permill::from_percent(50);
	pub const BountyValueMinimum: Balance = 10 * PDEX;
	pub const MaxApprovals: u32 = 100;
	pub const MaxActiveChildBountyCount: u32 = 5;
	pub const ChildBountyValueMinimum: Balance = PDEX;
	pub const CuratorDepositMax: Balance = 100 * PDEX;
	pub const CuratorDepositMin: Balance = 10 * PDEX;
	pub const ChildBountyCuratorDepositBase: Permill = Permill::from_percent(10);
}

impl pallet_bounties::Config for Runtime {
	type RuntimeEvent = RuntimeEvent;
	type BountyDepositBase = BountyDepositBase;
	type BountyDepositPayoutDelay = BountyDepositPayoutDelay;
	type BountyUpdatePeriod = BountyUpdatePeriod;
	type BountyValueMinimum = BountyValueMinimum;
	type DataDepositPerByte = DataDepositPerByte;
	type MaximumReasonLength = MaximumReasonLength;
	type WeightInfo = pallet_bounties::weights::SubstrateWeight<Runtime>;
	type ChildBountyManager = ChildBounties;
	type CuratorDepositMultiplier = BountyCuratorDeposit;
	type CuratorDepositMax = CuratorDepositMax;
	type CuratorDepositMin = CuratorDepositMin;
}

impl pallet_child_bounties::Config for Runtime {
	type MaxActiveChildBountyCount = MaxActiveChildBountyCount;
	type ChildBountyValueMinimum = ChildBountyValueMinimum;
	type RuntimeEvent = RuntimeEvent;
	type WeightInfo = pallet_child_bounties::weights::SubstrateWeight<Runtime>;
}

impl pallet_treasury::Config for Runtime {
	type PalletId = TreasuryPalletId;
	type Currency = Balances;
	type ApproveOrigin = EitherOfDiverse<
		EnsureRoot<AccountId>,
		pallet_collective::EnsureProportionAtLeast<AccountId, CouncilCollective, 3, 5>,
	>;
	type RejectOrigin = EnsureRootOrHalfCouncil;
	type RuntimeEvent = RuntimeEvent;
	type OnSlash = ();
	type ProposalBond = ProposalBond;
	type ProposalBondMinimum = ProposalBondMinimum;
	type SpendPeriod = SpendPeriod;
	type Burn = Burn;
	type BurnDestination = ();
	type SpendFunds = Bounties;
	type WeightInfo = pallet_treasury::weights::SubstrateWeight<Runtime>;
	type MaxApprovals = MaxApprovals;
	type ProposalBondMaximum = ();
	type SpendOrigin = frame_support::traits::NeverEnsureOrigin<u128>;
}

parameter_types! {
	// When proposals are moved to public voting
	pub const LaunchPeriod: BlockNumber = 15 * DAYS;
	// How long voting should last
	pub const VotingPeriod: BlockNumber = 15 * DAYS;
	// Fast track voting for techincal council
	pub const FastTrackVotingPeriod: BlockNumber = 3 * HOURS;
	// Minimum deposit for creating a proposal
	pub MinimumDeposit: Balance = 100 * PDEX;
	// Time between approved proposals are executed on-chain
	// EnactmentPeriod > unbonding period of staking
	pub const EnactmentPeriod: BlockNumber = 30 * DAYS;
	// Minimum period of vote locking
	// Note: VoteLockingPeriod >= EnactmentPeriod
	pub const VoteLockingPeriod: BlockNumber = 30 * DAYS;
	// Cool-off period before a vetoed proposal can be submitted back again
	pub const CooloffPeriod: BlockNumber = 28 * DAYS;
	pub const InstantAllowed: bool = true;
	pub const MaxVotes: u32 = 100;
	pub const MaxProposals: u32 = 100;

}

impl pallet_democracy::Config for Runtime {
	type WeightInfo = pallet_democracy::weights::SubstrateWeight<Runtime>;
	type RuntimeEvent = RuntimeEvent;
	type Scheduler = Scheduler;
	type Preimages = Preimage;
	type Currency = Balances;
	type EnactmentPeriod = EnactmentPeriod;
	type LaunchPeriod = LaunchPeriod;
	type VotingPeriod = VotingPeriod;
	type VoteLockingPeriod = VoteLockingPeriod;
	type MinimumDeposit = MinimumDeposit;
	type InstantAllowed = InstantAllowed;
	type FastTrackVotingPeriod = FastTrackVotingPeriod;
	type CooloffPeriod = CooloffPeriod;
	type MaxVotes = MaxVotes;
	type MaxProposals = MaxProposals;
	type MaxDeposits = ConstU32<100>;
	type MaxBlacklisted = ConstU32<100>;
	/// A straight majority of the council can decide what their next motion is.
	type ExternalOrigin = EitherOfDiverse<
		EnsureRoot<AccountId>,
		pallet_collective::EnsureProportionAtLeast<AccountId, CouncilCollective, 1, 2>,
	>;
	/// A majority can have the next scheduled referendum be a straight majority-carries vote.
	type ExternalMajorityOrigin = EitherOfDiverse<
		EnsureRoot<AccountId>,
		pallet_collective::EnsureProportionAtLeast<AccountId, CouncilCollective, 1, 2>,
	>;
	/// A unanimous council can have the next scheduled referendum be a straight default-carries
	/// (NTB) vote.
	type ExternalDefaultOrigin = EitherOfDiverse<
		EnsureRoot<AccountId>,
		pallet_collective::EnsureProportionAtLeast<AccountId, CouncilCollective, 1, 1>,
	>;
	type SubmitOrigin = EnsureSigned<AccountId>;
	/// Two thirds of the technical committee can have an ExternalMajority/ExternalDefault vote
	/// be tabled immediately and with a shorter voting/enactment period.
	type FastTrackOrigin = EitherOfDiverse<
		EnsureRoot<AccountId>,
		pallet_collective::EnsureProportionAtLeast<AccountId, TechnicalCollective, 2, 3>,
	>;
	type InstantOrigin = EitherOfDiverse<
		EnsureRoot<AccountId>,
		pallet_collective::EnsureProportionAtLeast<AccountId, TechnicalCollective, 1, 1>,
	>;
	// To cancel a proposal which has been passed, 2/3 of the council must agree to it.
	type CancellationOrigin = EitherOfDiverse<
		EnsureRoot<AccountId>,
		pallet_collective::EnsureProportionAtLeast<AccountId, CouncilCollective, 2, 3>,
	>;
	type BlacklistOrigin = EnsureRoot<AccountId>;
	// To cancel a proposal before it has been passed, the technical committee must be unanimous or
	// Root must agree.
	type CancelProposalOrigin = EitherOfDiverse<
		EnsureRoot<AccountId>,
		pallet_collective::EnsureProportionAtLeast<AccountId, TechnicalCollective, 1, 1>,
	>;
	// Any single technical committee member or root origin may veto a coming council proposal,
	// however they can only do it once and it lasts only for the cooloff period.
	// NOTE: Technical Council cannot be greater than MAX_VETOERS
	type VetoOrigin = pallet_collective::EnsureMember<AccountId, TechnicalCollective>;
	type PalletsOrigin = OriginCaller;
	type Slash = Treasury;
}

impl pallet_sudo::Config for Runtime {
	type RuntimeEvent = RuntimeEvent;
	type RuntimeCall = RuntimeCall;
	type WeightInfo = ();
}

parameter_types! {
	pub const ImOnlineUnsignedPriority: TransactionPriority = TransactionPriority::max_value();
	/// We prioritize im-online heartbeats over election solution submission.
	pub const StakingUnsignedPriority: TransactionPriority = TransactionPriority::max_value() / 2;
	pub const MaxKeys: u32 = 10_000;
	pub const MaxPeerInHeartbeats: u32 = 10_000;
	pub const MaxPeerDataEncodingSize: u32 = 1_000;
}

impl<LocalCall> frame_system::offchain::CreateSignedTransaction<LocalCall> for Runtime
where
	RuntimeCall: From<LocalCall>,
{
	fn create_transaction<C: frame_system::offchain::AppCrypto<Self::Public, Self::Signature>>(
		call: RuntimeCall,
		public: <Signature as traits::Verify>::Signer,
		account: AccountId,
		nonce: Index,
	) -> Option<(RuntimeCall, <UncheckedExtrinsic as traits::Extrinsic>::SignaturePayload)> {
		let tip = 0;
		// take the biggest period possible.
		let period =
			BlockHashCount::get().checked_next_power_of_two().map(|c| c / 2).unwrap_or(2) as u64;
		let current_block = System::block_number()
			.saturated_into::<u64>()
			// The `System::block_number` is initialized with `n+1`,
			// so the actual block number is `n`.
			.saturating_sub(1);
		let extra = (
			frame_system::CheckSpecVersion::<Runtime>::new(),
			frame_system::CheckTxVersion::<Runtime>::new(),
			frame_system::CheckGenesis::<Runtime>::new(),
			frame_system::CheckMortality::<Runtime>::from(generic::Era::mortal(
				period,
				current_block,
			)),
			frame_system::CheckNonce::<Runtime>::from(nonce),
			frame_system::CheckWeight::<Runtime>::new(),
			pallet_transaction_payment::ChargeTransactionPayment::<Runtime>::from(tip),
		);
		let raw_payload = SignedPayload::new(call, extra)
			.map_err(|e| {
				log::warn!("Unable to create signed payload: {:?}", e);
			})
			.ok()?;
		let signature = raw_payload.using_encoded(|payload| C::sign(payload, public))?;
		let address = Indices::unlookup(account);
		let (call, extra, _) = raw_payload.deconstruct();
		Some((call, (address, signature, extra)))
	}
}

impl frame_system::offchain::SigningTypes for Runtime {
	type Public = <Signature as traits::Verify>::Signer;
	type Signature = Signature;
}

impl<C> frame_system::offchain::SendTransactionTypes<C> for Runtime
where
	RuntimeCall: From<C>,
{
	type Extrinsic = UncheckedExtrinsic;
	type OverarchingCall = RuntimeCall;
}

impl pallet_im_online::Config for Runtime {
	type AuthorityId = ImOnlineId;
	type MaxKeys = MaxKeys;
	type MaxPeerInHeartbeats = MaxPeerInHeartbeats;
	type MaxPeerDataEncodingSize = MaxPeerDataEncodingSize;
	type RuntimeEvent = RuntimeEvent;
	type ValidatorSet = Historical;
	type NextSessionRotation = Babe;
	type ReportUnresponsiveness = Offences;
	type UnsignedPriority = ImOnlineUnsignedPriority;
	type WeightInfo = pallet_im_online::weights::SubstrateWeight<Runtime>;
}

impl pallet_offences::Config for Runtime {
	type RuntimeEvent = RuntimeEvent;
	type IdentificationTuple = pallet_session::historical::IdentificationTuple<Self>;
	type OnOffenceHandler = Staking;
}

impl pallet_authority_discovery::Config for Runtime {
	type MaxAuthorities = MaxAuthorities;
}

parameter_types! {
	pub const MaxSetIdSessionEntries: u32 = BondingDuration::get() * SessionsPerEra::get();
}

impl pallet_grandpa::Config for Runtime {
	type RuntimeEvent = RuntimeEvent;
	type WeightInfo = ();
	type MaxAuthorities = MaxAuthorities;
	type MaxSetIdSessionEntries = MaxSetIdSessionEntries;
	type KeyOwnerProof = <Historical as KeyOwnerProofSystem<(KeyTypeId, GrandpaId)>>::Proof;
	type EquivocationReportSystem =
		pallet_grandpa::EquivocationReportSystem<Self, Offences, Historical, ReportLongevity>;
}
parameter_types! {
	pub const AssetDeposit: Balance = 100 * DOLLARS;
	pub const ApprovalDeposit: Balance = DOLLARS;
	pub const StringLimit: u32 = 50;
	pub const MetadataDepositBase: Balance = 10 * DOLLARS;
	pub const MetadataDepositPerByte: Balance = DOLLARS;
}

impl pallet_assets::Config for Runtime {
	type RuntimeEvent = RuntimeEvent;
	type Balance = Balance;
	type RemoveItemsLimit = ();
	type AssetId = u128;
	type AssetIdParameter = parity_scale_codec::Compact<u128>;
	type Currency = Balances;
	type CreateOrigin = AsEnsureOriginWithArg<EnsureSigned<AccountId>>;
	type ForceOrigin = EnsureRootOrHalfCouncil;
	type AssetDeposit = AssetDeposit;
	type AssetAccountDeposit = AssetDeposit;
	type MetadataDepositBase = MetadataDepositBase;
	type MetadataDepositPerByte = MetadataDepositPerByte;
	type ApprovalDeposit = ApprovalDeposit;
	type StringLimit = StringLimit;
	type Freezer = ();
	type Extra = ();
	type CallbackHandle = ();
	type WeightInfo = ();
	#[cfg(feature = "runtime-benchmarks")]
	type BenchmarkHelper = AssetU128;
}
#[cfg(feature = "runtime-benchmarks")]
pub struct AssetU128;
#[cfg(feature = "runtime-benchmarks")]
use pallet_assets::BenchmarkHelper;
#[cfg(feature = "runtime-benchmarks")]
impl BenchmarkHelper<parity_scale_codec::Compact<u128>> for AssetU128 {
	fn create_asset_id_parameter(id: u32) -> parity_scale_codec::Compact<u128> {
		parity_scale_codec::Compact::from(id as u128)
	}
}

parameter_types! {
	pub const BasicDeposit: Balance = deposit(1,258);       // 258 bytes on-chain
	pub const FieldDeposit: Balance = deposit(0,66);        // 66 bytes on-chain
	pub const SubAccountDeposit: Balance = deposit(1,53);   // 53 bytes on-chain
	pub const MaxSubAccounts: u32 = 100;
	pub const MaxAdditionalFields: u32 = 100;
	pub const MaxRegistrars: u32 = 20;
}

impl pallet_identity::Config for Runtime {
	type RuntimeEvent = RuntimeEvent;
	type Currency = Balances;
	type BasicDeposit = BasicDeposit;
	type FieldDeposit = FieldDeposit;
	type SubAccountDeposit = SubAccountDeposit;
	type MaxSubAccounts = MaxSubAccounts;
	type MaxAdditionalFields = MaxAdditionalFields;
	type MaxRegistrars = MaxRegistrars;
	type Slashed = Treasury;
	type ForceOrigin = EnsureRootOrHalfCouncil;
	type RegistrarOrigin = EnsureRootOrHalfCouncil;
	type WeightInfo = pallet_identity::weights::SubstrateWeight<Runtime>;
}

parameter_types! {
	pub const ConfigDepositBase: Balance = 5 * PDEX;
	pub const FriendDepositFactor: Balance = 50 * CENTS;
	pub const MaxFriends: u16 = 9;
	pub const RecoveryDeposit: Balance = 5 * PDEX;
}

impl pallet_recovery::Config for Runtime {
	type RuntimeEvent = RuntimeEvent;
	type WeightInfo = pallet_recovery::weights::SubstrateWeight<Runtime>;
	type RuntimeCall = RuntimeCall;
	type Currency = Balances;
	type ConfigDepositBase = ConfigDepositBase;
	type FriendDepositFactor = FriendDepositFactor;
	type MaxFriends = MaxFriends;
	type RecoveryDeposit = RecoveryDeposit;
}

parameter_types! {
	pub MinVestedTransfer: Balance = PDEX;
	pub const MaxVestingSchedules: u32 = 300;
}

pub struct SusbtrateBlockNumberProvider;
impl BlockNumberProvider for SusbtrateBlockNumberProvider {
	type BlockNumber = BlockNumber;

	fn current_block_number() -> Self::BlockNumber {
		System::block_number()
	}
}

pub struct EnsureRootOrTreasury;
impl EnsureOrigin<RuntimeOrigin> for EnsureRootOrTreasury {
	type Success = AccountId;

	fn try_origin(o: RuntimeOrigin) -> Result<Self::Success, RuntimeOrigin> {
		Into::<Result<RawOrigin<AccountId>, RuntimeOrigin>>::into(o).and_then(|o| match o {
			RawOrigin::Root => Ok(TreasuryPalletId::get().into_account_truncating()),
			RawOrigin::Signed(caller) => {
				if caller == TreasuryPalletId::get().into_account_truncating() {
					Ok(caller)
				} else {
					Err(RuntimeOrigin::from(Some(caller)))
				}
			},
			r => Err(RuntimeOrigin::from(r)),
		})
	}

	#[cfg(feature = "runtime-benchmarks")]
	fn try_successful_origin() -> Result<RuntimeOrigin, ()> {
		Ok(RuntimeOrigin::from(RawOrigin::Signed(AccountId::new([0u8; 32]))))
	}
}

impl orml_vesting::Config for Runtime {
	type RuntimeEvent = RuntimeEvent;
	type Currency = Balances;
	type MinVestedTransfer = MinVestedTransfer;
	type VestedTransferOrigin = EnsureRootOrTreasury;
	type WeightInfo = ();
	type MaxVestingSchedules = MaxVestingSchedules;
	type BlockNumberProvider = SusbtrateBlockNumberProvider;
}
parameter_types! {
	pub const LockPeriod: BlockNumber = 201600;
	pub const MaxRelayers: u32 = 3;
}

impl pdex_migration::pallet::Config for Runtime {
	type RuntimeEvent = RuntimeEvent;
	type MaxRelayers = MaxRelayers;
	type LockPeriod = LockPeriod;
}

parameter_types! {
	pub const PolkadexTreasuryModuleId: PalletId = PalletId(*b"polka/tr");
	pub TreasuryModuleAccount: AccountId = PolkadexTreasuryModuleId::get().into_account_truncating();
}

//impl pallet_randomness_collective_flip::Config for Runtime {}

parameter_types! {
	pub const ProxyLimit: u32 = 3;
	pub const OcexPalletId: PalletId = PalletId(*b"OCEX_LMP");
	pub const MsPerDay: u64 = 86_400_000;
}

impl pallet_ocex_lmp::Config for Runtime {
	type RuntimeEvent = RuntimeEvent;
	type PalletId = OcexPalletId;
	type NativeCurrency = Balances;
	type OtherAssets = Assets;
	type EnclaveOrigin = EnsureSigned<AccountId>;
	type Public = <Signature as traits::Verify>::Signer;
	type Signature = Signature;
	type MsPerDay = MsPerDay;
	type GovernanceOrigin = EnsureRootOrHalfOrderbookCouncil;
	type WeightInfo = pallet_ocex_lmp::weights::WeightInfo<Runtime>;
}

//Install rewards Pallet
parameter_types! {
	pub const RewardsPalletId: PalletId = PalletId(*b"REWARDSQ");
}

impl pallet_rewards::Config for Runtime {
	type RuntimeEvent = RuntimeEvent;
	type PalletId = RewardsPalletId;
	type NativeCurrency = Balances;
	type Public = <Signature as traits::Verify>::Signer;
	type Signature = Signature;
	type GovernanceOrigin = EnsureRootOrHalfCouncil;
	type WeightInfo = pallet_rewards::weights::WeightInfo<Runtime>;
}

parameter_types! {
	pub const LiquidityPalletId: PalletId = PalletId(*b"LIQU/IDI");
}

impl liquidity::Config for Runtime {
	type RuntimeEvent = RuntimeEvent;
	type PalletId = LiquidityPalletId;
	type NativeCurrency = Balances;
	type Public = <Signature as traits::Verify>::Signer;
	type Signature = Signature;
	type GovernanceOrigin = EnsureRootOrHalfOrderbookCouncil;
	type CallOcex = OCEX;
	type WeightInfo = liquidity::weights::WeightInfo<Runtime>;
}

use polkadex_primitives::POLKADEX_NATIVE_ASSET_ID;

parameter_types! {
	pub const PolkadexAssetId: u128 = POLKADEX_NATIVE_ASSET_ID;
	pub const PDEXHolderAccount: AccountId32 = AccountId32::new([1u8;32]); //TODO Chnage Holder Account
}

impl thea::pallet::Config for Runtime {
	type RuntimeEvent = RuntimeEvent;
	type TheaId = thea_primitives::AuthorityId;
	type Signature = thea_primitives::AuthoritySignature;
	type MaxAuthorities = MaxAuthorities;
	type Executor = TheaExecutor;
	type WeightInfo = thea::weights::WeightInfo<Runtime>;
}

parameter_types! {
	pub const TheaPalletAccount: PalletId = PalletId(*b"th/accnt");
	pub const WithdrawalSize: u32 = 10;
	pub const ParaId: u32 = 2040;
}

impl thea_executor::Config for Runtime {
	type RuntimeEvent = RuntimeEvent;
	type Currency = Balances;
	type Assets = Assets;
	type AssetId = u128;
	type AssetCreateUpdateOrigin = EnsureRootOrHalfCouncil;
	type Executor = Thea;
	type NativeAssetId = PolkadexAssetId;
	type TheaPalletId = TheaPalletAccount;
	type WithdrawalSize = WithdrawalSize;
	type ParaId = ParaId;
}

#[cfg(feature = "runtime-benchmarks")]
impl thea_message_handler::Config for Runtime {
	type RuntimeEvent = RuntimeEvent;
	type TheaId = thea_primitives::AuthorityId;
	type Signature = thea_primitives::AuthoritySignature;
	type MaxAuthorities = MaxAuthorities;
	type Executor = TheaExecutor;
	type WeightInfo = thea_message_handler::weights::WeightInfo<Runtime>;
}

#[cfg(feature = "runtime-benchmarks")]
construct_runtime!(
	pub enum Runtime where
		Block = Block,
		NodeBlock = polkadex_primitives::Block,
		UncheckedExtrinsic = UncheckedExtrinsic
	{
		System: frame_system::{Pallet, Call, Config, Storage, Event<T>} = 0,
		Utility: pallet_utility::{Pallet, Call, Event} = 1,
		Babe: pallet_babe::{Pallet, Call, Storage, Config, ValidateUnsigned} = 2,
		Timestamp: pallet_timestamp::{Pallet, Call, Storage, Inherent} = 3,
		Authorship: pallet_authorship::{Pallet, Storage} = 4,
		Indices: pallet_indices::{Pallet, Call, Storage, Config<T>, Event<T>} = 5,
		Balances: pallet_balances::{Pallet, Call, Storage, Config<T>, Event<T>} = 6,
		TransactionPayment: pallet_transaction_payment::{Pallet, Storage, Event<T>} = 7,
		ElectionProviderMultiPhase: pallet_election_provider_multi_phase::{Pallet, Call, Storage, Event<T>, ValidateUnsigned} = 8,
		Staking: pallet_staking::{Pallet, Call, Config<T>, Storage, Event<T>} = 9,
		Session: pallet_session::{Pallet, Call, Storage, Event, Config<T>} = 10,
		Council: pallet_collective::<Instance1>::{Pallet, Call, Storage, Origin<T>, Event<T>, Config<T>} = 11,
		TechnicalCommittee: pallet_collective::<Instance2>::{Pallet, Call, Storage, Origin<T>, Event<T>, Config<T>} = 12,
		Elections: pallet_elections_phragmen::{Pallet, Call, Storage, Event<T>, Config<T>} = 13,
		TechnicalMembership: pallet_membership::<Instance1>::{Pallet, Call, Storage, Event<T>, Config<T>} = 14,
		Grandpa: pallet_grandpa::{Pallet, Call, Storage, Config, Event, ValidateUnsigned} = 15,
		Treasury: pallet_treasury::{Pallet, Call, Storage, Config, Event<T>} = 16,
		Sudo: pallet_sudo::{Pallet, Call, Config<T>, Storage, Event<T>} = 17,
		ImOnline: pallet_im_online::{Pallet, Call, Storage, Event<T>, ValidateUnsigned, Config<T>} = 18,
		AuthorityDiscovery: pallet_authority_discovery::{Pallet, Config} = 19,
		Offences: pallet_offences::{Pallet, Storage, Event} = 20,
		Historical: pallet_session_historical::{Pallet} = 21,
		Identity: pallet_identity::{Pallet, Call, Storage, Event<T>} = 22,
		Recovery: pallet_recovery::{Pallet, Call, Storage, Event<T>} = 23,
		Scheduler: pallet_scheduler::{Pallet, Call, Storage, Event<T>} = 24,
		Proxy: pallet_proxy::{Pallet, Call, Storage, Event<T>} = 25,
		Multisig: pallet_multisig::{Pallet, Call, Storage, Event<T>} = 26,
		Bounties: pallet_bounties::{Pallet, Call, Storage, Event<T>} = 27,
		OrmlVesting: orml_vesting::{Pallet, Storage, Call, Event<T>, Config<T>} = 28,
		PDEXMigration: pdex_migration::pallet::{Pallet, Storage, Call, Event<T>, Config<T>} = 29,
		Democracy: pallet_democracy::{Pallet, Call, Storage, Event<T>, Config<T>} = 30,
		Preimage: pallet_preimage::{Pallet, Call, Storage, Event<T>} = 31,
		//RandomnessCollectiveFlip: pallet_randomness_collective_flip::{Pallet, Storage} = 32,
		ChildBounties: pallet_child_bounties = 33,
		Assets: pallet_assets::{Pallet, Call, Storage, Event<T>} = 34,
		OCEX: pallet_ocex_lmp::{Pallet, Call, Storage, Event<T>, ValidateUnsigned} = 35,
		OrderbookCommittee: pallet_collective::<Instance3>::{Pallet, Call, Storage, Origin<T>, Event<T>} = 36,
		Thea: thea::pallet::{Pallet, Call, Storage, Event<T>,ValidateUnsigned} = 39,
		Rewards: pallet_rewards::{Pallet, Call, Storage, Event<T>} = 40,
		Liquidity: liquidity::{Pallet, Call, Storage, Event<T>} = 41,
		TheaExecutor: thea_executor::pallet::{Pallet, Call, Storage, Event<T>} = 44,
		TheaMH: thea_message_handler::pallet::{Pallet, Call, Storage, Event<T>} = 45
	}
);

#[cfg(not(feature = "runtime-benchmarks"))]
construct_runtime!(
	pub enum Runtime where
		Block = Block,
		NodeBlock = polkadex_primitives::Block,
		UncheckedExtrinsic = UncheckedExtrinsic
	{
		System: frame_system::{Pallet, Call, Config, Storage, Event<T>} = 0,
		Utility: pallet_utility::{Pallet, Call, Event} = 1,
		Babe: pallet_babe::{Pallet, Call, Storage, Config, ValidateUnsigned} = 2,
		Timestamp: pallet_timestamp::{Pallet, Call, Storage, Inherent} = 3,
		Authorship: pallet_authorship::{Pallet, Storage} = 4,
		Indices: pallet_indices::{Pallet, Call, Storage, Config<T>, Event<T>} = 5,
		Balances: pallet_balances::{Pallet, Call, Storage, Config<T>, Event<T>} = 6,
		TransactionPayment: pallet_transaction_payment::{Pallet, Storage, Event<T>} = 7,
		ElectionProviderMultiPhase: pallet_election_provider_multi_phase::{Pallet, Call, Storage, Event<T>, ValidateUnsigned} = 8,
		Staking: pallet_staking::{Pallet, Call, Config<T>, Storage, Event<T>} = 9,
		Session: pallet_session::{Pallet, Call, Storage, Event, Config<T>} = 10,
		Council: pallet_collective::<Instance1>::{Pallet, Call, Storage, Origin<T>, Event<T>, Config<T>} = 11,
		TechnicalCommittee: pallet_collective::<Instance2>::{Pallet, Call, Storage, Origin<T>, Event<T>, Config<T>} = 12,
		Elections: pallet_elections_phragmen::{Pallet, Call, Storage, Event<T>, Config<T>} = 13,
		TechnicalMembership: pallet_membership::<Instance1>::{Pallet, Call, Storage, Event<T>, Config<T>} = 14,
		Grandpa: pallet_grandpa::{Pallet, Call, Storage, Config, Event, ValidateUnsigned} = 15,
		Treasury: pallet_treasury::{Pallet, Call, Storage, Config, Event<T>} = 16,
		Sudo: pallet_sudo::{Pallet, Call, Config<T>, Storage, Event<T>} = 17,
		ImOnline: pallet_im_online::{Pallet, Call, Storage, Event<T>, ValidateUnsigned, Config<T>} = 18,
		AuthorityDiscovery: pallet_authority_discovery::{Pallet, Config} = 19,
		Offences: pallet_offences::{Pallet, Storage, Event} = 20,
		Historical: pallet_session_historical::{Pallet} = 21,
		Identity: pallet_identity::{Pallet, Call, Storage, Event<T>} = 22,
		Recovery: pallet_recovery::{Pallet, Call, Storage, Event<T>} = 23,
		Scheduler: pallet_scheduler::{Pallet, Call, Storage, Event<T>} = 24,
		Proxy: pallet_proxy::{Pallet, Call, Storage, Event<T>} = 25,
		Multisig: pallet_multisig::{Pallet, Call, Storage, Event<T>} = 26,
		Bounties: pallet_bounties::{Pallet, Call, Storage, Event<T>} = 27,
		OrmlVesting: orml_vesting::{Pallet, Storage, Call, Event<T>, Config<T>} = 28,
		PDEXMigration: pdex_migration::pallet::{Pallet, Storage, Call, Event<T>, Config<T>} = 29,
		Democracy: pallet_democracy::{Pallet, Call, Storage, Event<T>, Config<T>} = 30,
		Preimage: pallet_preimage::{Pallet, Call, Storage, Event<T>} = 31,
		//RandomnessCollectiveFlip: pallet_randomness_collective_flip::{Pallet, Storage} = 32,
		ChildBounties: pallet_child_bounties = 33,
		Assets: pallet_assets::{Pallet, Call, Storage, Event<T>} = 34,
		OCEX: pallet_ocex_lmp::{Pallet, Call, Storage, Event<T>, ValidateUnsigned} = 35,
		OrderbookCommittee: pallet_collective::<Instance3>::{Pallet, Call, Storage, Origin<T>, Event<T>} = 36,
		Thea: thea::pallet::{Pallet, Call, Storage, Event<T>,ValidateUnsigned} = 39,
		Rewards: pallet_rewards::{Pallet, Call, Storage, Event<T>} = 40,
		Liquidity: liquidity::{Pallet, Call, Storage, Event<T>} = 41,
		TheaExecutor: thea_executor::pallet::{Pallet, Call, Storage, Event<T>} = 44,
	}
);
/// Digest item type.
pub type DigestItem = generic::DigestItem;
/// The address format for describing accounts.
pub type Address = sp_runtime::MultiAddress<AccountId, AccountIndex>;
/// Block header type as expected by this runtime.
pub type Header = generic::Header<BlockNumber, BlakeTwo256>;
/// Block type as expected by this runtime.
pub type Block = generic::Block<Header, UncheckedExtrinsic>;
/// A Block signed with a Justification
pub type SignedBlock = generic::SignedBlock<Block>;
/// BlockId type as expected by this runtime.
pub type BlockId = generic::BlockId<Block>;
/// The SignedExtension to the basic transaction logic.
///
/// When you change this, you **MUST** modify [`sign`] in `bin/node/testing/src/keyring.rs`!
///
/// [`sign`]: <../../testing/src/keyring.rs.html>
pub type SignedExtra = (
	frame_system::CheckSpecVersion<Runtime>,
	frame_system::CheckTxVersion<Runtime>,
	frame_system::CheckGenesis<Runtime>,
	frame_system::CheckMortality<Runtime>,
	frame_system::CheckNonce<Runtime>,
	frame_system::CheckWeight<Runtime>,
	pallet_transaction_payment::ChargeTransactionPayment<Runtime>,
);
/// Unchecked extrinsic type as expected by this runtime.
pub type UncheckedExtrinsic =
	generic::UncheckedExtrinsic<Address, RuntimeCall, Signature, SignedExtra>;
/// The payload being signed in transactions.
pub type SignedPayload = generic::SignedPayload<RuntimeCall, SignedExtra>;
/// Extrinsic type that has already been checked.
pub type CheckedExtrinsic = generic::CheckedExtrinsic<AccountId, RuntimeCall, SignedExtra>;
/// Executive: handles dispatch to the various modules.
pub type Executive = frame_executive::Executive<
	Runtime,
	Block,
	frame_system::ChainContext<Runtime>,
	Runtime,
	AllPalletsWithSystem,
	Migrations,
>;

pub type Migrations = (migration::session_keys::MigrateToV5,);
use crate::sp_api_hidden_includes_construct_runtime::hidden_include::traits::fungible::Inspect;
impl_runtime_apis! {
	impl sp_api::Core<Block> for Runtime {
		fn version() -> RuntimeVersion {
			VERSION
		}

		fn execute_block(block: Block) {
			Executive::execute_block(block);
		}

		fn initialize_block(header: &<Block as BlockT>::Header) {
			Executive::initialize_block(header)
		}
	}

	impl sp_api::Metadata<Block> for Runtime {
		fn metadata() -> OpaqueMetadata {
			OpaqueMetadata::new(Runtime::metadata().into())
		}
		fn metadata_at_version(version: u32) -> Option<OpaqueMetadata> {
			Runtime::metadata_at_version(version)
		}

		fn metadata_versions() -> sp_std::vec::Vec<u32> {
			Runtime::metadata_versions()
		}
	}

	impl sp_block_builder::BlockBuilder<Block> for Runtime {
		fn apply_extrinsic(extrinsic: <Block as BlockT>::Extrinsic) -> ApplyExtrinsicResult {
			Executive::apply_extrinsic(extrinsic)
		}

		fn finalize_block() -> <Block as BlockT>::Header {
			Executive::finalize_block()
		}

		fn inherent_extrinsics(data: InherentData) -> Vec<<Block as BlockT>::Extrinsic> {
			data.create_extrinsics()
		}

		fn check_inherents(block: Block, data: InherentData) -> CheckInherentsResult {
			data.check_extrinsics(&block)
		}
	}

	impl orderbook_primitives::ObApi<Block> for Runtime {
		fn validator_set() -> orderbook_primitives::ValidatorSet<orderbook_primitives::crypto::AuthorityId>{
			OCEX::validator_set()
		}

		fn get_latest_snapshot() -> orderbook_primitives::SnapshotSummary<AccountId>{
			OCEX::get_latest_snapshot()
		}

		fn get_snapshot_by_id(nonce: u64) -> Option<orderbook_primitives::SnapshotSummary<AccountId>>{
			OCEX::get_snapshot_by_id(nonce)
		}

		fn ingress_messages(blk: BlockNumber) -> Vec<polkadex_primitives::ingress::IngressMessages<AccountId>>{
			OCEX::get_ingress_messages(blk)
		}

		fn submit_snapshot(summary: orderbook_primitives::SnapshotSummary<AccountId>) -> Result<(),()> {
			OCEX::submit_snapshot_api(summary)
		}

		fn pending_snapshot(auth: orderbook_primitives::crypto::AuthorityId) -> Option<u64> {
			OCEX::pending_snapshot(auth)
		}

		fn get_all_accounts_and_proxies() -> Vec<(AccountId,Vec<AccountId>)>{
			OCEX::get_all_accounts_and_proxies()
		}

		fn get_snapshot_generation_intervals() -> (u64,BlockNumber) {
			OCEX::get_snapshot_generation_intervals()
		}

		fn get_last_accepted_worker_nonce () -> u64 {
			OCEX::get_last_accepted_worker_nonce()
		}


		fn get_allowlisted_assets() -> Vec<AssetId> {
			OCEX::get_allowlisted_assets()
		}

		fn read_trading_pair_configs() -> Vec<(orderbook_primitives::types::TradingPair, polkadex_primitives::ocex::TradingPairConfig)> {
			OCEX::read_trading_pair_configs()
		}


		fn get_orderbook_opearator_key() -> Option<sp_core::ecdsa::Public>{
			OCEX::get_orderbook_operator_public_key()
		}
	}

	impl thea_primitives::TheaApi<Block> for Runtime {
		/// Return the current active Thea validator set for all networks
		fn full_validator_set() -> Option<thea_primitives::ValidatorSet<thea_primitives::AuthorityId>>{
			Thea::full_validator_set()
		}
		/// Return the current active Thea validator set
		fn validator_set(network: thea_primitives::Network) -> Option<thea_primitives::ValidatorSet<thea_primitives::AuthorityId>>{
			Thea::validator_set(network)
		}
		/// Returns the outgoing message for given network and blk
		fn outgoing_messages(network: thea_primitives::Network, nonce: u64) -> Option<thea_primitives::Message>{
			Thea::get_outgoing_messages(network, nonce)
		}
		/// Get Thea network associated with Validator
		fn network(auth: thea_primitives::AuthorityId) -> Option<thea_primitives::Network>{
			Thea::network(auth)
		}
		/// Incoming messages
		fn incoming_message(message: thea_primitives::Message, bitmap: Vec<u128>, signature: thea_primitives::AuthoritySignature) -> Result<(),()>{
			Thea::submit_incoming_message(message,bitmap,signature)
		}
		/// Get last processed nonce for a given network
		fn get_last_processed_nonce(network: thea_primitives::Network) -> u64{
			Thea::get_last_processed_nonce(network)
		}
	}

	impl rpc_assets_runtime_api::PolkadexAssetHandlerRuntimeApi<Block,AccountId,Hash> for Runtime {
		fn account_balances(assets : Vec<u128>, account_id : AccountId) ->  Vec<u128> {
			assets
				.iter()
				.map(|asset| {
					if *asset != POLKADEX_NATIVE_ASSET_ID {
					Assets::balance(*asset, &account_id).saturated_into()
					}else{
					Balances::balance(&account_id).saturated_into()
				}
				})
				.collect()
		}
	}

	impl pallet_rewards_runtime_api::PolkadexRewardsRuntimeApi<Block,AccountId,Hash> for Runtime {
		fn account_info(account_id : AccountId, reward_id: u32) ->  Result<polkadex_primitives::rewards::RewardsInfoByAccount<u128>, sp_runtime::DispatchError> {
			Rewards::account_info(account_id,reward_id)
		}
	}

	impl sp_transaction_pool::runtime_api::TaggedTransactionQueue<Block> for Runtime {
		fn validate_transaction(
			source: TransactionSource,
			tx: <Block as BlockT>::Extrinsic,
			block_hash: <Block as BlockT>::Hash,
		) -> TransactionValidity {
			Executive::validate_transaction(source, tx,block_hash)
		}
	}

	impl sp_offchain::OffchainWorkerApi<Block> for Runtime {
		fn offchain_worker(header: &<Block as BlockT>::Header) {
			Executive::offchain_worker(header)
		}
	}

	impl fg_primitives::GrandpaApi<Block> for Runtime {
		fn grandpa_authorities() -> GrandpaAuthorityList {
			Grandpa::grandpa_authorities()
		}

		fn current_set_id() -> fg_primitives::SetId {
			Grandpa::current_set_id()
		}

		fn submit_report_equivocation_unsigned_extrinsic(
			equivocation_proof: fg_primitives::EquivocationProof<
				<Block as BlockT>::Hash,
				NumberFor<Block>,
			>,
			key_owner_proof: fg_primitives::OpaqueKeyOwnershipProof,
		) -> Option<()> {
			let key_owner_proof = key_owner_proof.decode()?;

			Grandpa::submit_unsigned_equivocation_report(
				equivocation_proof,
				key_owner_proof,
			)
		}

		fn generate_key_ownership_proof(
			_set_id: fg_primitives::SetId,
			authority_id: GrandpaId,
		) -> Option<fg_primitives::OpaqueKeyOwnershipProof> {
			use parity_scale_codec::Encode;
			Historical::prove((fg_primitives::KEY_TYPE, authority_id))
				.map(|p| p.encode())
				.map(fg_primitives::OpaqueKeyOwnershipProof::new)
		}
	}

	impl sp_consensus_babe::BabeApi<Block> for Runtime {
		fn configuration() -> sp_consensus_babe::BabeConfiguration {
			sp_consensus_babe::BabeConfiguration {
				slot_duration: Babe::slot_duration(),
				epoch_length: EpochDuration::get(),
				c: BABE_GENESIS_EPOCH_CONFIG.c,
				authorities: Babe::authorities().to_vec(),
				randomness: Babe::randomness(),
				allowed_slots: BABE_GENESIS_EPOCH_CONFIG.allowed_slots,
			}
		}

		fn current_epoch_start() -> sp_consensus_babe::Slot {
			Babe::current_epoch_start()
		}

		fn current_epoch() -> sp_consensus_babe::Epoch {
			Babe::current_epoch()
		}

		fn next_epoch() -> sp_consensus_babe::Epoch {
			Babe::next_epoch()
		}

		fn generate_key_ownership_proof(
			_slot: sp_consensus_babe::Slot,
			authority_id: sp_consensus_babe::AuthorityId,
		) -> Option<sp_consensus_babe::OpaqueKeyOwnershipProof> {
			use parity_scale_codec::Encode;
			Historical::prove((sp_consensus_babe::KEY_TYPE, authority_id))
				.map(|p| p.encode())
				.map(sp_consensus_babe::OpaqueKeyOwnershipProof::new)
		}

		fn submit_report_equivocation_unsigned_extrinsic(
			equivocation_proof: sp_consensus_babe::EquivocationProof<<Block as BlockT>::Header>,
			key_owner_proof: sp_consensus_babe::OpaqueKeyOwnershipProof,
		) -> Option<()> {
			let key_owner_proof = key_owner_proof.decode()?;

			Babe::submit_unsigned_equivocation_report(
				equivocation_proof,
				key_owner_proof,
			)
		}
	}

	impl sp_authority_discovery::AuthorityDiscoveryApi<Block> for Runtime {
		fn authorities() -> Vec<AuthorityDiscoveryId> {
			AuthorityDiscovery::authorities()
		}
	}

	impl frame_system_rpc_runtime_api::AccountNonceApi<Block, AccountId, Index> for Runtime {
		fn account_nonce(account: AccountId) -> Index {
			System::account_nonce(account)
		}
	}


	impl pallet_transaction_payment_rpc_runtime_api::TransactionPaymentApi<
		Block,
		Balance,
	> for Runtime {
		fn query_info(uxt: <Block as BlockT>::Extrinsic, len: u32) -> RuntimeDispatchInfo<Balance> {
			TransactionPayment::query_info(uxt, len)
		}
		fn query_fee_details(uxt: <Block as BlockT>::Extrinsic, len: u32) -> FeeDetails<Balance> {
			TransactionPayment::query_fee_details(uxt, len)
		}
		fn query_weight_to_fee(weight: Weight) -> Balance {
			TransactionPayment::weight_to_fee(weight)
		}
		fn query_length_to_fee(length: u32) -> Balance {
			TransactionPayment::length_to_fee(length)
		}
	}

	impl sp_session::SessionKeys<Block> for Runtime {
		fn generate_session_keys(seed: Option<Vec<u8>>) -> Vec<u8> {
			SessionKeys::generate(seed)
		}

		fn decode_session_keys(
			encoded: Vec<u8>,
		) -> Option<Vec<(Vec<u8>, KeyTypeId)>> {
			SessionKeys::decode_into_raw_public_keys(&encoded)
		}
	}


	#[cfg(feature = "try-runtime")]
	impl frame_try_runtime::TryRuntime<Block> for Runtime {
		fn on_runtime_upgrade(checks: frame_try_runtime::UpgradeCheckSelect) -> (Weight, Weight) {
			// NOTE: intentional unwrap: we don't want to propagate the error backwards, and want to
			// have a backtrace here. If any of the pre/post migration checks fail, we shall stop
			// right here and right now.
			let weight = Executive::try_runtime_upgrade(checks).unwrap();
			(weight, RuntimeBlockWeights::get().max_block)
		}

		fn execute_block(
			block: Block,
			state_root_check: bool,
			signature_check: bool,
			select: frame_try_runtime::TryStateSelect
		) -> Weight {
			// NOTE: intentional unwrap: we don't want to propagate the error backwards, and want to
			// have a backtrace here.
			Executive::try_execute_block(block, state_root_check, signature_check, select).expect("execute-block failed")
		}
	}

	#[cfg(feature = "runtime-benchmarks")]
	impl frame_benchmarking::Benchmark<Block> for Runtime {
		fn benchmark_metadata(extra: bool) -> (
			Vec<frame_benchmarking::BenchmarkList>,
			Vec<frame_support::traits::StorageInfo>) {
			use frame_benchmarking::{list_benchmark, Benchmarking, BenchmarkList};
			use frame_support::traits::StorageInfoTrait;

			let mut list = Vec::<BenchmarkList>::new();
			list_benchmark!(list, extra, pallet_ocex_lmp, OCEX);
			list_benchmark!(list, extra, pdex_migration, PDEXMigration);
			list_benchmark!(list, extra, pallet_rewards, Rewards);
			list_benchmark!(list, extra, liquidity, Liquidity);
			list_benchmark!(list, extra, thea_executor, TheaExecutor);
			list_benchmark!(list, extra, thea, Thea);
			list_benchmark!(list, extra, thea_message_handler, TheaMH);

			let storage_info = AllPalletsWithSystem::storage_info();

			return (list, storage_info)
		}
		fn dispatch_benchmark(
			config: frame_benchmarking::BenchmarkConfig
		) -> Result<Vec<frame_benchmarking::BenchmarkBatch>, sp_runtime::RuntimeString> {
			use frame_benchmarking::{Benchmarking, BenchmarkBatch, add_benchmark, TrackedStorageKey};
			impl frame_system_benchmarking::Config for Runtime {}

			let allowlist: Vec<TrackedStorageKey> = vec![
				// Block Number
				hex_literal::hex!("26aa394eea5630e07c48ae0c9558cef702a5c1b19ab7a04f536c519aca4983ac").to_vec().into(),
				// Total Issuance
				hex_literal::hex!("c2261276cc9d1f8598ea4b6a74b15c2f57c875e4cff74148e4628f264b974c80").to_vec().into(),
				// Execution Phase
				hex_literal::hex!("26aa394eea5630e07c48ae0c9558cef7ff553b5a9862a516939d82b3d3d8661a").to_vec().into(),
				// Event Count
				hex_literal::hex!("26aa394eea5630e07c48ae0c9558cef70a98fdbe9ce6c55837576c60c7af3850").to_vec().into(),
				// System Events
				hex_literal::hex!("26aa394eea5630e07c48ae0c9558cef780d41e5e16056765bc8461851072c9d7").to_vec().into(),
				// Treasury Account
				hex_literal::hex!("26aa394eea5630e07c48ae0c9558cef7b99d880ec681799c0cf30e8886371da95ecffd7b6c0f78751baa9d281e0bfa3a6d6f646c70792f74727372790000000000000000000000000000000000000000").to_vec().into(),
			];

			let mut batches = Vec::<BenchmarkBatch>::new();
			let params = (&config, &allowlist);

			add_benchmark!(params, batches, pallet_ocex_lmp, OCEX);
			add_benchmark!(params, batches, pdex_migration, PDEXMigration);
			add_benchmark!(params, batches, pallet_rewards, Rewards);
			add_benchmark!(params, batches, liquidity, Liquidity);
			add_benchmark!(params, batches, thea_executor, TheaExecutor);  //TheaExecutor: thea_executor
			add_benchmark!(params, batches, thea, Thea);
<<<<<<< HEAD

	  if batches.is_empty() { return Err("Benchmark not found for this pallet.".into()) }
=======
			add_benchmark!(params, batches, thea_message_handler, TheaMH);
			if batches.is_empty() { return Err("Benchmark not found for this pallet.".into()) }
>>>>>>> 1df00c94
			Ok(batches)
		}
	}
}

#[cfg(test)]
mod tests {
	use frame_system::offchain::CreateSignedTransaction;

	use super::*;

	#[test]
	fn validate_transaction_submitter_bounds() {
		fn is_submit_signed_transaction<T>()
		where
			T: CreateSignedTransaction<RuntimeCall>,
		{
		}

		is_submit_signed_transaction::<Runtime>();
	}
}<|MERGE_RESOLUTION|>--- conflicted
+++ resolved
@@ -1871,13 +1871,8 @@
 			add_benchmark!(params, batches, liquidity, Liquidity);
 			add_benchmark!(params, batches, thea_executor, TheaExecutor);  //TheaExecutor: thea_executor
 			add_benchmark!(params, batches, thea, Thea);
-<<<<<<< HEAD
-
-	  if batches.is_empty() { return Err("Benchmark not found for this pallet.".into()) }
-=======
 			add_benchmark!(params, batches, thea_message_handler, TheaMH);
 			if batches.is_empty() { return Err("Benchmark not found for this pallet.".into()) }
->>>>>>> 1df00c94
 			Ok(batches)
 		}
 	}
