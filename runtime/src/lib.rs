// This file is part of Substrate.

// Copyright (C) 2018-2021 Parity Technologies (UK) Ltd.
// SPDX-License-Identifier: GPL-3.0-or-later WITH Classpath-exception-2.0

// This program is free software: you can redistribute it and/or modify
// it under the terms of the GNU General Public License as published by
// the Free Software Foundation, either version 3 of the License, or
// (at your option) any later version.

// This program is distributed in the hope that it will be useful,
// but WITHOUT ANY WARRANTY; without even the implied warranty of
// MERCHANTABILITY or FITNESS FOR A PARTICULAR PURPOSE. See the
// GNU General Public License for more details.

// You should have received a copy of the GNU General Public License
// along with this program. If not, see <https://www.gnu.org/licenses/>.

//! The Substrate runtime. This can be compiled with `#[no_std]`, ready for Wasm.
#![cfg_attr(not(feature = "std"), no_std)]
// `construct_runtime!` does a lot of recursion and requires us to increase the limit to 256.
#![recursion_limit = "256"]

use frame_election_provider_support::{onchain, ElectionDataProvider, SequentialPhragmen};
use frame_support::{
	construct_runtime,
	pallet_prelude::ConstU32,
	parameter_types,
	traits::{
		ConstU16, Currency, EitherOfDiverse, EnsureOrigin, EqualPrivilegeOnly, Everything, Get,
		Imbalance, InstanceFilter, KeyOwnerProofSystem, LockIdentifier, OnUnbalanced,
		U128CurrencyToVote,
	},
	weights::{
		constants::{BlockExecutionWeight, ExtrinsicBaseWeight, RocksDbWeight, WEIGHT_PER_SECOND},
		ConstantMultiplier, DispatchClass, Weight, WeightToFeeCoefficient,
	},
	PalletId, RuntimeDebug,
};
use parity_scale_codec::{Decode, Encode, MaxEncodedLen};
use sp_std::vec;

#[cfg(any(feature = "std", test))]
pub use frame_system::Call as SystemCall;
use frame_system::{
	limits::{BlockLength, BlockWeights},
	EnsureRoot, EnsureSigned, RawOrigin,
};
#[cfg(any(feature = "std", test))]
pub use pallet_balances::Call as BalancesCall;
use pallet_grandpa::{
	fg_primitives, AuthorityId as GrandpaId, AuthorityList as GrandpaAuthorityList,
};
use pallet_im_online::sr25519::AuthorityId as ImOnlineId;
use pallet_session::historical as pallet_session_historical;
#[cfg(any(feature = "std", test))]
pub use pallet_staking::StakerStatus;
pub use pallet_transaction_payment::{CurrencyAdapter, Multiplier, TargetedFeeAdjustment};
use pallet_transaction_payment::{FeeDetails, RuntimeDispatchInfo};
pub use polkadex_primitives::{
	AccountId, AccountIndex, Balance, BlockNumber, Hash, Index, Moment, Signature,
};
use smallvec::smallvec;
use sp_api::impl_runtime_apis;
use sp_authority_discovery::AuthorityId as AuthorityDiscoveryId;
use sp_core::{crypto::KeyTypeId, OpaqueMetadata};
use sp_inherents::{CheckInherentsResult, InherentData};
#[cfg(any(feature = "std", test))]
pub use sp_runtime::BuildStorage;
use sp_runtime::{
	create_runtime_str,
	curve::PiecewiseLinear,
	generic, impl_opaque_keys,
	traits::{
		self, AccountIdConversion, BlakeTwo256, Block as BlockT, BlockNumberProvider, NumberFor,
		OpaqueKeys, SaturatedConversion, StaticLookup,
	},
	transaction_validity::{TransactionPriority, TransactionSource, TransactionValidity},
	ApplyExtrinsicResult, FixedPointNumber, FixedU128, Perbill, Percent, Permill, Perquintill,
};
use sp_std::prelude::*;
#[cfg(any(feature = "std", test))]
use sp_version::NativeVersion;
use sp_version::RuntimeVersion;
use static_assertions::const_assert;

use constants::{currency::*, time::*};
use frame_support::weights::{WeightToFeeCoefficients, WeightToFeePolynomial};

/// Implementations of some helper traits passed into runtime modules as associated types.
pub mod impls;

/// Constant values used within the runtime.
pub mod constants;
mod weights;

// Make the WASM binary available.
#[cfg(feature = "std")]
include!(concat!(env!("OUT_DIR"), "/wasm_binary.rs"));

/// Wasm binary unwrapped. If built with `SKIP_WASM_BUILD`, the function panics.
#[cfg(feature = "std")]
pub fn wasm_binary_unwrap() -> &'static [u8] {
	WASM_BINARY.expect(
		"Development wasm binary is not available. This means the client is \
						built with `SKIP_WASM_BUILD` flag and it is only usable for \
						production chains. Please rebuild with the flag disabled.",
	)
}

/// Runtime version.
pub const VERSION: RuntimeVersion = RuntimeVersion {
	spec_name: create_runtime_str!("node"),
	impl_name: create_runtime_str!("polkadex-official"),
	authoring_version: 10,
	// Per convention: if the runtime behavior changes, increment spec_version
	// and set impl_version to 0. If only runtime
	// implementation changes and behavior does not, then leave spec_version as
	// is and increment impl_version.
	spec_version: 282,
	impl_version: 0,
	apis: RUNTIME_API_VERSIONS,
	transaction_version: 2,
	state_version: 0, // TODO: Check if this is correct?
};

/// The BABE epoch configuration at genesis.
pub const BABE_GENESIS_EPOCH_CONFIG: sp_consensus_babe::BabeEpochConfiguration =
	sp_consensus_babe::BabeEpochConfiguration {
		c: PRIMARY_PROBABILITY,
		allowed_slots: sp_consensus_babe::AllowedSlots::PrimaryAndSecondaryPlainSlots,
	};

/// Native version.
#[cfg(any(feature = "std", test))]
pub fn native_version() -> NativeVersion {
	NativeVersion { runtime_version: VERSION, can_author_with: Default::default() }
}

type NegativeImbalance = <Balances as Currency<AccountId>>::NegativeImbalance;

pub struct DealWithFees;
impl OnUnbalanced<NegativeImbalance> for DealWithFees {
	fn on_unbalanceds<B>(mut fees_then_tips: impl Iterator<Item = NegativeImbalance>) {
		if let Some(mut fees) = fees_then_tips.next() {
			if let Some(tips) = fees_then_tips.next() {
				tips.merge_into(&mut fees);
			}
			// Sent everything to treasury
			Treasury::on_unbalanced(fees);
		}
	}
}

/// We assume that ~10% of the block weight is consumed by `on_initialize` handlers.
/// This is used to limit the maximal weight of a single extrinsic.
const AVERAGE_ON_INITIALIZE_RATIO: Perbill = Perbill::from_percent(10);
/// We allow `Normal` extrinsics to fill up the block up to 75%, the rest can be used
/// by  Operational  extrinsics.
const NORMAL_DISPATCH_RATIO: Perbill = Perbill::from_percent(75);
/// We allow for 4 seconds of compute with a 12 second average block time.
const MAXIMUM_BLOCK_WEIGHT: Weight = 4 * WEIGHT_PER_SECOND;

parameter_types! {
	pub const BlockHashCount: BlockNumber = 2400;
	pub const Version: RuntimeVersion = VERSION;
	pub RuntimeBlockLength: BlockLength =
		BlockLength::max_with_normal_ratio(5 * 1024 * 1024, NORMAL_DISPATCH_RATIO);
	pub RuntimeBlockWeights: BlockWeights = BlockWeights::builder()
		.base_block(BlockExecutionWeight::get())
		.for_class(DispatchClass::all(), |weights| {
			weights.base_extrinsic = ExtrinsicBaseWeight::get();
		})
		.for_class(DispatchClass::Normal, |weights| {
			weights.max_total = Some(NORMAL_DISPATCH_RATIO * MAXIMUM_BLOCK_WEIGHT);
		})
		.for_class(DispatchClass::Operational, |weights| {
			weights.max_total = Some(MAXIMUM_BLOCK_WEIGHT);
			// Operational transactions have some extra reserved space, so that they
			// are included even if block reached `MAXIMUM_BLOCK_WEIGHT`.
			weights.reserved = Some(
				MAXIMUM_BLOCK_WEIGHT - NORMAL_DISPATCH_RATIO * MAXIMUM_BLOCK_WEIGHT
			);
		})
		.avg_block_initialization(AVERAGE_ON_INITIALIZE_RATIO)
		.build_or_panic();
	pub const SS58Prefix: u8 = 88;
}

const_assert!(NORMAL_DISPATCH_RATIO.deconstruct() >= AVERAGE_ON_INITIALIZE_RATIO.deconstruct());

impl frame_system::Config for Runtime {
	type BaseCallFilter = Everything;
	type BlockWeights = RuntimeBlockWeights;
	type BlockLength = RuntimeBlockLength;
	type DbWeight = RocksDbWeight;
	type Origin = Origin;
	type Call = Call;
	type Index = Index;
	type BlockNumber = BlockNumber;
	type Hash = Hash;
	type Hashing = BlakeTwo256;
	type AccountId = AccountId;
	type Lookup = Indices;
	type Header = generic::Header<BlockNumber, BlakeTwo256>;
	type Event = Event;
	type BlockHashCount = BlockHashCount;
	type Version = Version;
	type PalletInfo = PalletInfo;
	type AccountData = pallet_balances::AccountData<Balance>;
	type OnNewAccount = ();
	type OnKilledAccount = ();
	type SystemWeightInfo = frame_system::weights::SubstrateWeight<Runtime>;
	type SS58Prefix = SS58Prefix;
	type OnSetCode = ();
	type MaxConsumers = frame_support::traits::ConstU32<16>;
}

impl pallet_utility::Config for Runtime {
	type Event = Event;
	type Call = Call;
	type PalletsOrigin = OriginCaller;
	type WeightInfo = pallet_utility::weights::SubstrateWeight<Runtime>;
}

parameter_types! {
	// One storage item; key size is 32; value is size 4+4+16+32 bytes = 56 bytes.
	pub const DepositBase: Balance = deposit(1, 88);
	// Additional storage item size of 32 bytes.
	pub const DepositFactor: Balance = deposit(0, 32);
	pub const MaxSignatories: u16 = 100;
}

impl pallet_multisig::Config for Runtime {
	type Event = Event;
	type Call = Call;
	type Currency = Balances;
	type DepositBase = DepositBase;
	type DepositFactor = DepositFactor;
	type MaxSignatories = MaxSignatories;
	type WeightInfo = pallet_multisig::weights::SubstrateWeight<Runtime>;
}

parameter_types! {
	// One storage item; key size 32, value size 8; .
	pub const ProxyDepositBase: Balance = deposit(1, 8);
	// Additional storage item size of 33 bytes.
	pub const ProxyDepositFactor: Balance = deposit(0, 33);
	pub const MaxProxies: u16 = 32;
	pub const AnnouncementDepositBase: Balance = deposit(1, 8);
	pub const AnnouncementDepositFactor: Balance = deposit(0, 66);
	pub const MaxPending: u16 = 32;
}
use scale_info::TypeInfo;
use sp_core::crypto::AccountId32;
use sp_npos_elections::ExtendedBalance;

/// The type used to represent the kinds of proxying allowed.
#[derive(
	Copy,
	Clone,
	Eq,
	PartialEq,
	Ord,
	PartialOrd,
	Encode,
	Decode,
	RuntimeDebug,
	MaxEncodedLen,
	TypeInfo,
)]
#[allow(clippy::unnecessary_cast)]
pub enum ProxyType {
	Any = 0,
	NonTransfer = 1,
	Governance = 2,
	Staking = 3,
}

impl Default for ProxyType {
	fn default() -> Self {
		Self::Any
	}
}

impl InstanceFilter<Call> for ProxyType {
	fn filter(&self, c: &Call) -> bool {
		match self {
			ProxyType::Any => false,
			ProxyType::NonTransfer => !matches!(
				c,
				Call::Balances(..) | Call::Indices(pallet_indices::Call::transfer { .. })
			),
			ProxyType::Governance => matches!(
				c,
				Call::Council(..) |
					Call::TechnicalCommittee(..) |
					Call::Elections(..) | Call::Treasury(..) |
					Call::OrderbookCommittee(..)
			),
			ProxyType::Staking => matches!(c, Call::Staking(..)),
		}
	}
	fn is_superset(&self, o: &Self) -> bool {
		match (self, o) {
			(x, y) if x == y => true,
			(ProxyType::Any, _) => true,
			(_, ProxyType::Any) => false,
			(ProxyType::NonTransfer, _) => true,
			_ => false,
		}
	}
}

impl pallet_proxy::Config for Runtime {
	type Event = Event;
	type Call = Call;
	type Currency = Balances;
	type ProxyType = ProxyType;
	type ProxyDepositBase = ProxyDepositBase;
	type ProxyDepositFactor = ProxyDepositFactor;
	type MaxProxies = MaxProxies;
	type WeightInfo = pallet_proxy::weights::SubstrateWeight<Runtime>;
	type MaxPending = MaxPending;
	type CallHasher = BlakeTwo256;
	type AnnouncementDepositBase = AnnouncementDepositBase;
	type AnnouncementDepositFactor = AnnouncementDepositFactor;
}

parameter_types! {
	pub MaximumSchedulerWeight: Weight = Perbill::from_percent(80) *
		RuntimeBlockWeights::get().max_block;
	pub const MaxScheduledPerBlock: u32 = 50;
	// Retry a scheduled item every 10 blocks (1 minute) until the preimage exists.
	pub const NoPreimagePostponement: Option<u32> = Some(10);
}

impl pallet_scheduler::Config for Runtime {
	type Event = Event;
	type Origin = Origin;
	type PalletsOrigin = OriginCaller;
	type Call = Call;
	type MaximumWeight = MaximumSchedulerWeight;
	type ScheduleOrigin = EnsureRoot<AccountId>;
	type OriginPrivilegeCmp = EqualPrivilegeOnly;
	type MaxScheduledPerBlock = MaxScheduledPerBlock;
	type WeightInfo = pallet_scheduler::weights::SubstrateWeight<Runtime>;
	type PreimageProvider = Preimage;
	type NoPreimagePostponement = NoPreimagePostponement;
}

parameter_types! {
	pub const PreimageMaxSize: u32 = 4096 * 1024;
	pub const PreimageBaseDeposit: Balance = DOLLARS;
	// One cent: PDEX 10,000 / MB
	pub const PreimageByteDeposit: Balance = CENTS;
}

impl pallet_preimage::Config for Runtime {
	type WeightInfo = pallet_preimage::weights::SubstrateWeight<Runtime>;
	type Event = Event;
	type Currency = Balances;
	type ManagerOrigin = EnsureRoot<AccountId>;
	type MaxSize = PreimageMaxSize;
	type BaseDeposit = PreimageBaseDeposit;
	type ByteDeposit = PreimageByteDeposit;
}

parameter_types! {
	// NOTE: Currently it is not possible to change the epoch duration after the chain has started.
	//       Attempting to do so will brick block production.
	pub const EpochDuration: u64 = EPOCH_DURATION_IN_SLOTS as u64;
	pub const ExpectedBlockTime: Moment = MILLISECS_PER_BLOCK;
	pub const ReportLongevity: u64 =
		BondingDuration::get() as u64 * SessionsPerEra::get() as u64 * EpochDuration::get();
	pub const MaxAuthorities: u32 = 200;
}

impl pallet_babe::Config for Runtime {
	type EpochDuration = EpochDuration;
	type ExpectedBlockTime = ExpectedBlockTime;
	type EpochChangeTrigger = pallet_babe::ExternalTrigger;

	type KeyOwnerProofSystem = Historical;

	type KeyOwnerProof = <Self::KeyOwnerProofSystem as KeyOwnerProofSystem<(
		KeyTypeId,
		pallet_babe::AuthorityId,
	)>>::Proof;

	type KeyOwnerIdentification = <Self::KeyOwnerProofSystem as KeyOwnerProofSystem<(
		KeyTypeId,
		pallet_babe::AuthorityId,
	)>>::IdentificationTuple;

	type HandleEquivocation =
		pallet_babe::EquivocationHandler<Self::KeyOwnerIdentification, Offences, ReportLongevity>;
	type WeightInfo = weights::pallet_babe::WeightInfo<Runtime>;
	type DisabledValidators = Session;
	type MaxAuthorities = MaxAuthorities;
}

parameter_types! {
	pub const IndexDeposit: Balance = PDEX;
}

impl pallet_indices::Config for Runtime {
	type AccountIndex = AccountIndex;
	type Currency = Balances;
	type Deposit = IndexDeposit;
	type Event = Event;
	type WeightInfo = pallet_indices::weights::SubstrateWeight<Runtime>;
}

parameter_types! {
	pub const ExistentialDeposit: Balance = PDEX;
	pub const MaxLocks: u32 = 50;
	pub const MaxReserves: u32 = 50;
}

impl pallet_balances::Config for Runtime {
	type Balance = Balance;
	type DustRemoval = ();
	type Event = Event;
	type ExistentialDeposit = ExistentialDeposit;
	type AccountStore = frame_system::Pallet<Runtime>;
	type MaxLocks = MaxLocks;
	type MaxReserves = MaxReserves;
	type ReserveIdentifier = [u8; 8];
	type WeightInfo = pallet_balances::weights::SubstrateWeight<Runtime>;
}

parameter_types! {
	pub const TransactionByteFee: Balance = 10 * MILLICENTS;
	pub const TargetBlockFullness: Perquintill = Perquintill::from_percent(25);
	pub AdjustmentVariable: Multiplier = Multiplier::saturating_from_rational(3, 100_000);
	pub MinimumMultiplier: Multiplier = Multiplier::saturating_from_rational(1, 1_000_000_000u128);
	pub const OperationalFeeMultiplier: u8 = 5;
}

pub struct WeightToFee;
impl WeightToFeePolynomial for WeightToFee {
	type Balance = Balance;
	fn polynomial() -> WeightToFeeCoefficients<Self::Balance> {
		// Extrinsic base weight (smallest non-zero weight) is mapped to 1/10 CENT:
		let p = CENTS;
		let q = 10 * Balance::from(ExtrinsicBaseWeight::get());
		smallvec![WeightToFeeCoefficient {
			degree: 1,
			negative: false,
			coeff_frac: Perbill::from_rational(p % q, q),
			coeff_integer: p / q,
		}]
	}
}

impl pallet_transaction_payment::Config for Runtime {
	type Event = Event;
	type OnChargeTransaction = CurrencyAdapter<Balances, DealWithFees>;
	type OperationalFeeMultiplier = OperationalFeeMultiplier;
	type WeightToFee = WeightToFee;
	type LengthToFee = ConstantMultiplier<Balance, TransactionByteFee>;
	type FeeMultiplierUpdate =
		TargetedFeeAdjustment<Self, TargetBlockFullness, AdjustmentVariable, MinimumMultiplier>;
}

parameter_types! {
	pub const MinimumPeriod: Moment = SLOT_DURATION / 2;
}

impl pallet_timestamp::Config for Runtime {
	type Moment = Moment;
	type OnTimestampSet = Babe;
	type MinimumPeriod = MinimumPeriod;
	type WeightInfo = pallet_timestamp::weights::SubstrateWeight<Runtime>;
}

parameter_types! {
	pub const UncleGenerations: BlockNumber = 0;
}

impl pallet_authorship::Config for Runtime {
	type FindAuthor = pallet_session::FindAccountFromAuthorIndex<Self, Babe>;
	type UncleGenerations = UncleGenerations;
	type FilterUncle = ();
	type EventHandler = (Staking, ImOnline);
}

impl_opaque_keys! {
	pub struct SessionKeys {
		pub grandpa: Grandpa,
		pub babe: Babe,
		pub im_online: ImOnline,
		pub authority_discovery: AuthorityDiscovery,
	}
}

impl pallet_session::Config for Runtime {
	type Event = Event;
	type ValidatorId = <Self as frame_system::Config>::AccountId;
	type ValidatorIdOf = pallet_staking::StashOf<Self>;
	type ShouldEndSession = Babe;
	type NextSessionRotation = Babe;
	type SessionManager = pallet_session::historical::NoteHistoricalRoot<Self, Staking>;
	type SessionHandler = <SessionKeys as OpaqueKeys>::KeyTypeIdProviders;
	type Keys = SessionKeys;
	type WeightInfo = pallet_session::weights::SubstrateWeight<Runtime>;
}

impl pallet_session::historical::Config for Runtime {
	type FullIdentification = pallet_staking::Exposure<AccountId, Balance>;
	type FullIdentificationOf = pallet_staking::ExposureOf<Runtime>;
}

pallet_staking_reward_curve::build! {
	const REWARD_CURVE: PiecewiseLinear<'static> = curve!(
		min_inflation: 0_025_000,
		max_inflation: 0_100_000,
		// Before, we launch the products we want 50% of supply to be staked
		ideal_stake: 0_500_000,
		falloff: 0_050_000,
		max_piece_count: 40,
		test_precision: 0_005_000,
	);
}

parameter_types! {
	// Six session in a an era (24 hrs)
	pub const SessionsPerEra: sp_staking::SessionIndex = 6;
	// 28 era for unbonding (28 days)
	pub const BondingDuration: sp_staking::EraIndex = 28;
	pub const SlashDeferDuration: sp_staking::EraIndex = 27;
	pub const RewardCurve: &'static PiecewiseLinear<'static> = &REWARD_CURVE;
	pub const MaxNominatorRewardedPerValidator: u32 = 256;
	pub const OffendingValidatorsThreshold: Perbill = Perbill::from_percent(17);
}

pub struct StakingBenchmarkingConfig;
impl pallet_staking::BenchmarkingConfig for StakingBenchmarkingConfig {
	type MaxValidators = ConstU32<1000>;
	type MaxNominators = ConstU32<1000>;
}

pub struct OnChainSeqPhragmen;
impl onchain::Config for OnChainSeqPhragmen {
	type System = Runtime;
	type Solver = SequentialPhragmen<
		AccountId,
		pallet_election_provider_multi_phase::SolutionAccuracyOf<Runtime>,
	>;
	type DataProvider = <Runtime as pallet_election_provider_multi_phase::Config>::DataProvider;
	type WeightInfo = frame_election_provider_support::weights::SubstrateWeight<Runtime>;
}

impl onchain::BoundedConfig for OnChainSeqPhragmen {
	type VotersBound = MaxElectingVoters;
	type TargetsBound = ConstU32<2_000>;
}

impl pallet_staking::Config for Runtime {
	type Currency = Balances;
	type CurrencyBalance = Balance;
	type UnixTime = Timestamp;
	type CurrencyToVote = U128CurrencyToVote;
	type ElectionProvider = ElectionProviderMultiPhase;
	type GenesisElectionProvider = onchain::UnboundedExecution<OnChainSeqPhragmen>;
	type MaxNominations = MaxNominations;
	type RewardRemainder = Treasury;
	type Event = Event;
	type Slash = Treasury;
	type Reward = ();
	type SessionsPerEra = SessionsPerEra;
	type BondingDuration = BondingDuration;
	type SlashDeferDuration = SlashDeferDuration;
	/// A super-majority of the council can cancel the slash.
	type SlashCancelOrigin = EitherOfDiverse<
		EnsureRoot<AccountId>,
		pallet_collective::EnsureProportionAtLeast<AccountId, CouncilCollective, 3, 4>,
	>;
	type SessionInterface = Self;
	type EraPayout = pallet_staking::ConvertCurve<RewardCurve>;
	type NextNewSession = Session;
	type MaxNominatorRewardedPerValidator = MaxNominatorRewardedPerValidator;
	type OffendingValidatorsThreshold = OffendingValidatorsThreshold;
	type VoterList = pallet_staking::UseNominatorsAndValidatorsMap<Runtime>;
	type MaxUnlockingChunks = ConstU32<32>;
	type OnStakerSlash = ();
	type BenchmarkingConfig = StakingBenchmarkingConfig;
	type WeightInfo = pallet_staking::weights::SubstrateWeight<Runtime>;
}

parameter_types! {
	// phase durations. 1/4 of the last session for each.
	pub const SignedPhase: u32 = EPOCH_DURATION_IN_SLOTS / 4;
	pub const UnsignedPhase: u32 = EPOCH_DURATION_IN_SLOTS / 4 ;

	// signed config
	pub const SignedMaxSubmissions: u32 = 16;
	// 40 PDEXs fixed deposit..
	pub const SignedDepositBase: Balance = deposit(2, 0);
	// 0.01 PDEX per KB of solution data.
	pub const SignedDepositByte: Balance = deposit(0, 10) / 1024;
	// Each good submission will get 1 DOT as reward
	pub SignedRewardBase: Balance = UNITS;
	pub BetterUnsignedThreshold: Perbill = Perbill::from_rational(1u32, 10_000);


	pub const MultiPhaseUnsignedPriority: TransactionPriority = StakingUnsignedPriority::get() - 1u64;
	pub MinerMaxWeight: Weight = RuntimeBlockWeights::get()
		.get(DispatchClass::Normal)
		.max_extrinsic.expect("Normal extrinsics have a weight limit configured; qed")
		.saturating_sub(BlockExecutionWeight::get());
	// Solution can occupy 90% of normal block size
	pub MinerMaxLength: u32 = Perbill::from_rational(9u32, 10) *
		*RuntimeBlockLength::get()
		.max
		.get(DispatchClass::Normal);

	// miner configs
	pub const MinerMaxIterations: u32 = 10;
	pub OffchainRepeat: BlockNumber = 5;
}

frame_election_provider_support::generate_solution_type!(
	#[compact]
	pub struct NposSolution16::<
		VoterIndex = u32,
		TargetIndex = u16,
		Accuracy = sp_runtime::PerU16,
		MaxVoters = MaxElectingVoters,
	>(16)
);
// pub const MAX_NOMINATIONS: u32 =
//     <NposCompactSolution16 as sp_npos_elections::NposSolution>::LIMIT as u32;

parameter_types! {
	pub MaxNominations: u32 = <NposSolution16 as frame_election_provider_support::NposSolution>::LIMIT as u32;
	pub MaxElectingVoters: u32 = 10_000;
}

/// The numbers configured here could always be more than the the maximum limits of staking pallet
/// to ensure election snapshot will not run out of memory. For now, we set them to smaller values
/// since the staking is bounded and the weight pipeline takes hours for this single pallet.
pub struct ElectionProviderBenchmarkConfig;
impl pallet_election_provider_multi_phase::BenchmarkingConfig for ElectionProviderBenchmarkConfig {
	const VOTERS: [u32; 2] = [1000, 2000];
	const TARGETS: [u32; 2] = [500, 1000];
	const ACTIVE_VOTERS: [u32; 2] = [500, 800];
	const DESIRED_TARGETS: [u32; 2] = [200, 400];
	const SNAPSHOT_MAXIMUM_VOTERS: u32 = 1000;
	const MINER_MAXIMUM_VOTERS: u32 = 1000;
	const MAXIMUM_TARGETS: u32 = 300;
}

/// Maximum number of iterations for balancing that will be executed in the embedded OCW
/// miner of election provider multi phase.
pub const MINER_MAX_ITERATIONS: u32 = 10;

/// A source of random balance for NposSolver, which is meant to be run by the OCW election miner.
pub struct OffchainRandomBalancing;
impl Get<Option<(usize, ExtendedBalance)>> for OffchainRandomBalancing {
	fn get() -> Option<(usize, ExtendedBalance)> {
		use sp_runtime::traits::TrailingZeroInput;
		let iters = match MINER_MAX_ITERATIONS {
			0 => 0,
			max => {
				let seed = sp_io::offchain::random_seed();
				let random = <u32>::decode(&mut TrailingZeroInput::new(&seed))
					.expect("input is padded with zeroes; qed") %
					max.saturating_add(1);
				random as usize
			},
		};

		Some((iters, 0))
	}
}

impl pallet_election_provider_multi_phase::MinerConfig for Runtime {
	type AccountId = AccountId;
	type Solution = NposSolution16;
	type MaxVotesPerVoter =
	<<Self as pallet_election_provider_multi_phase::Config>::DataProvider as ElectionDataProvider>::MaxVotesPerVoter;
	type MaxLength = MinerMaxLength;
	type MaxWeight = MinerMaxWeight;

	// The unsigned submissions have to respect the weight of the submit_unsigned call, thus their
	// weight estimate function is wired to this call's weight.
	fn solution_weight(v: u32, t: u32, a: u32, d: u32) -> Weight {
		<
		<Self as pallet_election_provider_multi_phase::Config>::WeightInfo
		as
		pallet_election_provider_multi_phase::WeightInfo
		>::submit_unsigned(v, t, a, d)
	}
}
impl pallet_election_provider_multi_phase::Config for Runtime {
	type Event = Event;
	type Currency = Balances;
	type EstimateCallFee = TransactionPayment;
	type UnsignedPhase = UnsignedPhase;
	type SignedPhase = SignedPhase;
	type BetterSignedThreshold = ();
	type BetterUnsignedThreshold = BetterUnsignedThreshold;
	type OffchainRepeat = OffchainRepeat;
	type MinerTxPriority = MultiPhaseUnsignedPriority;
	type MinerConfig = Self;
	type SignedMaxSubmissions = SignedMaxSubmissions;
	type SignedMaxWeight = MinerMaxWeight;
	type SignedMaxRefunds = ConstU32<3>;
	type SignedRewardBase = SignedRewardBase;
	type SignedDepositBase = SignedDepositBase;
	type SignedDepositByte = SignedDepositByte;
	type SignedDepositWeight = ();
	type MaxElectingVoters = MaxElectingVoters;
	type MaxElectableTargets = ConstU16<{ u16::MAX }>;
	type SlashHandler = ();
	// burn slashes
	type RewardHandler = ();
	type DataProvider = Staking;
	type Fallback = onchain::BoundedExecution<OnChainSeqPhragmen>;
	type GovernanceFallback = onchain::BoundedExecution<OnChainSeqPhragmen>;
	type Solver = SequentialPhragmen<
		AccountId,
		pallet_election_provider_multi_phase::SolutionAccuracyOf<Self>,
	>;
	type ForceOrigin = EitherOfDiverse<
		EnsureRoot<AccountId>,
		pallet_collective::EnsureProportionAtLeast<AccountId, CouncilCollective, 2, 3>,
	>;
	type BenchmarkingConfig = ElectionProviderBenchmarkConfig;
	type WeightInfo = pallet_election_provider_multi_phase::weights::SubstrateWeight<Runtime>;
}

parameter_types! {
	pub const CouncilMotionDuration: BlockNumber = 7 * DAYS;
	pub const CouncilMaxProposals: u32 = 100;
	pub const CouncilMaxMembers: u32 = 100;
}

type CouncilCollective = pallet_collective::Instance1;
impl pallet_collective::Config<CouncilCollective> for Runtime {
	type Origin = Origin;
	type Proposal = Call;
	type Event = Event;
	type MotionDuration = CouncilMotionDuration;
	type MaxProposals = CouncilMaxProposals;
	type MaxMembers = CouncilMaxMembers;
	type DefaultVote = pallet_collective::PrimeDefaultVote;
	type WeightInfo = pallet_collective::weights::SubstrateWeight<Runtime>;
}

parameter_types! {
	pub const CandidacyBond: Balance = 100 * PDEX;
	// 1 storage item created, key size is 32 bytes, value size is 16+16.
	pub const VotingBondBase: Balance = deposit(1, 64);
	// additional data per vote is 32 bytes (account id).
	pub const VotingBondFactor: Balance = deposit(0, 32);
	pub const TermDuration: BlockNumber = 7 * DAYS;
	pub const DesiredMembers: u32 = 5;
	pub const DesiredRunnersUp: u32 = 5;
	pub const ElectionsPhragmenPalletId: LockIdentifier = *b"phrelect";
	pub const MaxCandidates: u32 = 1000;
	pub const MaxVoters: u32 = 10*1000;
}

// Make sure that there are no more than `MaxMembers` members elected via elections-phragmen.
const_assert!(DesiredMembers::get() <= CouncilMaxMembers::get());

impl pallet_elections_phragmen::Config for Runtime {
	type Event = Event;
	type PalletId = ElectionsPhragmenPalletId;
	type Currency = Balances;
	type ChangeMembers = Council;
	// NOTE: this implies that council's genesis members cannot be set directly and must come from
	// this module.
	type InitializeMembers = Council;
	type CurrencyToVote = U128CurrencyToVote;
	type CandidacyBond = CandidacyBond;
	type VotingBondBase = VotingBondBase;
	type VotingBondFactor = VotingBondFactor;
	type LoserCandidate = Treasury;
	type KickedMember = Treasury;
	type DesiredMembers = DesiredMembers;
	type DesiredRunnersUp = DesiredRunnersUp;
	type TermDuration = TermDuration;
	type MaxCandidates = MaxCandidates;
	type MaxVoters = MaxVoters;
	type WeightInfo = pallet_elections_phragmen::weights::SubstrateWeight<Runtime>;
}

parameter_types! {
	pub const TechnicalMotionDuration: BlockNumber = 7 * DAYS;
	pub const TechnicalMaxProposals: u32 = 100;
	pub const TechnicalMaxMembers: u32 = 100;
}

type TechnicalCollective = pallet_collective::Instance2;
impl pallet_collective::Config<TechnicalCollective> for Runtime {
	type Origin = Origin;
	type Proposal = Call;
	type Event = Event;
	type MotionDuration = TechnicalMotionDuration;
	type MaxProposals = TechnicalMaxProposals;
	type MaxMembers = TechnicalMaxMembers;
	type DefaultVote = pallet_collective::PrimeDefaultVote;
	type WeightInfo = pallet_collective::weights::SubstrateWeight<Runtime>;
}

parameter_types! {
	pub const OrderbookMotionDuration: BlockNumber = DAYS;
	pub const OrderbookMaxProposals: u32 = 100;
	pub const OrderbookMaxMembers: u32 = 3;
}

type OrderbookCollective = pallet_collective::Instance3;
impl pallet_collective::Config<OrderbookCollective> for Runtime {
	type Origin = Origin;
	type Proposal = Call;
	type Event = Event;
	type MotionDuration = OrderbookMotionDuration;
	type MaxProposals = OrderbookMaxProposals;
	type MaxMembers = OrderbookMaxMembers;
	type DefaultVote = pallet_collective::PrimeDefaultVote;
	type WeightInfo = pallet_collective::weights::SubstrateWeight<Runtime>;
}

type EnsureRootOrHalfCouncil = EitherOfDiverse<
	EnsureRoot<AccountId>,
	pallet_collective::EnsureProportionMoreThan<AccountId, CouncilCollective, 1, 2>,
>;

type EnsureRootOrHalfOrderbookCouncil = EitherOfDiverse<
	EnsureRoot<AccountId>,
	pallet_collective::EnsureProportionMoreThan<AccountId, OrderbookCollective, 1, 2>,
>;

impl pallet_membership::Config<pallet_membership::Instance1> for Runtime {
	type Event = Event;
	type AddOrigin = EnsureRootOrHalfCouncil;
	type RemoveOrigin = EnsureRootOrHalfCouncil;
	type SwapOrigin = EnsureRootOrHalfCouncil;
	type ResetOrigin = EnsureRootOrHalfCouncil;
	type PrimeOrigin = EnsureRootOrHalfCouncil;
	type MembershipInitialized = TechnicalCommittee;
	type MembershipChanged = TechnicalCommittee;
	type MaxMembers = TechnicalMaxMembers;
	type WeightInfo = pallet_membership::weights::SubstrateWeight<Runtime>;
}

parameter_types! {
	pub const ProposalBond: Permill = Permill::from_percent(5);
	pub const ProposalBondMinimum: Balance = 100 * PDEX;
	pub const SpendPeriod: BlockNumber = 24 * DAYS;
	pub const Burn: Permill = Permill::from_percent(0);
	pub const TipCountdown: BlockNumber = DAYS;
	pub const TipFindersFee: Percent = Percent::from_percent(20);
	pub const TipReportDepositBase: Balance = PDEX;
	pub const DataDepositPerByte: Balance = CENTS;
	pub const BountyDepositBase: Balance = PDEX;
	pub const BountyDepositPayoutDelay: BlockNumber = 8 * DAYS;
	pub const TreasuryPalletId: PalletId = PalletId(*b"py/trsry");
	pub const BountyUpdatePeriod: BlockNumber = 90 * DAYS;
	pub const MaximumReasonLength: u32 = 16384;
	pub const BountyCuratorDeposit: Permill = Permill::from_percent(50);
	pub const BountyValueMinimum: Balance = 10 * PDEX;
	pub const MaxApprovals: u32 = 100;
	pub const MaxActiveChildBountyCount: u32 = 5;
	pub const ChildBountyValueMinimum: Balance = PDEX;
	pub const CuratorDepositMax: Balance = 100 * PDEX;
	pub const CuratorDepositMin: Balance = 10 * PDEX;
	pub const ChildBountyCuratorDepositBase: Permill = Permill::from_percent(10);
}

impl pallet_bounties::Config for Runtime {
	type Event = Event;
	type BountyDepositBase = BountyDepositBase;
	type BountyDepositPayoutDelay = BountyDepositPayoutDelay;
	type BountyUpdatePeriod = BountyUpdatePeriod;
	type BountyValueMinimum = BountyValueMinimum;
	type DataDepositPerByte = DataDepositPerByte;
	type MaximumReasonLength = MaximumReasonLength;
	type WeightInfo = pallet_bounties::weights::SubstrateWeight<Runtime>;
	type ChildBountyManager = ChildBounties;
	type CuratorDepositMultiplier = BountyCuratorDeposit;
	type CuratorDepositMax = CuratorDepositMax;
	type CuratorDepositMin = CuratorDepositMin;
}

impl pallet_child_bounties::Config for Runtime {
	type MaxActiveChildBountyCount = MaxActiveChildBountyCount;
	type ChildBountyValueMinimum = ChildBountyValueMinimum;
	type Event = Event;
	type WeightInfo = pallet_child_bounties::weights::SubstrateWeight<Runtime>;
}

impl pallet_treasury::Config for Runtime {
	type PalletId = TreasuryPalletId;
	type Currency = Balances;
	type ApproveOrigin = EitherOfDiverse<
		EnsureRoot<AccountId>,
		pallet_collective::EnsureProportionAtLeast<AccountId, CouncilCollective, 3, 5>,
	>;
	type RejectOrigin = EnsureRootOrHalfCouncil;
	type Event = Event;
	type OnSlash = ();
	type ProposalBond = ProposalBond;
	type ProposalBondMinimum = ProposalBondMinimum;
	type SpendPeriod = SpendPeriod;
	type Burn = Burn;
	type BurnDestination = ();
	type SpendFunds = Bounties;
	type WeightInfo = pallet_treasury::weights::SubstrateWeight<Runtime>;
	type MaxApprovals = MaxApprovals;
	type ProposalBondMaximum = ();
	type SpendOrigin = frame_support::traits::NeverEnsureOrigin<u128>;
}

parameter_types! {
	// When proposals are moved to public voting
	pub const LaunchPeriod: BlockNumber = 15 * DAYS;
	// How long voting should last
	pub const VotingPeriod: BlockNumber = 15 * DAYS;
	// Fast track voting for techincal council
	pub const FastTrackVotingPeriod: BlockNumber = 3 * HOURS;
	// Minimum deposit for creating a proposal
	pub MinimumDeposit: Balance = 100 * PDEX;
	// Time between approved proposals are executed on-chain
	// EnactmentPeriod > unbonding period of staking
	pub const EnactmentPeriod: BlockNumber = 30 * DAYS;
	// Minimum period of vote locking
	// Note: VoteLockingPeriod >= EnactmentPeriod
	pub const VoteLockingPeriod: BlockNumber = 30 * DAYS;
	// Cool-off period before a vetoed proposal can be submitted back again
	pub const CooloffPeriod: BlockNumber = 28 * DAYS;
	pub const InstantAllowed: bool = true;
	pub const MaxVotes: u32 = 100;
	pub const MaxProposals: u32 = 100;

}

impl pallet_democracy::Config for Runtime {
	type Proposal = Call;
	type Event = Event;
	type Currency = Balances;
	type EnactmentPeriod = EnactmentPeriod;
	type LaunchPeriod = LaunchPeriod;
	type VotingPeriod = VotingPeriod;
	type VoteLockingPeriod = VoteLockingPeriod;
	type MinimumDeposit = MinimumDeposit;
	/// A straight majority of the council can decide what their next motion is.
	type ExternalOrigin = EitherOfDiverse<
		EnsureRoot<AccountId>,
		pallet_collective::EnsureProportionAtLeast<AccountId, CouncilCollective, 1, 2>,
	>;
	/// A majority can have the next scheduled referendum be a straight majority-carries vote.
	type ExternalMajorityOrigin = EitherOfDiverse<
		EnsureRoot<AccountId>,
		pallet_collective::EnsureProportionAtLeast<AccountId, CouncilCollective, 1, 2>,
	>;
	/// A unanimous council can have the next scheduled referendum be a straight default-carries
	/// (NTB) vote.
	type ExternalDefaultOrigin = EitherOfDiverse<
		EnsureRoot<AccountId>,
		pallet_collective::EnsureProportionAtLeast<AccountId, CouncilCollective, 1, 1>,
	>;
	/// Two thirds of the technical committee can have an ExternalMajority/ExternalDefault vote
	/// be tabled immediately and with a shorter voting/enactment period.
	type FastTrackOrigin = EitherOfDiverse<
		EnsureRoot<AccountId>,
		pallet_collective::EnsureProportionAtLeast<AccountId, TechnicalCollective, 2, 3>,
	>;
	type InstantOrigin = EitherOfDiverse<
		EnsureRoot<AccountId>,
		pallet_collective::EnsureProportionAtLeast<AccountId, TechnicalCollective, 1, 1>,
	>;
	type InstantAllowed = InstantAllowed;
	type FastTrackVotingPeriod = FastTrackVotingPeriod;
	// To cancel a proposal which has been passed, 2/3 of the council must agree to it.
	type CancellationOrigin = EitherOfDiverse<
		EnsureRoot<AccountId>,
		pallet_collective::EnsureProportionAtLeast<AccountId, CouncilCollective, 2, 3>,
	>;
	type BlacklistOrigin = EnsureRoot<AccountId>;
	// To cancel a proposal before it has been passed, the technical committee must be unanimous or
	// Root must agree.
	type CancelProposalOrigin = EitherOfDiverse<
		EnsureRoot<AccountId>,
		pallet_collective::EnsureProportionAtLeast<AccountId, TechnicalCollective, 1, 1>,
	>;
	// Any single technical committee member or root origin may veto a coming council proposal,
	// however they can only do it once and it lasts only for the cooloff period.
	// NOTE: Technical Council cannot be greater than MAX_VETOERS
	type VetoOrigin = pallet_collective::EnsureMember<AccountId, TechnicalCollective>;
	type CooloffPeriod = CooloffPeriod;
	type PreimageByteDeposit = PreimageByteDeposit;
	type OperationalPreimageOrigin = pallet_collective::EnsureMember<AccountId, CouncilCollective>;
	type Slash = Treasury;
	type Scheduler = Scheduler;
	type PalletsOrigin = OriginCaller;
	type MaxVotes = MaxVotes;
	type WeightInfo = pallet_democracy::weights::SubstrateWeight<Runtime>;
	type MaxProposals = MaxProposals;
}

impl pallet_sudo::Config for Runtime {
	type Event = Event;
	type Call = Call;
}

parameter_types! {
	pub const ImOnlineUnsignedPriority: TransactionPriority = TransactionPriority::max_value();
	/// We prioritize im-online heartbeats over election solution submission.
	pub const StakingUnsignedPriority: TransactionPriority = TransactionPriority::max_value() / 2;
	pub const MaxKeys: u32 = 10_000;
	pub const MaxPeerInHeartbeats: u32 = 10_000;
	pub const MaxPeerDataEncodingSize: u32 = 1_000;
}

impl<LocalCall> frame_system::offchain::CreateSignedTransaction<LocalCall> for Runtime
where
	Call: From<LocalCall>,
{
	fn create_transaction<C: frame_system::offchain::AppCrypto<Self::Public, Self::Signature>>(
		call: Call,
		public: <Signature as traits::Verify>::Signer,
		account: AccountId,
		nonce: Index,
	) -> Option<(Call, <UncheckedExtrinsic as traits::Extrinsic>::SignaturePayload)> {
		let tip = 0;
		// take the biggest period possible.
		let period =
			BlockHashCount::get().checked_next_power_of_two().map(|c| c / 2).unwrap_or(2) as u64;
		let current_block = System::block_number()
			.saturated_into::<u64>()
			// The `System::block_number` is initialized with `n+1`,
			// so the actual block number is `n`.
			.saturating_sub(1);
		let extra = (
			frame_system::CheckSpecVersion::<Runtime>::new(),
			frame_system::CheckTxVersion::<Runtime>::new(),
			frame_system::CheckGenesis::<Runtime>::new(),
			frame_system::CheckMortality::<Runtime>::from(generic::Era::mortal(
				period,
				current_block,
			)),
			frame_system::CheckNonce::<Runtime>::from(nonce),
			frame_system::CheckWeight::<Runtime>::new(),
			pallet_transaction_payment::ChargeTransactionPayment::<Runtime>::from(tip),
		);
		let raw_payload = SignedPayload::new(call, extra)
			.map_err(|e| {
				log::warn!("Unable to create signed payload: {:?}", e);
			})
			.ok()?;
		let signature = raw_payload.using_encoded(|payload| C::sign(payload, public))?;
		let address = Indices::unlookup(account);
		let (call, extra, _) = raw_payload.deconstruct();
		Some((call, (address, signature, extra)))
	}
}

impl frame_system::offchain::SigningTypes for Runtime {
	type Public = <Signature as traits::Verify>::Signer;
	type Signature = Signature;
}

impl<C> frame_system::offchain::SendTransactionTypes<C> for Runtime
where
	Call: From<C>,
{
	type Extrinsic = UncheckedExtrinsic;
	type OverarchingCall = Call;
}

impl pallet_im_online::Config for Runtime {
	type AuthorityId = ImOnlineId;
	type Event = Event;
	type NextSessionRotation = Babe;
	type ValidatorSet = Historical;
	type ReportUnresponsiveness = Offences;
	type UnsignedPriority = ImOnlineUnsignedPriority;
	type WeightInfo = pallet_im_online::weights::SubstrateWeight<Runtime>;
	type MaxKeys = MaxKeys;
	type MaxPeerInHeartbeats = MaxPeerInHeartbeats;
	type MaxPeerDataEncodingSize = MaxPeerDataEncodingSize;
}

impl pallet_offences::Config for Runtime {
	type Event = Event;
	type IdentificationTuple = pallet_session::historical::IdentificationTuple<Self>;
	type OnOffenceHandler = Staking;
}

impl pallet_authority_discovery::Config for Runtime {
	type MaxAuthorities = MaxAuthorities;
}

impl pallet_grandpa::Config for Runtime {
	type Event = Event;
	type Call = Call;

	type KeyOwnerProofSystem = Historical;

	type KeyOwnerProof =
		<Self::KeyOwnerProofSystem as KeyOwnerProofSystem<(KeyTypeId, GrandpaId)>>::Proof;

	type KeyOwnerIdentification = <Self::KeyOwnerProofSystem as KeyOwnerProofSystem<(
		KeyTypeId,
		GrandpaId,
	)>>::IdentificationTuple;

	type HandleEquivocation = pallet_grandpa::EquivocationHandler<
		Self::KeyOwnerIdentification,
		Offences,
		ReportLongevity,
	>;

	type WeightInfo = weights::pallet_grandpa::WeightInfo<Runtime>;
	type MaxAuthorities = MaxAuthorities;
}
parameter_types! {
	pub const AssetDeposit: Balance = 100 * DOLLARS;
	pub const ApprovalDeposit: Balance = DOLLARS;
	pub const StringLimit: u32 = 50;
	pub const MetadataDepositBase: Balance = 10 * DOLLARS;
	pub const MetadataDepositPerByte: Balance = DOLLARS;
}

impl pallet_assets::Config for Runtime {
	type Event = Event;
	type Balance = Balance;
	type AssetId = u128;
	type Currency = Balances;
	type ForceOrigin = EnsureRootOrHalfCouncil;
	type AssetDeposit = AssetDeposit;
	type AssetAccountDeposit = AssetDeposit;
	type MetadataDepositBase = MetadataDepositBase;
	type MetadataDepositPerByte = MetadataDepositPerByte;
	type ApprovalDeposit = ApprovalDeposit;
	type StringLimit = StringLimit;
	type Freezer = ();
	type Extra = ();
	type WeightInfo = ();
}

parameter_types! {
	pub const BasicDeposit: Balance = deposit(1,258);       // 258 bytes on-chain
	pub const FieldDeposit: Balance = deposit(0,66);        // 66 bytes on-chain
	pub const SubAccountDeposit: Balance = deposit(1,53);   // 53 bytes on-chain
	pub const MaxSubAccounts: u32 = 100;
	pub const MaxAdditionalFields: u32 = 100;
	pub const MaxRegistrars: u32 = 20;
}

impl pallet_identity::Config for Runtime {
	type Event = Event;
	type Currency = Balances;
	type BasicDeposit = BasicDeposit;
	type FieldDeposit = FieldDeposit;
	type SubAccountDeposit = SubAccountDeposit;
	type MaxSubAccounts = MaxSubAccounts;
	type MaxAdditionalFields = MaxAdditionalFields;
	type MaxRegistrars = MaxRegistrars;
	type Slashed = Treasury;
	type ForceOrigin = EnsureRootOrHalfCouncil;
	type RegistrarOrigin = EnsureRootOrHalfCouncil;
	type WeightInfo = pallet_identity::weights::SubstrateWeight<Runtime>;
}

parameter_types! {
	pub const ConfigDepositBase: Balance = 5 * PDEX;
	pub const FriendDepositFactor: Balance = 50 * CENTS;
	pub const MaxFriends: u16 = 9;
	pub const RecoveryDeposit: Balance = 5 * PDEX;
}

impl pallet_recovery::Config for Runtime {
	type Event = Event;
	type WeightInfo = pallet_recovery::weights::SubstrateWeight<Runtime>;
	type Call = Call;
	type Currency = Balances;
	type ConfigDepositBase = ConfigDepositBase;
	type FriendDepositFactor = FriendDepositFactor;
	type MaxFriends = MaxFriends;
	type RecoveryDeposit = RecoveryDeposit;
}

parameter_types! {
	pub MinVestedTransfer: Balance = PDEX;
	pub const MaxVestingSchedules: u32 = 300;
}

pub struct SusbtrateBlockNumberProvider;
impl BlockNumberProvider for SusbtrateBlockNumberProvider {
	type BlockNumber = BlockNumber;

	fn current_block_number() -> Self::BlockNumber {
		System::block_number()
	}
}

pub struct EnsureRootOrTreasury;
impl EnsureOrigin<Origin> for EnsureRootOrTreasury {
	type Success = AccountId;

	fn try_origin(o: Origin) -> Result<Self::Success, Origin> {
		Into::<Result<RawOrigin<AccountId>, Origin>>::into(o).and_then(|o| match o {
			RawOrigin::Root => Ok(TreasuryPalletId::get().into_account_truncating()),
			RawOrigin::Signed(caller) => {
				if caller == TreasuryPalletId::get().into_account_truncating() {
					Ok(caller)
				} else {
					Err(Origin::from(Some(caller)))
				}
			},
			r => Err(Origin::from(r)),
		})
	}

	#[cfg(feature = "runtime-benchmarks")]
	fn successful_origin() -> Origin {
		Origin::from(RawOrigin::Signed(AccountId::new([0u8; 32])))
	}
}

impl orml_vesting::Config for Runtime {
	type Event = Event;
	type Currency = Balances;
	type MinVestedTransfer = MinVestedTransfer;
	type VestedTransferOrigin = EnsureRootOrTreasury;
	type WeightInfo = ();
	type MaxVestingSchedules = MaxVestingSchedules;
	type BlockNumberProvider = SusbtrateBlockNumberProvider;
}
parameter_types! {
	pub const LockPeriod: BlockNumber = 201600;
	pub const MaxRelayers: u32 = 3;
}

impl pdex_migration::pallet::Config for Runtime {
	type Event = Event;
	type MaxRelayers = MaxRelayers;
	type LockPeriod = LockPeriod;
	type WeightInfo = weights::pdex_migration::WeightInfo<Runtime>;
}

parameter_types! {
	pub const PolkadexTreasuryModuleId: PalletId = PalletId(*b"polka/tr");
	pub TreasuryModuleAccount: AccountId = PolkadexTreasuryModuleId::get().into_account_truncating();
}

impl pallet_randomness_collective_flip::Config for Runtime {}

parameter_types! {
	pub const ProxyLimit: u32 = 3;
	pub const OcexPalletId: PalletId = PalletId(*b"OCEX_LMP");
	pub const MsPerDay: u64 = 86_400_000;
}

impl pallet_ocex_lmp::Config for Runtime {
	type Event = Event;
	type PalletId = OcexPalletId;
	type NativeCurrency = Balances;
	type OtherAssets = Assets;
	// TODO: Change origin to SGX attested origin
	type EnclaveOrigin = EnsureSigned<AccountId>;
	type Public = <Signature as traits::Verify>::Signer;
	type GovernanceOrigin = EnsureRootOrHalfOrderbookCouncil;
	type Signature = Signature;
	type WeightInfo = pallet_ocex_lmp::weights::WeightInfo<Runtime>;
	type MsPerDay = MsPerDay;
}

parameter_types! {
	pub const LiquidityPalletId: PalletId = PalletId(*b"LIQU/IDI");
}

impl liquidity::Config for Runtime {
	type Event = Event;
	type PalletId = LiquidityPalletId;
	type NativeCurrency = Balances;
	type Public = <Signature as traits::Verify>::Signer;
	type Signature = Signature;
	type GovernanceOrigin = EnsureRootOrHalfOrderbookCouncil;
	type CallOcex = OCEX;
	type WeightInfo = liquidity::weights::WeightInfo<Runtime>;
}

parameter_types! {
	pub const ChainId: u8 = 1;
	pub const ParachainNetworkId: u8 = 1;
	pub const ProposalLifetime: BlockNumber = 1000;
	pub const ChainbridgePalletId: PalletId = PalletId(*b"CSBRIDGE");
	pub const TheaPalletId: PalletId = PalletId(*b"THBRIDGE");
<<<<<<< HEAD
	pub const NativeCurrencyId: u128 = 0;
=======
	pub const WithdrawalSize: u32 = 10;
>>>>>>> 244b8785
}

impl chainbridge::Config for Runtime {
	type Event = Event;
	type BridgeCommitteeOrigin = frame_system::EnsureRoot<Self::AccountId>;
	type Proposal = Call;
	type BridgeChainId = ChainId;
	type ProposalLifetime = ProposalLifetime;
}

parameter_types! {
	pub const PolkadexAssetId: u128 = 1000; //TODO: Chnage Polkddex Asset ID
	pub const PDEXHolderAccount: AccountId32 = AccountId32::new([1u8;32]); //TODO Chnage Holder Account
	pub const ParaId: u32 = 2040;
}

impl asset_handler::pallet::Config for Runtime {
	type Event = Event;
	type Currency = Balances;
	type AssetManager = Assets;
	type AssetCreateUpdateOrigin = EnsureRootOrHalfCouncil;
	type TreasuryPalletId = TreasuryPalletId;
	type WeightInfo = asset_handler::WeightInfo<Runtime>;
<<<<<<< HEAD
	type NativeCurrencyId = NativeCurrencyId;
=======
	type ParachainNetworkId = ParachainNetworkId;
	type PolkadexAssetId = PolkadexAssetId;
	type PDEXHolderAccount = PDEXHolderAccount;
>>>>>>> 244b8785
}

impl thea::pallet::Config for Runtime {
	type Event = Event;
	type Currency = Balances;
	type AssetCreateUpdateOrigin = EnsureRootOrHalfCouncil;
	type TheaPalletId = TheaPalletId;
	type WithdrawalSize = WithdrawalSize;
	type ParaId = ParaId;
	type ExtrinsicSubmittedNotifier = TheaStaking;
}

//Install Staking Pallet
parameter_types! {
	pub const SessionLength: u32 = 25;
	pub const UnbondingDelay: u32 = 10;
	pub const MaxUnlockChunks: u32 = 10;
	pub const CandidateBond: Balance = 1_000_000_000_000;
	pub const StakingReserveIdentifier: [u8; 8] = [1u8;8];
	pub const StakingDataPruneDelay: u32 = 6;
	pub const TheaRewardCurve: &'static PiecewiseLinear<'static> = &REWARD_CURVE;

}

impl thea_staking::Config for Runtime {
	type Event = Event;
	type SessionLength = SessionLength;
	type UnbondingDelay = UnbondingDelay;
	type MaxUnlockChunks = MaxUnlockChunks;
	type CandidateBond = CandidateBond;
	type StakingReserveIdentifier = StakingReserveIdentifier;
	type StakingDataPruneDelay = StakingDataPruneDelay;
	type SessionChangeNotifier = Thea;
	type GovernanceOrigin = EnsureRootOrHalfOrderbookCouncil;
	type EraPayout = pallet_staking::ConvertCurve<TheaRewardCurve>;
	type Currency = Balances;
}

//Install Nomination Pool
parameter_types! {
	pub const PostUnbondPoolsWindow: u32 = 4;
	pub const NominationPoolsPalletId: PalletId = PalletId(*b"py/nopls");
	pub const MaxPointsToBalance: u8 = 10;
}

//Install Swap pallet
parameter_types! {
	pub const SwapPalletId: PalletId = PalletId(*b"sw/accnt");
	pub DefaultLpFee: Permill = Permill::from_rational(30u32, 10000u32);
	pub OneAccount: AccountId = AccountId::from([1u8; 32]);
	pub DefaultProtocolFee: Permill = Permill::from_rational(0u32, 10000u32);
	pub const MinimumLiquidity: u128 = 1_000u128;
	pub const MaxLengthRoute: u8 = 10;
}

impl pallet_amm::Config for Runtime {
	type Event = Event;
	type Assets = AssetHandler;
	type PalletId = SwapPalletId;
	type LockAccountId = OneAccount;
	type CreatePoolOrigin = EnsureRootOrHalfCouncil;
	type ProtocolFeeUpdateOrigin = EnsureRootOrHalfCouncil;
	type LpFee = DefaultLpFee;
	type MinimumLiquidity = MinimumLiquidity;
	type MaxLengthRoute = MaxLengthRoute;
	type GetNativeCurrencyId = NativeCurrencyId;
}


//Install Router pallet
parameter_types! {
	pub const RouterPalletId: PalletId = PalletId(*b"rw/accnt");
}

impl router::Config for Runtime{
	type Event = Event;
	type PalletId = RouterPalletId;
	type AMM = Swap;
	type Assets = AssetHandler;
	type GetNativeCurrencyId = NativeCurrencyId;
	type MaxLengthRoute = MaxLengthRoute;
}

use sp_runtime::traits::Convert;
pub struct BalanceToU256;
impl Convert<Balance, sp_core::U256> for BalanceToU256 {
	fn convert(balance: Balance) -> sp_core::U256 {
		sp_core::U256::from(balance)
	}
}
pub struct U256ToBalance;
impl Convert<sp_core::U256, Balance> for U256ToBalance {
	fn convert(n: sp_core::U256) -> Balance {
		n.try_into().unwrap_or(Balance::max_value())
	}
}

impl pallet_nomination_pools::Config for Runtime {
	type WeightInfo = ();
	type Event = Event;
	type Currency = Balances;
	type CurrencyBalance = Balance;
	type RewardCounter = FixedU128;
	type BalanceToU256 = BalanceToU256;
	type U256ToBalance = U256ToBalance;
	type StakingInterface = thea_staking::Pallet<Self>;
	type PostUnbondingPoolsWindow = PostUnbondPoolsWindow;
	type MaxMetadataLen = ConstU32<256>;
	type MaxUnbonding = ConstU32<8>;
	type PalletId = NominationPoolsPalletId;
	type MaxPointsToBalance = MaxPointsToBalance;
}

parameter_types! {
	pub const StakingAmount: u128 = 1_000_000_000_000_000u128;
	pub const StakingReserveIdentifierForTheaGov: [u8; 8] = [2u8;8];

}

impl thea_cross_chain_governance::Config for Runtime {
	type Event = Event;
	type StakingAmount = StakingAmount;
	type StakingReserveIdentifier = StakingReserveIdentifierForTheaGov;
	type CouncilHandlerOrigin = EnsureRootOrHalfCouncil;
}

construct_runtime!(
	pub enum Runtime where
		Block = Block,
		NodeBlock = polkadex_primitives::Block,
		UncheckedExtrinsic = UncheckedExtrinsic
	{
		System: frame_system::{Pallet, Call, Config, Storage, Event<T>} = 0,
		Utility: pallet_utility::{Pallet, Call, Event} = 1,
		Babe: pallet_babe::{Pallet, Call, Storage, Config, ValidateUnsigned} = 2,
		Timestamp: pallet_timestamp::{Pallet, Call, Storage, Inherent} = 3,
		Authorship: pallet_authorship::{Pallet, Call, Storage, Inherent} = 4,
		Indices: pallet_indices::{Pallet, Call, Storage, Config<T>, Event<T>} = 5,
		Balances: pallet_balances::{Pallet, Call, Storage, Config<T>, Event<T>} = 6,
		TransactionPayment: pallet_transaction_payment::{Pallet, Storage, Event<T>} = 7,
		ElectionProviderMultiPhase: pallet_election_provider_multi_phase::{Pallet, Call, Storage, Event<T>, ValidateUnsigned} = 8,
		Staking: pallet_staking::{Pallet, Call, Config<T>, Storage, Event<T>} = 9,
		Session: pallet_session::{Pallet, Call, Storage, Event, Config<T>} = 10,
		Council: pallet_collective::<Instance1>::{Pallet, Call, Storage, Origin<T>, Event<T>, Config<T>} = 11,
		TechnicalCommittee: pallet_collective::<Instance2>::{Pallet, Call, Storage, Origin<T>, Event<T>, Config<T>} = 12,
		Elections: pallet_elections_phragmen::{Pallet, Call, Storage, Event<T>, Config<T>} = 13,
		TechnicalMembership: pallet_membership::<Instance1>::{Pallet, Call, Storage, Event<T>, Config<T>} = 14,
		Grandpa: pallet_grandpa::{Pallet, Call, Storage, Config, Event, ValidateUnsigned} = 15,
		Treasury: pallet_treasury::{Pallet, Call, Storage, Config, Event<T>} = 16,
		Sudo: pallet_sudo::{Pallet, Call, Config<T>, Storage, Event<T>} = 17,
		ImOnline: pallet_im_online::{Pallet, Call, Storage, Event<T>, ValidateUnsigned, Config<T>} = 18,
		AuthorityDiscovery: pallet_authority_discovery::{Pallet, Config} = 19,
		Offences: pallet_offences::{Pallet, Storage, Event} = 20,
		Historical: pallet_session_historical::{Pallet} = 21,
		Identity: pallet_identity::{Pallet, Call, Storage, Event<T>} = 22,
		Recovery: pallet_recovery::{Pallet, Call, Storage, Event<T>} = 23,
		Scheduler: pallet_scheduler::{Pallet, Call, Storage, Event<T>} = 24,
		Proxy: pallet_proxy::{Pallet, Call, Storage, Event<T>} = 25,
		Multisig: pallet_multisig::{Pallet, Call, Storage, Event<T>} = 26,
		Bounties: pallet_bounties::{Pallet, Call, Storage, Event<T>} = 27,
		OrmlVesting: orml_vesting::{Pallet, Storage, Call, Event<T>, Config<T>} = 28,
		PDEXMigration: pdex_migration::pallet::{Pallet, Storage, Call, Event<T>, Config<T>} = 29,
		Democracy: pallet_democracy::{Pallet, Call, Storage, Event<T>, Config<T>} = 30,
		Preimage: pallet_preimage::{Pallet, Call, Storage, Event<T>} = 31,
		RandomnessCollectiveFlip: pallet_randomness_collective_flip::{Pallet, Storage} = 32,
		ChildBounties: pallet_child_bounties = 33,
		Assets: pallet_assets::{Pallet, Call, Storage, Event<T>} = 34,
		OCEX: pallet_ocex_lmp::{Pallet, Call, Storage, Event<T>} = 35,
		OrderbookCommittee: pallet_collective::<Instance3>::{Pallet, Call, Storage, Origin<T>, Event<T>} = 36,
		ChainBridge: chainbridge::{Pallet, Storage, Call, Event<T>} = 37,
		AssetHandler: asset_handler::pallet::{Pallet, Call, Storage, Event<T>} = 38,
		Thea: thea::pallet::{Pallet, Call, Storage, Event<T>} = 39,
		TheaStaking: thea_staking::{Pallet, Call, Storage, Event<T>} = 40,
		NominationPools: pallet_nomination_pools::{Pallet, Call, Storage, Event<T>} = 41,
<<<<<<< HEAD
		Swap: pallet_amm::pallet::{Pallet, Call, Storage, Event<T>} = 42,
		Router: router::pallet::{Pallet, Call, Storage, Event<T>} = 43,
=======
		TheaGovernence: thea_cross_chain_governance::{Pallet, Call, Storage, Event<T>} = 42,
		Liquidity: liquidity::{Pallet, Call, Storage, Event<T>} = 43,
>>>>>>> 244b8785
	}
);
/// Digest item type.
pub type DigestItem = generic::DigestItem;
/// The address format for describing accounts.
pub type Address = sp_runtime::MultiAddress<AccountId, AccountIndex>;
/// Block header type as expected by this runtime.
pub type Header = generic::Header<BlockNumber, BlakeTwo256>;
/// Block type as expected by this runtime.
pub type Block = generic::Block<Header, UncheckedExtrinsic>;
/// A Block signed with a Justification
pub type SignedBlock = generic::SignedBlock<Block>;
/// BlockId type as expected by this runtime.
pub type BlockId = generic::BlockId<Block>;
/// The SignedExtension to the basic transaction logic.
///
/// When you change this, you **MUST** modify [`sign`] in `bin/node/testing/src/keyring.rs`!
///
/// [`sign`]: <../../testing/src/keyring.rs.html>
pub type SignedExtra = (
	frame_system::CheckSpecVersion<Runtime>,
	frame_system::CheckTxVersion<Runtime>,
	frame_system::CheckGenesis<Runtime>,
	frame_system::CheckMortality<Runtime>,
	frame_system::CheckNonce<Runtime>,
	frame_system::CheckWeight<Runtime>,
	pallet_transaction_payment::ChargeTransactionPayment<Runtime>,
);
/// Unchecked extrinsic type as expected by this runtime.
pub type UncheckedExtrinsic = generic::UncheckedExtrinsic<Address, Call, Signature, SignedExtra>;
/// The payload being signed in transactions.
pub type SignedPayload = generic::SignedPayload<Call, SignedExtra>;
/// Extrinsic type that has already been checked.
pub type CheckedExtrinsic = generic::CheckedExtrinsic<AccountId, Call, SignedExtra>;
/// Executive: handles dispatch to the various modules.
pub type Executive = frame_executive::Executive<
	Runtime,
	Block,
	frame_system::ChainContext<Runtime>,
	Runtime,
	AllPalletsWithSystem,
>;

impl_runtime_apis! {
	impl sp_api::Core<Block> for Runtime {
		fn version() -> RuntimeVersion {
			VERSION
		}

		fn execute_block(block: Block) {
			Executive::execute_block(block);
		}

		fn initialize_block(header: &<Block as BlockT>::Header) {
			Executive::initialize_block(header)
		}
	}

	impl sp_api::Metadata<Block> for Runtime {
		fn metadata() -> OpaqueMetadata {
			OpaqueMetadata::new(Runtime::metadata().into())
		}
	}

	impl sp_block_builder::BlockBuilder<Block> for Runtime {
		fn apply_extrinsic(extrinsic: <Block as BlockT>::Extrinsic) -> ApplyExtrinsicResult {
			Executive::apply_extrinsic(extrinsic)
		}

		fn finalize_block() -> <Block as BlockT>::Header {
			Executive::finalize_block()
		}

		fn inherent_extrinsics(data: InherentData) -> Vec<<Block as BlockT>::Extrinsic> {
			data.create_extrinsics()
		}

		fn check_inherents(block: Block, data: InherentData) -> CheckInherentsResult {
			data.check_extrinsics(&block)
		}
	}

	impl pallet_asset_handler_runtime_api::PolkadexAssetHandlerRuntimeApi<Block,AccountId,Hash> for Runtime {
		fn account_balances(assets : Vec<u128>, account_id : AccountId) ->  Vec<u128> {
			AssetHandler::account_balances(assets, account_id)
		}
	}

	impl sp_transaction_pool::runtime_api::TaggedTransactionQueue<Block> for Runtime {
		fn validate_transaction(
			source: TransactionSource,
			tx: <Block as BlockT>::Extrinsic,
			block_hash: <Block as BlockT>::Hash,
		) -> TransactionValidity {
			Executive::validate_transaction(source, tx,block_hash)
		}
	}

	impl sp_offchain::OffchainWorkerApi<Block> for Runtime {
		fn offchain_worker(header: &<Block as BlockT>::Header) {
			Executive::offchain_worker(header)
		}
	}

	impl fg_primitives::GrandpaApi<Block> for Runtime {
		fn grandpa_authorities() -> GrandpaAuthorityList {
			Grandpa::grandpa_authorities()
		}

		fn current_set_id() -> fg_primitives::SetId {
			Grandpa::current_set_id()
		}

		fn submit_report_equivocation_unsigned_extrinsic(
			equivocation_proof: fg_primitives::EquivocationProof<
				<Block as BlockT>::Hash,
				NumberFor<Block>,
			>,
			key_owner_proof: fg_primitives::OpaqueKeyOwnershipProof,
		) -> Option<()> {
			let key_owner_proof = key_owner_proof.decode()?;

			Grandpa::submit_unsigned_equivocation_report(
				equivocation_proof,
				key_owner_proof,
			)
		}

		fn generate_key_ownership_proof(
			_set_id: fg_primitives::SetId,
			authority_id: GrandpaId,
		) -> Option<fg_primitives::OpaqueKeyOwnershipProof> {
			use parity_scale_codec::Encode;
			Historical::prove((fg_primitives::KEY_TYPE, authority_id))
				.map(|p| p.encode())
				.map(fg_primitives::OpaqueKeyOwnershipProof::new)
		}
	}

	impl sp_consensus_babe::BabeApi<Block> for Runtime {
		fn configuration() -> sp_consensus_babe::BabeGenesisConfiguration {
			// The choice of `c` parameter (where `1 - c` represents the
			// probability of a slot being empty), is done in accordance to the
			// slot duration and expected target block time, for safely
			// resisting network delays of maximum two seconds.
			// <https://research.web3.foundation/en/latest/polkadot/BABE/Babe/#6-practical-results>
			sp_consensus_babe::BabeGenesisConfiguration {
				slot_duration: Babe::slot_duration(),
				epoch_length: EpochDuration::get(),
				c: BABE_GENESIS_EPOCH_CONFIG.c,
				genesis_authorities: Babe::authorities().to_vec(),
				randomness: Babe::randomness(),
				allowed_slots: BABE_GENESIS_EPOCH_CONFIG.allowed_slots,
			}
		}

		fn current_epoch_start() -> sp_consensus_babe::Slot {
			Babe::current_epoch_start()
		}

		fn current_epoch() -> sp_consensus_babe::Epoch {
			Babe::current_epoch()
		}

		fn next_epoch() -> sp_consensus_babe::Epoch {
			Babe::next_epoch()
		}

		fn generate_key_ownership_proof(
			_slot: sp_consensus_babe::Slot,
			authority_id: sp_consensus_babe::AuthorityId,
		) -> Option<sp_consensus_babe::OpaqueKeyOwnershipProof> {
			use parity_scale_codec::Encode;
			Historical::prove((sp_consensus_babe::KEY_TYPE, authority_id))
				.map(|p| p.encode())
				.map(sp_consensus_babe::OpaqueKeyOwnershipProof::new)
		}

		fn submit_report_equivocation_unsigned_extrinsic(
			equivocation_proof: sp_consensus_babe::EquivocationProof<<Block as BlockT>::Header>,
			key_owner_proof: sp_consensus_babe::OpaqueKeyOwnershipProof,
		) -> Option<()> {
			let key_owner_proof = key_owner_proof.decode()?;

			Babe::submit_unsigned_equivocation_report(
				equivocation_proof,
				key_owner_proof,
			)
		}
	}

	impl sp_authority_discovery::AuthorityDiscoveryApi<Block> for Runtime {
		fn authorities() -> Vec<AuthorityDiscoveryId> {
			AuthorityDiscovery::authorities()
		}
	}

	impl frame_system_rpc_runtime_api::AccountNonceApi<Block, AccountId, Index> for Runtime {
		fn account_nonce(account: AccountId) -> Index {
			System::account_nonce(account)
		}
	}


	impl pallet_transaction_payment_rpc_runtime_api::TransactionPaymentApi<
		Block,
		Balance,
	> for Runtime {
		fn query_info(uxt: <Block as BlockT>::Extrinsic, len: u32) -> RuntimeDispatchInfo<Balance> {
			TransactionPayment::query_info(uxt, len)
		}
		fn query_fee_details(uxt: <Block as BlockT>::Extrinsic, len: u32) -> FeeDetails<Balance> {
			TransactionPayment::query_fee_details(uxt, len)
		}
	}

	impl sp_session::SessionKeys<Block> for Runtime {
		fn generate_session_keys(seed: Option<Vec<u8>>) -> Vec<u8> {
			SessionKeys::generate(seed)
		}

		fn decode_session_keys(
			encoded: Vec<u8>,
		) -> Option<Vec<(Vec<u8>, KeyTypeId)>> {
			SessionKeys::decode_into_raw_public_keys(&encoded)
		}
	}

	#[cfg(feature = "try-runtime")]
	impl frame_try_runtime::TryRuntime<Block> for Runtime {
		fn on_runtime_upgrade() -> (Weight, Weight) {
			// NOTE: intentional unwrap: we don't want to propagate the error backwards, and want to
			// have a backtrace here. If any of the pre/post migration checks fail, we shall stop
			// right here and right now.
			let weight = Executive::try_runtime_upgrade().unwrap();
			(weight, RuntimeBlockWeights::get().max_block)
		}

		fn execute_block_no_check(block: Block) -> Weight {
			Executive::execute_block_no_check(block)
		}
	}

	#[cfg(feature = "runtime-benchmarks")]
	impl frame_benchmarking::Benchmark<Block> for Runtime {
		fn benchmark_metadata(extra: bool) -> (
			Vec<frame_benchmarking::BenchmarkList>,
			Vec<frame_support::traits::StorageInfo>) {
			use frame_benchmarking::{list_benchmark, Benchmarking, BenchmarkList};
			use frame_support::traits::StorageInfoTrait;

			let mut list = Vec::<BenchmarkList>::new();
			list_benchmark!(list, extra, pallet_ocex_lmp, OCEX);
			list_benchmark!(list, extra, asset_handler, AssetHandler);
			list_benchmark!(list, extra, pdex_migration, PDEXMigration);
			list_benchmark!(list, extra, liquidity, Liquidity);
			let storage_info = AllPalletsWithSystem::storage_info();

			return (list, storage_info)
		}
		fn dispatch_benchmark(
			config: frame_benchmarking::BenchmarkConfig
		) -> Result<Vec<frame_benchmarking::BenchmarkBatch>, sp_runtime::RuntimeString> {
			use frame_benchmarking::{Benchmarking, BenchmarkBatch, add_benchmark, TrackedStorageKey};
			impl frame_system_benchmarking::Config for Runtime {}

			let allowlist: Vec<TrackedStorageKey> = vec![
				// Block Number
				hex_literal::hex!("26aa394eea5630e07c48ae0c9558cef702a5c1b19ab7a04f536c519aca4983ac").to_vec().into(),
				// Total Issuance
				hex_literal::hex!("c2261276cc9d1f8598ea4b6a74b15c2f57c875e4cff74148e4628f264b974c80").to_vec().into(),
				// Execution Phase
				hex_literal::hex!("26aa394eea5630e07c48ae0c9558cef7ff553b5a9862a516939d82b3d3d8661a").to_vec().into(),
				// Event Count
				hex_literal::hex!("26aa394eea5630e07c48ae0c9558cef70a98fdbe9ce6c55837576c60c7af3850").to_vec().into(),
				// System Events
				hex_literal::hex!("26aa394eea5630e07c48ae0c9558cef780d41e5e16056765bc8461851072c9d7").to_vec().into(),
				// Treasury Account
				hex_literal::hex!("26aa394eea5630e07c48ae0c9558cef7b99d880ec681799c0cf30e8886371da95ecffd7b6c0f78751baa9d281e0bfa3a6d6f646c70792f74727372790000000000000000000000000000000000000000").to_vec().into(),
			];

			let mut batches = Vec::<BenchmarkBatch>::new();
			let params = (&config, &allowlist);

			add_benchmark!(params, batches, pallet_ocex_lmp, OCEX);
			add_benchmark!(params, batches, asset_handler, AssetHandler);
			add_benchmark!(params, batches, pdex_migration, PDEXMigration);
			add_benchmark!(params, batches, liquidity, Liquidity);

			if batches.is_empty() { return Err("Benchmark not found for this pallet.".into()) }
			Ok(batches)
		}
	}
}

#[cfg(test)]
mod tests {
	use frame_system::offchain::CreateSignedTransaction;

	use super::*;

	#[test]
	fn validate_transaction_submitter_bounds() {
		fn is_submit_signed_transaction<T>()
		where
			T: CreateSignedTransaction<Call>,
		{
		}

		is_submit_signed_transaction::<Runtime>();
	}
}<|MERGE_RESOLUTION|>--- conflicted
+++ resolved
@@ -1293,11 +1293,8 @@
 	pub const ProposalLifetime: BlockNumber = 1000;
 	pub const ChainbridgePalletId: PalletId = PalletId(*b"CSBRIDGE");
 	pub const TheaPalletId: PalletId = PalletId(*b"THBRIDGE");
-<<<<<<< HEAD
 	pub const NativeCurrencyId: u128 = 0;
-=======
 	pub const WithdrawalSize: u32 = 10;
->>>>>>> 244b8785
 }
 
 impl chainbridge::Config for Runtime {
@@ -1319,15 +1316,12 @@
 	type Currency = Balances;
 	type AssetManager = Assets;
 	type AssetCreateUpdateOrigin = EnsureRootOrHalfCouncil;
+	type NativeCurrencyId = NativeCurrencyId;
 	type TreasuryPalletId = TreasuryPalletId;
 	type WeightInfo = asset_handler::WeightInfo<Runtime>;
-<<<<<<< HEAD
-	type NativeCurrencyId = NativeCurrencyId;
-=======
 	type ParachainNetworkId = ParachainNetworkId;
 	type PolkadexAssetId = PolkadexAssetId;
 	type PDEXHolderAccount = PDEXHolderAccount;
->>>>>>> 244b8785
 }
 
 impl thea::pallet::Config for Runtime {
@@ -1396,13 +1390,12 @@
 	type GetNativeCurrencyId = NativeCurrencyId;
 }
 
-
 //Install Router pallet
 parameter_types! {
 	pub const RouterPalletId: PalletId = PalletId(*b"rw/accnt");
 }
 
-impl router::Config for Runtime{
+impl router::Config for Runtime {
 	type Event = Event;
 	type PalletId = RouterPalletId;
 	type AMM = Swap;
@@ -1502,13 +1495,10 @@
 		Thea: thea::pallet::{Pallet, Call, Storage, Event<T>} = 39,
 		TheaStaking: thea_staking::{Pallet, Call, Storage, Event<T>} = 40,
 		NominationPools: pallet_nomination_pools::{Pallet, Call, Storage, Event<T>} = 41,
-<<<<<<< HEAD
-		Swap: pallet_amm::pallet::{Pallet, Call, Storage, Event<T>} = 42,
-		Router: router::pallet::{Pallet, Call, Storage, Event<T>} = 43,
-=======
 		TheaGovernence: thea_cross_chain_governance::{Pallet, Call, Storage, Event<T>} = 42,
 		Liquidity: liquidity::{Pallet, Call, Storage, Event<T>} = 43,
->>>>>>> 244b8785
+		Swap: pallet_amm::pallet::{Pallet, Call, Storage, Event<T>} = 44,
+		Router: router::pallet::{Pallet, Call, Storage, Event<T>} = 45,
 	}
 );
 /// Digest item type.
